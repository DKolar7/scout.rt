<<<<<<< HEAD
/*******************************************************************************
 * Copyright (c) 2010,2012 BSI Business Systems Integration AG.
 * All rights reserved. This program and the accompanying materials
 * are made available under the terms of the Eclipse Public License v1.0
 * which accompanies this distribution, and is available at
 * http://www.eclipse.org/legal/epl-v10.html
 *
 * Contributors:
 *     BSI Business Systems Integration AG - initial API and implementation
 ******************************************************************************/
package org.eclipse.scout.rt.client.ui.action.tree;

import java.util.ArrayList;
import java.util.List;

import org.eclipse.scout.commons.ConfigurationUtility;
import org.eclipse.scout.commons.exception.ProcessingException;
import org.eclipse.scout.commons.logger.IScoutLogger;
import org.eclipse.scout.commons.logger.ScoutLogManager;
import org.eclipse.scout.rt.client.ui.action.AbstractAction;
import org.eclipse.scout.rt.client.ui.action.IAction;
import org.eclipse.scout.rt.client.ui.action.IActionVisitor;

public abstract class AbstractActionNode<T extends IActionNode> extends AbstractAction implements IActionNode<T> {
  private static final IScoutLogger LOG = ScoutLogManager.getLogger(AbstractActionNode.class);
  private T m_parent;

  public AbstractActionNode() {
    super();
  }

  public AbstractActionNode(boolean callInitializer) {
    super(callInitializer);
  }

  /*
   * Configuration
   */
  private Class<? extends IActionNode>[] getConfiguredChildActions() {
    Class[] dca = ConfigurationUtility.getDeclaredPublicClasses(getClass());
    return ConfigurationUtility.sortFilteredClassesByOrderAnnotation(dca, IActionNode.class);
  }

  @Override
  @SuppressWarnings("unchecked")
  protected void initConfig() {
    super.initConfig();
    // menus
    ArrayList<T> nodeList = new ArrayList<T>();
    Class<? extends IActionNode>[] ma = getConfiguredChildActions();
    for (int i = 0; i < ma.length; i++) {
      try {
        IActionNode node = ConfigurationUtility.newInnerInstance(this, ma[i]);
        node.setParent(this);
        nodeList.add((T) node);
      }
      catch (Exception e) {
        LOG.warn(null, e);
      }
    }

    try {
      injectActionNodesInternal(nodeList);
    }
    catch (Exception e) {
      LOG.error("error occured while dynamically contribute action nodes.", e);
    }

    setChildActions(nodeList);
  }

  /**
   * Override this internal method only in order to make use of dynamic menus<br>
   * Used to manage menu list and add/remove menus
   * 
   * @param fieldList
   *          live and mutable list of configured menus, not yet initialized
   *          and added to composite field
   */
  protected void injectActionNodesInternal(List<T> nodeList) {
  }

  /*
   * Runtime
   */
  @Override
  public T getParent() {
    return m_parent;
  }

  @Override
  public void setParent(T parent) {
    m_parent = parent;
  }

  /**
   * override to prepare child menus as well
   * 
   * @throws ProcessingException
   */
  @Override
  protected void prepareActionInternal() throws ProcessingException {
    super.prepareActionInternal();
    // child menus
    for (T node : getChildActionsInternal()) {
      node.prepareAction();
    }
  }

  @SuppressWarnings("unchecked")
  private List<T> getChildActionsInternal() {
    return (List<T>) propertySupport.getProperty(PROP_CHILD_ACTIONS);
  }

  @Override
  public boolean hasChildActions() {
    return getChildActionsInternal().size() > 0;
  }

  @Override
  public int getChildActionCount() {
    return getChildActionsInternal().size();
  }

  @Override
  public List<T> getChildActions() {
    return new ArrayList<T>(getChildActionsInternal());
  }

  @Override
  public void setChildActions(List<T> newList) {
    propertySupport.setProperty(PROP_CHILD_ACTIONS, new ArrayList<T>(newList));
  }

  @Override
  public int acceptVisitor(IActionVisitor visitor) {
    switch (visitor.visit(this)) {
      case IActionVisitor.CANCEL:
        return IActionVisitor.CANCEL;
      case IActionVisitor.CANCEL_SUBTREE:
        return IActionVisitor.CONTINUE;
      case IActionVisitor.CONTINUE_BRANCH:
        visitChildren(visitor);
        return IActionVisitor.CANCEL;
      default:
        return visitChildren(visitor);
    }
  }

  private int visitChildren(IActionVisitor visitor) {
    for (IAction t : getChildActions()) {
      switch (t.acceptVisitor(visitor)) {
        case IActionVisitor.CANCEL:
          return IActionVisitor.CANCEL;
      }
    }
    return IActionVisitor.CONTINUE;
  }

}
=======
/*******************************************************************************
 * Copyright (c) 2010,2012 BSI Business Systems Integration AG.
 * All rights reserved. This program and the accompanying materials
 * are made available under the terms of the Eclipse Public License v1.0
 * which accompanies this distribution, and is available at
 * http://www.eclipse.org/legal/epl-v10.html
 *
 * Contributors:
 *     BSI Business Systems Integration AG - initial API and implementation
 ******************************************************************************/
package org.eclipse.scout.rt.client.ui.action.tree;

import java.util.ArrayList;
import java.util.List;

import org.eclipse.scout.commons.ConfigurationUtility;
import org.eclipse.scout.commons.exception.ProcessingException;
import org.eclipse.scout.commons.logger.IScoutLogger;
import org.eclipse.scout.commons.logger.ScoutLogManager;
import org.eclipse.scout.rt.client.ui.action.AbstractAction;
import org.eclipse.scout.rt.client.ui.action.IAction;
import org.eclipse.scout.rt.client.ui.action.IActionVisitor;

public abstract class AbstractActionNode<T extends IActionNode> extends AbstractAction implements IActionNode<T> {
  private static final IScoutLogger LOG = ScoutLogManager.getLogger(AbstractActionNode.class);
  private T m_parent;

  public AbstractActionNode() {
    super();
  }

  public AbstractActionNode(boolean callInitializer) {
    super(callInitializer);
  }

  /*
   * Configuration
   */
  private Class<? extends IActionNode>[] getConfiguredChildActions() {
    Class[] dca = ConfigurationUtility.getDeclaredPublicClasses(getClass());
    Class<IActionNode>[] foca = ConfigurationUtility.sortFilteredClassesByOrderAnnotation(dca, IActionNode.class);
    return ConfigurationUtility.removeReplacedClasses(foca);
  }

  @Override
  @SuppressWarnings("unchecked")
  protected void initConfig() {
    super.initConfig();
    // menus
    ArrayList<T> nodeList = new ArrayList<T>();
    Class<? extends IActionNode>[] ma = getConfiguredChildActions();
    for (int i = 0; i < ma.length; i++) {
      try {
        IActionNode node = ConfigurationUtility.newInnerInstance(this, ma[i]);
        node.setParent(this);
        nodeList.add((T) node);
      }
      catch (Exception e) {
        LOG.warn(null, e);
      }
    }

    try {
      injectActionNodesInternal(nodeList);
    }
    catch (Exception e) {
      LOG.error("error occured while dynamically contribute action nodes.", e);
    }
    setChildActions(nodeList);
  }

  /**
   * Override this internal method only in order to make use of dynamic menus<br>
   * Used to manage menu list and add/remove menus
   * 
   * @param fieldList
   *          live and mutable list of configured menus, not yet initialized
   *          and added to composite field
   */
  protected void injectActionNodesInternal(List<T> nodeList) {
  }

  /*
   * Runtime
   */
  @Override
  public T getParent() {
    return m_parent;
  }

  @Override
  public void setParent(T parent) {
    m_parent = parent;
  }

  /**
   * override to prepare child menus as well
   * 
   * @throws ProcessingException
   */
  @Override
  protected void prepareActionInternal() throws ProcessingException {
    super.prepareActionInternal();
    // child menus
    for (T node : getChildActionsInternal()) {
      node.prepareAction();
    }
  }

  @SuppressWarnings("unchecked")
  private List<T> getChildActionsInternal() {
    return (List<T>) propertySupport.getProperty(PROP_CHILD_ACTIONS);
  }

  @Override
  public boolean hasChildActions() {
    return getChildActionsInternal().size() > 0;
  }

  @Override
  public int getChildActionCount() {
    return getChildActionsInternal().size();
  }

  @Override
  public List<T> getChildActions() {
    return new ArrayList<T>(getChildActionsInternal());
  }

  @Override
  public void setChildActions(List<T> newList) {
    propertySupport.setProperty(PROP_CHILD_ACTIONS, new ArrayList<T>(newList));
  }

  @Override
  public int acceptVisitor(IActionVisitor visitor) {
    switch (visitor.visit(this)) {
      case IActionVisitor.CANCEL:
        return IActionVisitor.CANCEL;
      case IActionVisitor.CANCEL_SUBTREE:
        return IActionVisitor.CONTINUE;
      case IActionVisitor.CONTINUE_BRANCH:
        visitChildren(visitor);
        return IActionVisitor.CANCEL;
      default:
        return visitChildren(visitor);
    }
  }

  private int visitChildren(IActionVisitor visitor) {
    for (IAction t : getChildActions()) {
      switch (t.acceptVisitor(visitor)) {
        case IActionVisitor.CANCEL:
          return IActionVisitor.CANCEL;
      }
    }
    return IActionVisitor.CONTINUE;
  }

}
>>>>>>> 9ae2a80a
<|MERGE_RESOLUTION|>--- conflicted
+++ resolved
@@ -1,165 +1,3 @@
-<<<<<<< HEAD
-/*******************************************************************************
- * Copyright (c) 2010,2012 BSI Business Systems Integration AG.
- * All rights reserved. This program and the accompanying materials
- * are made available under the terms of the Eclipse Public License v1.0
- * which accompanies this distribution, and is available at
- * http://www.eclipse.org/legal/epl-v10.html
- *
- * Contributors:
- *     BSI Business Systems Integration AG - initial API and implementation
- ******************************************************************************/
-package org.eclipse.scout.rt.client.ui.action.tree;
-
-import java.util.ArrayList;
-import java.util.List;
-
-import org.eclipse.scout.commons.ConfigurationUtility;
-import org.eclipse.scout.commons.exception.ProcessingException;
-import org.eclipse.scout.commons.logger.IScoutLogger;
-import org.eclipse.scout.commons.logger.ScoutLogManager;
-import org.eclipse.scout.rt.client.ui.action.AbstractAction;
-import org.eclipse.scout.rt.client.ui.action.IAction;
-import org.eclipse.scout.rt.client.ui.action.IActionVisitor;
-
-public abstract class AbstractActionNode<T extends IActionNode> extends AbstractAction implements IActionNode<T> {
-  private static final IScoutLogger LOG = ScoutLogManager.getLogger(AbstractActionNode.class);
-  private T m_parent;
-
-  public AbstractActionNode() {
-    super();
-  }
-
-  public AbstractActionNode(boolean callInitializer) {
-    super(callInitializer);
-  }
-
-  /*
-   * Configuration
-   */
-  private Class<? extends IActionNode>[] getConfiguredChildActions() {
-    Class[] dca = ConfigurationUtility.getDeclaredPublicClasses(getClass());
-    return ConfigurationUtility.sortFilteredClassesByOrderAnnotation(dca, IActionNode.class);
-  }
-
-  @Override
-  @SuppressWarnings("unchecked")
-  protected void initConfig() {
-    super.initConfig();
-    // menus
-    ArrayList<T> nodeList = new ArrayList<T>();
-    Class<? extends IActionNode>[] ma = getConfiguredChildActions();
-    for (int i = 0; i < ma.length; i++) {
-      try {
-        IActionNode node = ConfigurationUtility.newInnerInstance(this, ma[i]);
-        node.setParent(this);
-        nodeList.add((T) node);
-      }
-      catch (Exception e) {
-        LOG.warn(null, e);
-      }
-    }
-
-    try {
-      injectActionNodesInternal(nodeList);
-    }
-    catch (Exception e) {
-      LOG.error("error occured while dynamically contribute action nodes.", e);
-    }
-
-    setChildActions(nodeList);
-  }
-
-  /**
-   * Override this internal method only in order to make use of dynamic menus<br>
-   * Used to manage menu list and add/remove menus
-   * 
-   * @param fieldList
-   *          live and mutable list of configured menus, not yet initialized
-   *          and added to composite field
-   */
-  protected void injectActionNodesInternal(List<T> nodeList) {
-  }
-
-  /*
-   * Runtime
-   */
-  @Override
-  public T getParent() {
-    return m_parent;
-  }
-
-  @Override
-  public void setParent(T parent) {
-    m_parent = parent;
-  }
-
-  /**
-   * override to prepare child menus as well
-   * 
-   * @throws ProcessingException
-   */
-  @Override
-  protected void prepareActionInternal() throws ProcessingException {
-    super.prepareActionInternal();
-    // child menus
-    for (T node : getChildActionsInternal()) {
-      node.prepareAction();
-    }
-  }
-
-  @SuppressWarnings("unchecked")
-  private List<T> getChildActionsInternal() {
-    return (List<T>) propertySupport.getProperty(PROP_CHILD_ACTIONS);
-  }
-
-  @Override
-  public boolean hasChildActions() {
-    return getChildActionsInternal().size() > 0;
-  }
-
-  @Override
-  public int getChildActionCount() {
-    return getChildActionsInternal().size();
-  }
-
-  @Override
-  public List<T> getChildActions() {
-    return new ArrayList<T>(getChildActionsInternal());
-  }
-
-  @Override
-  public void setChildActions(List<T> newList) {
-    propertySupport.setProperty(PROP_CHILD_ACTIONS, new ArrayList<T>(newList));
-  }
-
-  @Override
-  public int acceptVisitor(IActionVisitor visitor) {
-    switch (visitor.visit(this)) {
-      case IActionVisitor.CANCEL:
-        return IActionVisitor.CANCEL;
-      case IActionVisitor.CANCEL_SUBTREE:
-        return IActionVisitor.CONTINUE;
-      case IActionVisitor.CONTINUE_BRANCH:
-        visitChildren(visitor);
-        return IActionVisitor.CANCEL;
-      default:
-        return visitChildren(visitor);
-    }
-  }
-
-  private int visitChildren(IActionVisitor visitor) {
-    for (IAction t : getChildActions()) {
-      switch (t.acceptVisitor(visitor)) {
-        case IActionVisitor.CANCEL:
-          return IActionVisitor.CANCEL;
-      }
-    }
-    return IActionVisitor.CONTINUE;
-  }
-
-}
-=======
 /*******************************************************************************
  * Copyright (c) 2010,2012 BSI Business Systems Integration AG.
  * All rights reserved. This program and the accompanying materials
@@ -319,5 +157,4 @@
     return IActionVisitor.CONTINUE;
   }
 
-}
->>>>>>> 9ae2a80a
+}