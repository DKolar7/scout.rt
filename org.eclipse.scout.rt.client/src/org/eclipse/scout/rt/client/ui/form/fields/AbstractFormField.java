<<<<<<< HEAD
/*******************************************************************************
 * Copyright (c) 2010 BSI Business Systems Integration AG.
 * All rights reserved. This program and the accompanying materials
 * are made available under the terms of the Eclipse Public License v1.0
 * which accompanies this distribution, and is available at
 * http://www.eclipse.org/legal/epl-v10.html
 *
 * Contributors:
 *     BSI Business Systems Integration AG - initial API and implementation
 ******************************************************************************/
package org.eclipse.scout.rt.client.ui.form.fields;

import java.beans.PropertyChangeEvent;
import java.beans.PropertyChangeListener;
import java.io.StringWriter;
import java.security.Permission;
import java.util.ArrayList;
import java.util.Collections;
import java.util.HashMap;
import java.util.List;
import java.util.Map;

import org.eclipse.scout.commons.ConfigurationUtility;
import org.eclipse.scout.commons.annotations.ConfigOperation;
import org.eclipse.scout.commons.annotations.ConfigProperty;
import org.eclipse.scout.commons.annotations.ConfigPropertyValue;
import org.eclipse.scout.commons.annotations.FormData;
import org.eclipse.scout.commons.annotations.FormData.SdkCommand;
import org.eclipse.scout.commons.annotations.Order;
import org.eclipse.scout.commons.beans.AbstractPropertyObserver;
import org.eclipse.scout.commons.beans.BasicPropertySupport;
import org.eclipse.scout.commons.exception.IProcessingStatus;
import org.eclipse.scout.commons.exception.ProcessingException;
import org.eclipse.scout.commons.exception.ProcessingStatus;
import org.eclipse.scout.commons.holders.Holder;
import org.eclipse.scout.commons.logger.IScoutLogger;
import org.eclipse.scout.commons.logger.ScoutLogManager;
import org.eclipse.scout.commons.xmlparser.SimpleXmlElement;
import org.eclipse.scout.rt.client.ClientSyncJob;
import org.eclipse.scout.rt.client.services.common.search.ISearchFilterService;
import org.eclipse.scout.rt.client.ui.DataChangeListener;
import org.eclipse.scout.rt.client.ui.WeakDataChangeListener;
import org.eclipse.scout.rt.client.ui.action.keystroke.IKeyStroke;
import org.eclipse.scout.rt.client.ui.desktop.IDesktop;
import org.eclipse.scout.rt.client.ui.form.IForm;
import org.eclipse.scout.rt.client.ui.form.IFormFieldVisitor;
import org.eclipse.scout.rt.client.ui.form.PrintDevice;
import org.eclipse.scout.rt.client.ui.form.fields.button.IButton;
import org.eclipse.scout.rt.client.ui.form.fields.groupbox.AbstractGroupBox;
import org.eclipse.scout.rt.client.ui.form.fields.groupbox.IGroupBox;
import org.eclipse.scout.rt.client.ui.profiler.DesktopProfiler;
import org.eclipse.scout.rt.shared.data.basic.FontSpec;
import org.eclipse.scout.rt.shared.data.form.ValidationRule;
import org.eclipse.scout.rt.shared.data.form.fields.AbstractFormFieldData;
import org.eclipse.scout.rt.shared.services.common.exceptionhandler.IExceptionHandlerService;
import org.eclipse.scout.rt.shared.services.common.jdbc.SearchFilter;
import org.eclipse.scout.rt.shared.services.common.security.IAccessControlService;
import org.eclipse.scout.service.SERVICES;

@FormData(value = AbstractFormFieldData.class, sdkCommand = SdkCommand.USE)
public abstract class AbstractFormField extends AbstractPropertyObserver implements IFormField {
  private static final IScoutLogger LOG = ScoutLogManager.getLogger(AbstractFormField.class);

  private IForm m_form;
  private boolean m_initialized;
  // special property/members
  // enabled is defined as: enabledGranted && enabledProperty && enabledSlave && enabledProcessing
  private Permission m_enabledPermission;
  private boolean m_enabledGranted;
  private boolean m_enabledProperty;
  private boolean m_enabledSlave;
  private boolean m_enabledProcessingButton;
  // visible is defined as: visibleGranted && visibleProperty
  private Permission m_visiblePermission;
  private boolean m_visibleGranted;
  private boolean m_visibleProperty;
  private int m_valueChangeTriggerEnabled = 1;// >=1 is true
  // master/slave
  private IValueField<?> m_masterField;
  private boolean m_masterRequired;
  // auto layout
  private GridData m_gridData;
  private GridData m_gridDataHints;
  // label visibility
  private boolean m_labelVisible;
  private boolean m_labelSuppressed;
  private int m_labelPosition;
  private int m_labelWidthInPixel;
  private int m_labelHorizontalAlignment;
  // force save needed
  private boolean m_touched;
  //
  private BasicPropertySupport m_subtreePropertyChangeSupport;
  private P_MasterListener m_currentMasterListener;// my master
  private DataChangeListener m_internalDataChangeListener;
  //
  private String m_initialLabel;

  public AbstractFormField() {
    this(true);
  }

  public AbstractFormField(boolean callInitializer) {
    if (DesktopProfiler.getInstance().isEnabled()) {
      DesktopProfiler.getInstance().registerFormField(this);
    }
    m_enabledGranted = true;
    m_enabledSlave = true;
    m_enabledProcessingButton = true;
    m_visibleGranted = true;
    if (callInitializer) {
      callInitializer();
    }
  }

  protected void callInitializer() {
    if (!m_initialized) {
      try {
        setValueChangeTriggerEnabled(false);
        //
        initConfig();
      }
      finally {
        setValueChangeTriggerEnabled(true);
      }
      m_initialized = true;
    }
  }

  public static String parseFormFieldId(String className) {
    String s = className;
    int i = Math.max(s.lastIndexOf('$'), s.lastIndexOf('.'));
    s = s.substring(i + 1);
    return s;
  }

  /**
   * @deprecated processing logic belongs to server
   */
  @Deprecated
  protected String getConfiguredSearchTerm() {
    return null;
  }

  @Deprecated
  public final String getLegacySearchTerm() {
    return getConfiguredSearchTerm();
  }

  /*
   * Configuration
   */
  @ConfigProperty(ConfigProperty.TEXT)
  @Order(10)
  @ConfigPropertyValue("null")
  protected String getConfiguredLabel() {
    return null;
  }

  /**
   * One of the LABEL_POSITION_* constants or a custom constants interpreted by
   * the ui.
   * 
   * @since 17.11.2009
   */
  @ConfigProperty(ConfigProperty.LABEL_POSITION)
  @Order(15)
  @ConfigPropertyValue("LABEL_POSITION_DEFAULT")
  protected int getConfiguredLabelPosition() {
    return LABEL_POSITION_DEFAULT;
  }

  /**
   * @since 19.11.2009
   * @return the fixed label witdh &gt;0 or LABEL_WIDTH_DEFAULT or
   *         LABEL_WIDTH_UI for ui-dependent label width
   */
  @ConfigProperty(ConfigProperty.INTEGER)
  @Order(16)
  @ConfigPropertyValue("LABEL_WIDTH_DEFAULT")
  protected int getConfiguredLabelWidthInPixel() {
    return LABEL_WIDTH_DEFAULT;
  }

  /**
   * @since 19.11.2009
   * @return negative for left, 0 for center and positive for right,
   *         LABEL_HORIZONTAL_ALIGNMENT_DEFAULT for default of ui
   */
  @ConfigProperty(ConfigProperty.LABEL_HORIZONTAL_ALIGNMENT)
  @Order(17)
  @ConfigPropertyValue("LABEL_HORIZONTAL_ALIGNMENT_DEFAULT")
  protected int getConfiguredLabelHorizontalAlignment() {
    return LABEL_HORIZONTAL_ALIGNMENT_DEFAULT;
  }

  @ConfigProperty(ConfigProperty.BOOLEAN)
  @Order(20)
  @ConfigPropertyValue("true")
  protected boolean getConfiguredLabelVisible() {
    return true;
  }

  /**
   * affects only the filed itself. in case of a composite field initially the property
   * does not gets broadcasted.
   */
  @ConfigProperty(ConfigProperty.BOOLEAN)
  @Order(30)
  @ConfigPropertyValue("true")
  protected boolean getConfiguredEnabled() {
    return true;
  }

  /**
   * affects only the filed itself. in case of a composite field initially the property
   * does not gets broadcasted.
   */
  @ConfigProperty(ConfigProperty.BOOLEAN)
  @Order(40)
  @ConfigPropertyValue("true")
  protected boolean getConfiguredVisible() {
    return true;
  }

  /**
   * affects only the filed itself. in case of a composite field initially the property
   * does not gets broadcasted.
   */
  @ConfigProperty(ConfigProperty.BOOLEAN)
  @Order(45)
  @ConfigPropertyValue("false")
  @ValidationRule(ValidationRule.MANDATORY)
  protected boolean getConfiguredMandatory() {
    return false;
  }

  @ConfigProperty(ConfigProperty.TEXT)
  @Order(50)
  @ConfigPropertyValue("null")
  protected String getConfiguredTooltipText() {
    return null;
  }

  @ConfigProperty(ConfigProperty.COLOR)
  @Order(60)
  @ConfigPropertyValue("null")
  protected String getConfiguredForegroundColor() {
    return null;
  }

  @ConfigProperty(ConfigProperty.COLOR)
  @Order(70)
  @ConfigPropertyValue("null")
  protected String getConfiguredBackgroundColor() {
    return null;
  }

  @ConfigProperty(ConfigProperty.FONT)
  @Order(80)
  @ConfigPropertyValue("null")
  protected String getConfiguredFont() {
    return null;
  }

  /**
   * Configures the foreground color of the label. The color is represented by the HEX value (e.g. FFFFFF).
   * <p>
   * Subclasses can override this method. Default is {@code null}.
   * 
   * @return Foreground color HEX value of the label.
   */
  @ConfigProperty(ConfigProperty.COLOR)
  @Order(60)
  @ConfigPropertyValue("null")
  protected String getConfiguredLabelForegroundColor() {
    return null;
  }

  /**
   * Configures the background color of the label. The color is represented by the HEX value (e.g. FFFFFF).
   * <p>
   * Subclasses can override this method. Default is {@code null}.
   * 
   * @return Background color HEX value of the label.
   */
  @ConfigProperty(ConfigProperty.COLOR)
  @Order(70)
  @ConfigPropertyValue("null")
  protected String getConfiguredLabelBackgroundColor() {
    return null;
  }

  /**
   * Configures the font of the label. See {@link FontSpec#parse(String)} for the appropriate format.
   * <p>
   * Subclasses can override this method. Default is {@code null}.
   * 
   * @return Font of the label.
   */
  @ConfigProperty(ConfigProperty.FONT)
  @Order(80)
  @ConfigPropertyValue("null")
  protected String getConfiguredLabelFont() {
    return null;
  }

  /**
   * Configures the horizontal alignment of the fields inside this group box.<br>
   * This property typically only has an effect if fill horizontal is set to false which can be configured by
   * {@link #getConfiguredFillHorizontal()}.
   * <p>
   * Subclasses can override this method. Default alignment is left.
   * 
   * @return -1 for left, 0 for center and 1 for right alignment
   * @see {@link #getGridData()}, {@link #getGridDataHints()}
   */
  @ConfigProperty(ConfigProperty.HORIZONTAL_ALIGNMENT)
  @Order(85)
  @ConfigPropertyValue("-1")
  protected int getConfiguredHorizontalAlignment() {
    return -1;
  }

  /**
   * Configures the vertical alignment of the fields inside this group box.<br>
   * This property typically only has an effect if fill vertical is set to false which can be configured by
   * {@link #getConfiguredFillVertical()}.
   * <p>
   * Subclasses can override this method. Default alignment is top.
   * 
   * @return -1 for top, 0 for center and 1 for bottom alignment
   * @see {@link #getGridData()}, {@link #getGridDataHints()}
   */
  @ConfigProperty(ConfigProperty.VERTICAL_ALIGNMENT)
  @Order(86)
  @ConfigPropertyValue("-1")
  protected int getConfiguredVerticalAlignment() {
    return -1;
  }

  /**
   * Configures whether this field should horizontally fill the grid cell.<br>
   * If the property is set to true, the field takes all the horizontal space and therefore is as width as the grid
   * cell.<br>
   * If it's set to false, the width is computed based on the properties {@link #getConfiguredGridUseUiWidth()} and
   * {@link #getConfiguredWidthInPixel()}. If non of these are set, a default value is used which typically is the width
   * of a logical grid column.
   * <p>
   * Subclasses can override this method. Default is true.
   * 
   * @return {@code true} if this field should horizontally fill the grid cell, {@code false} otherwise
   * @see {@link #getGridData()}, {@link #getGridDataHints()}
   */
  @ConfigProperty(ConfigProperty.BOOLEAN)
  @Order(87)
  @ConfigPropertyValue("true")
  protected boolean getConfiguredFillHorizontal() {
    return true;
  }

  /**
   * Configures whether this field should vertically fill the grid cell.<br>
   * If the property is set to true, the field takes all the vertical space and therefore is as height as the grid cell.<br>
   * If it's set to false, the height is computed based on the properties {@link #getConfiguredGridUseUiHeight()} and
   * {@link #getConfiguredHeightInPixel()}. If non of these are set, a default value is used which typically is the
   * height of a logical grid row.
   * <p>
   * Subclasses can override this method. Default is true.
   * 
   * @return {@code true} if this field should vertically fill the grid cell, {@code false} otherwise
   * @see {@link #getGridData()}, {@link #getGridDataHints()}
   */
  @ConfigProperty(ConfigProperty.BOOLEAN)
  @Order(88)
  @ConfigPropertyValue("true")
  protected boolean getConfiguredFillVertical() {
    return true;
  }

  /**
   * Configures the x position (horizontal) of this field in the logical grid of the surrounding group box.<br>
   * If the value is set to -1, the property will be ignored. If the value is >= 0, it's considered as grid column. <br>
   * It is not necessary to explicitly set a column count by {@link AbstractGroupBox#getConfiguredGridColumnCount()}.
   * <p>
   * This property only has an effect if every field inside the group box has a fix position which means every field
   * inside the group box need to have x and y to be set which can be configured by {@link #getConfiguredGridX()} and
   * {@link #getConfiguredGridY()}.
   * <p>
   * Subclasses can override this method. Default is -1.
   * 
   * @return the x position in the grid.
   * @see {@link #getGridData()}, {@link #getGridDataHints()}
   */
  @ConfigProperty(ConfigProperty.INTEGER)
  @Order(90)
  @ConfigPropertyValue("-1")
  protected int getConfiguredGridX() {
    return -1;
  }

  /**
   * Configures the y (vertical) position of this field in the logical grid of the surrounding group box.<br>
   * If the value is set to -1, the property will be ignored. If the value is >= 0, it's considered as grid row. <br>
   * <p>
   * This property only has an effect if every field inside the group box has a fix position which means every field
   * inside the group box need to have x and y to be set which can be configured by {@link #getConfiguredGridX()} and
   * {@link #getConfiguredGridY()}.
   * <p>
   * Subclasses can override this method. Default is -1.
   * 
   * @return the y position in the grid.
   * @see {@link #getGridData()}, {@link #getGridDataHints()}
   */
  @ConfigProperty(ConfigProperty.INTEGER)
  @Order(95)
  @ConfigPropertyValue("-1")
  protected int getConfiguredGridY() {
    return -1;
  }

  /**
   * Configures the column span of this field.<br>
   * The value defined by this property refers to the number of columns defined by the group box which contains this
   * field. This column count can be configured by {@link AbstractGroupBox#getConfiguredGridColumnCount()}.
   * <p>
   * <b>Example:</b><br>
   * If the column count of the group box is set to 3 and a column span of this field is set to 2 it means 2/3 of the
   * group box width is used for this field:<br>
   * <table border="1">
   * <colgroup align="center" width="40"/> <colgroup align="center" width="40"/> <colgroup align="center" width="40"/>
   * <tr>
   * <td colspan="2">this</td>
   * <td>...</td>
   * </tr>
   * <tr>
   * <td>...</td>
   * <td>...</td>
   * <td>...</td>
   * </tr>
   * </table>
   * <p>
   * Subclasses can override this method. Default is 1.
   * 
   * @return the number of columns to span
   * @see #getConfiguredGridWeightX(), {@link #getGridData()}, {@link #getGridDataHints()}
   */
  @ConfigProperty(ConfigProperty.INTEGER)
  @Order(100)
  @ConfigPropertyValue("1")
  protected int getConfiguredGridW() {
    return 1;
  }

  /**
   * Configures the row span of this field.<br>
   * Compared to the number of columns, which is a configurable value and therefore static, the number of rows is
   * dynamic. That number depends on the number of fields used in the group box which contains this field, as well as
   * the
   * number of columns defined by that group box.
   * <p>
   * <b>Example:</b> A group box with 2 columns contains 3 fields: The first 2 fields have gridW = 1 and gridH = 1 and
   * the third field has gridW = 1 and gridH = 2. In this case the third field would be as height as the other 2 fields
   * together because it spans two rows:<br>
   * <table border="1">
   * <colgroup align="center" width="40"/> <colgroup align="center" width="40"/>
   * <tr>
   * <td>1</td>
   * <td rowspan="2">3</td>
   * </tr>
   * <tr>
   * <td>2</td>
   * </tr>
   * </table>
   * <p>
   * Subclasses can override this method. Default is 1.
   * 
   * @return the number of rows to span
   * @see #getConfiguredGridWeightY(), {@link #getGridData()}, {@link #getGridDataHints()}
   */
  @ConfigProperty(ConfigProperty.INTEGER)
  @Order(105)
  @ConfigPropertyValue("1")
  protected int getConfiguredGridH() {
    return 1;
  }

  /**
   * Configures how much a grid cell should horizontally grow or shrink.<br>
   * <p>
   * The value for this property can either be -1 or between 0 and 1.
   * <ul>
   * <li>0 means fixed width and the grid cell won't grow or shrink.</li>
   * <li>Greater 0 means the grid cell will grab the excess horizontal space and therefore grow or shrink. If the group
   * box contains more than one field with weightX > 0, the weight is used to specify how strong the width of the grid
   * cell should be adjusted.</li>
   * <li>-1 means the ui computes the optimal value so that the fields proportionally grab the excess space.</li>
   * </ul>
   * <b>Examples:</b>
   * <ul>
   * <li>A group box with 3 columns contains 3 fields: Every field has gridW = 1 and weightX = -1. This leads to 1 row
   * and 3 grid cells which would grow and shrink proportionally because weightX is automatically set to > 0.</li>
   * <li>If the weight of these 3 fields were set to 0.1, 0.1 and 1, the first two fields would adjust the size very
   * slowly and would mostly be as big as a logical grid column (because gridW is set to 1), whereas the third field
   * would adjust it's size very fast.</li>
   * </ul>
   * <p>
   * Subclasses can override this method. Default is -1.
   * 
   * @return a value between 0 and 1, or -1
   * @see {@link #getGridData()}, {@link #getGridDataHints()}
   */
  @ConfigProperty(ConfigProperty.DOUBLE)
  @Order(130)
  @ConfigPropertyValue("-1")
  protected double getConfiguredGridWeightX() {
    return -1;
  }

  /**
   * Configures how much a grid cell should vertically grow or shrink.<br>
   * <p>
   * The value for this property can either be -1 or between 0 and 1.
   * <ul>
   * <li>0 means fixed height and the grid cell won't grow or shrink.</li>
   * <li>Greater 0 means the grid cell will grab the excess vertical space and therefore grow or shrink. If the group
   * box contains more than one field with weightY > 0, the weight is used to specify how strong the height of the grid
   * cell should be adjusted.</li>
   * <li>-1 means the ui computes the optimal value so that the fields proportionally grab the excess space, but only if
   * gridH is > 1. If gridH is 1 a weight of 0 is set and the grid cell does not grow or shrink.</li>
   * </ul>
   * <b>Examples:</b>
   * <ul>
   * <li>A group box with 1 column contains 3 fields: Every field has gridH = 1 and weightY = -1. This leads to 3 rows
   * with fixed height, no additional space is grabbed, because weightY will automatically be set to 0.</li>
   * <li>If the weight of these 3 fields were set to 1, the fields would grow and shrink proportionally.</li>
   * <li>If the weight of these 3 fields were set to 0.1, 0.1 and 1, the first two fields would adjust the size very
   * slowly and would mostly be a as big as one logical grid row (because gridH is set to 1), whereas the third field
   * would adjust it's size very fast.</li>
   * </ul>
   * <p>
   * Subclasses can override this method. Default is -1.
   * 
   * @return a value between 0 and 1, or -1
   * @see {@link #getGridData()}, {@link #getGridDataHints()}
   */
  @ConfigProperty(ConfigProperty.DOUBLE)
  @Order(140)
  @ConfigPropertyValue("-1")
  protected double getConfiguredGridWeightY() {
    return -1;
  }

  /**
   * Configures whether the field should be as width as preferred by the ui. The preferred width normally is the
   * computed width of the child fields.<br>
   * This property typically has less priority than {@link #getConfiguredWidthInPixel()} and therefore only has an
   * effect if no explicit width is set.
   * <p>
   * Subclasses can override this method. Default is false.
   * 
   * @return {@code true} if this field should be as width as preferred by the ui, {@code false} otherwise
   * @see {@link #getGridData()}, {@link #getGridDataHints()}
   */
  @ConfigProperty(ConfigProperty.BOOLEAN)
  @Order(142)
  @ConfigPropertyValue("false")
  protected boolean getConfiguredGridUseUiWidth() {
    return false;
  }

  /**
   * Configures whether the field should be as height as preferred by the ui. The preferred height normally is the
   * computed height of the child fields.<br>
   * This property typically has less priority than {@link #getConfiguredHeightInPixel()} and therefore only has an
   * effect if no explicit height is set.
   * <p>
   * Subclasses can override this method. Default is false.
   * 
   * @return {@code true} if this field should be as height as preferred by the ui, {@code false} otherwise
   * @see {@link #getGridData()}, {@link #getGridDataHints()}
   */
  @ConfigProperty(ConfigProperty.BOOLEAN)
  @Order(142)
  @ConfigPropertyValue("false")
  protected boolean getConfiguredGridUseUiHeight() {
    return false;
  }

  /**
   * Configures the preferred width of the field. <br>
   * If the value is <=0 the property will be ignored by the ui layout manager.
   * <p>
   * Subclasses can override this method. Default is 0.
   * 
   * @return the preferred width in pixel
   * @see {@link #getGridData()}, {@link #getGridDataHints()}
   */
  @ConfigProperty(ConfigProperty.INTEGER)
  @Order(150)
  @ConfigPropertyValue("0")
  protected int getConfiguredWidthInPixel() {
    return 0;
  }

  /**
   * Configures the preferred height of the field. <br>
   * If the value is <=0 the property will be ignored by the ui layout manager.
   * <p>
   * Subclasses can override this method. Default is 0.
   * 
   * @return the preferred height in pixel
   * @see {@link #getGridData()}, {@link #getGridDataHints()}
   */
  @ConfigProperty(ConfigProperty.INTEGER)
  @Order(160)
  @ConfigPropertyValue("0")
  protected int getConfiguredHeightInPixel() {
    return 0;
  }

  @ConfigProperty(ConfigProperty.MASTER_FIELD)
  @Order(170)
  @ConfigPropertyValue("null")
  @ValidationRule(ValidationRule.MASTER_VALUE_FIELD)
  protected Class<? extends IValueField> getConfiguredMasterField() {
    return null;
  }

  @ConfigProperty(ConfigProperty.BOOLEAN)
  @Order(180)
  @ConfigPropertyValue("false")
  @ValidationRule(ValidationRule.MASTER_VALUE_REQUIRED)
  protected boolean getConfiguredMasterRequired() {
    return false;
  }

  @ConfigProperty(ConfigProperty.BOOLEAN)
  @Order(190)
  @ConfigPropertyValue("true")
  protected boolean getConfiguredFocusable() {
    return true;
  }

  @ConfigProperty(ConfigProperty.DOC)
  @Order(20)
  @ConfigPropertyValue("null")
  protected String getConfiguredDoc() {
    return null;
  }

  private Class<? extends IKeyStroke>[] getConfiguredKeyStrokes() {
    Class[] dca = ConfigurationUtility.getDeclaredPublicClasses(getClass());
    return ConfigurationUtility.filterClasses(dca, IKeyStroke.class);
  }

  @ConfigOperation
  @Order(10)
  protected void execInitField() throws ProcessingException {
  }

  /**
   * On any value change or call to {@link #checkSaveNeeded()} this method is
   * called to calculate if the field needs save
   */
  @ConfigOperation
  @Order(11)
  protected boolean execIsSaveNeeded() throws ProcessingException {
    return false;
  }

  /**
   * Make field saved, for example a table is maring all rows as non-changed
   */
  @ConfigOperation
  @Order(12)
  protected void execMarkSaved() throws ProcessingException {
  }

  /**
   * on any value change or call to {@link #checkEmpty()} this method is called
   * to calculate if the field represents an empty state (semantics)
   */
  @ConfigOperation
  @Order(13)
  protected boolean execIsEmpty() throws ProcessingException {
    return true;
  }

  /**
   * see {@link IDesktop#dataChanged(Object...)}
   */
  @ConfigOperation
  @Order(14)
  protected void execDataChanged(Object... dataTypes) throws ProcessingException {
  }

  @ConfigOperation
  @Order(15)
  protected void execDisposeField() throws ProcessingException {
  }

  @Override
  public final void applySearch(SearchFilter search) {
    execAddSearchTerms(search);
  }

  /**
   * add verbose information to the search filter
   */
  protected void execAddSearchTerms(SearchFilter search) {
    applySearchInternal(search);
  }

  /**
   * override this method to apply new default handling
   */
  protected void applySearchInternal(final SearchFilter search) {
    ISearchFilterService sfs = SERVICES.getService(ISearchFilterService.class);
    if (sfs != null) {
      sfs.applySearchDelegate(this, search, true);
    }
  }

  /**
   * AFTER a new valid master value was stored, this method is called
   */
  @ConfigOperation
  @Order(50)
  protected void execChangedMasterValue(Object newMasterValue) throws ProcessingException {
  }

  protected void initConfig() {
    m_gridData = new GridData(-1, -1, 1, 1, -1, -1);
    m_gridDataHints = new GridData(-1, -1, 1, 1, -1, -1);
    propertySupport.setPropertyBool(PROP_EMPTY, true);
    setEnabled(getConfiguredEnabled());
    setVisible(getConfiguredVisible());
    setMandatory(getConfiguredMandatory());
    setTooltipText(getConfiguredTooltipText());
    setInitialLabel(getConfiguredLabel());
    setLabel(getConfiguredLabel());
    setLabelPosition(getConfiguredLabelPosition());
    setLabelWidthInPixel(getConfiguredLabelWidthInPixel());
    setLabelHorizontalAlignment(getConfiguredLabelHorizontalAlignment());
    setLabelVisible(getConfiguredLabelVisible());
    if (getConfiguredBackgroundColor() != null) {
      setBackgroundColor((getConfiguredBackgroundColor()));
    }
    if (getConfiguredForegroundColor() != null) {
      setForegroundColor((getConfiguredForegroundColor()));
    }
    if (getConfiguredFont() != null) {
      setFont(FontSpec.parse(getConfiguredFont()));
    }
    if (getConfiguredLabelBackgroundColor() != null) {
      setLabelBackgroundColor((getConfiguredLabelBackgroundColor()));
    }
    if (getConfiguredLabelForegroundColor() != null) {
      setLabelForegroundColor((getConfiguredLabelForegroundColor()));
    }
    if (getConfiguredLabelFont() != null) {
      setLabelFont(FontSpec.parse(getConfiguredLabelFont()));
    }
    setFocusable(getConfiguredFocusable());
    setGridDataHints(new GridData(getConfiguredGridX(), getConfiguredGridY(), getConfiguredGridW(), getConfiguredGridH(), getConfiguredGridWeightX(), getConfiguredGridWeightY(), getConfiguredGridUseUiWidth(), getConfiguredGridUseUiHeight(), getConfiguredHorizontalAlignment(), getConfiguredVerticalAlignment(), getConfiguredFillHorizontal(), getConfiguredFillVertical(), getConfiguredWidthInPixel(), getConfiguredHeightInPixel()));
    setMasterRequired(getConfiguredMasterRequired());
    // private listener for subtree property change events
    addPropertyChangeListener(new PropertyChangeListener() {
      @Override
      public void propertyChange(PropertyChangeEvent e) {
        fireSubtreePropertyChange(e);
      }
    });
  }

  @Override
  public boolean isInitialized() {
    return m_initialized;
  }

  /**
   * do not use this method
   */
  @Override
  public void postInitConfig() throws ProcessingException {
    // key strokes, now all inner fields are built
    updateKeyStrokes();
    // master listener, now the inner field is available
    if (getConfiguredMasterField() != null) {
      IValueField master = findNearestFieldByClass(getConfiguredMasterField());
      setMasterField(master);
    }
  }

  /**
   * Searching the nearest field implementing the specified class by processing the enclosing field list bottom-up.
   * 
   * @since 3.8.1
   */
  private <T extends IFormField> T findNearestFieldByClass(final Class<T> c) {
    List<ICompositeField> enclosingFields = getEnclosingFieldList();
    if (enclosingFields.isEmpty()) {
      // there are no enclosing fields (i.e. this field is not part of a field template)
      return getForm().getFieldByClass(c);
    }

    final Holder<T> found = new Holder<T>(c);
    IFormFieldVisitor v = new IFormFieldVisitor() {
      @Override
      @SuppressWarnings("unchecked")
      public boolean visitField(IFormField field, int level, int fieldIndex) {
        if (field.getClass() == c) {
          found.setValue((T) field);
        }
        return found.getValue() == null;
      }
    };

    // search requested field within critical parent field
    Collections.reverse(enclosingFields);
    for (ICompositeField parentField : enclosingFields) {
      parentField.visitFields(v, 0);
      if (found.getValue() != null) {
        return found.getValue();
      }
    }

    // field has not been found in a critical parent field
    return getForm().getFieldByClass(c);
  }

  /**
   * This is the init of the runtime model after the form and fields are built
   * and configured
   */
  @Override
  public final void initField() throws ProcessingException {
    try {
      setValueChangeTriggerEnabled(false);
      //
      initFieldInternal();
      execInitField();
    }
    finally {
      setValueChangeTriggerEnabled(true);
    }
  }

  protected void initFieldInternal() throws ProcessingException {
    checkSaveNeeded();
    checkEmpty();
  }

  @Override
  public final void disposeField() {
    try {
      disposeFieldInternal();
    }
    catch (Throwable t) {
      LOG.warn("Field " + getClass().getName(), t);
    }
    try {
      execDisposeField();
    }
    catch (Throwable t) {
      LOG.warn("Field " + getClass().getName(), t);
    }
  }

  protected void disposeFieldInternal() {
  }

  /**
   * Register a {@link DataChangeListener} on the desktop for these dataTypes<br>
   * Example:
   * 
   * <pre>
   * registerDataChangeListener(CRMEnum.Company, CRMEnum.Project, CRMEnum.Task);
   * </pre>
   */
  public void registerDataChangeListener(Object... dataTypes) {
    if (m_internalDataChangeListener == null) {
      m_internalDataChangeListener = new WeakDataChangeListener() {
        @Override
        public void dataChanged(Object... innerDataTypes) throws ProcessingException {
          execDataChanged(innerDataTypes);
        }
      };
    }
    IDesktop desktop = ClientSyncJob.getCurrentSession().getDesktop();
    if (desktop == null) {
      desktop = ClientSyncJob.getCurrentSession().getVirtualDesktop();
    }
    desktop.addDataChangeListener(m_internalDataChangeListener, dataTypes);
  }

  /**
   * Unregister the {@link DataChangeListener} from the desktop for these
   * dataTypes<br>
   * Example:
   * 
   * <pre>
   * unregisterDataChangeListener(CRMEnum.Company, CRMEnum.Project, CRMEnum.Task);
   * </pre>
   */
  public void unregisterDataChangeListener(Object... dataTypes) {
    if (m_internalDataChangeListener != null) {
      ClientSyncJob.getCurrentSession().getDesktop().removeDataChangeListener(m_internalDataChangeListener, dataTypes);
    }
  }

  protected void fireSubtreePropertyChange(PropertyChangeEvent e) {
    // fire up the tree
    IFormField parentField = getParentField();
    if (parentField instanceof AbstractFormField) {
      ((AbstractFormField) parentField).fireSubtreePropertyChange(e);
    }
    // fire my level
    if (m_subtreePropertyChangeSupport != null) {
      m_subtreePropertyChangeSupport.firePropertyChange(e);
    }
  }

  @Override
  public IForm getForm() {
    return m_form;
  }

  @Override
  public IGroupBox getParentGroupBox() {
    ICompositeField f = getParentField();
    while (f != null && !(f instanceof IGroupBox)) {
      f = f.getParentField();
    }
    return (IGroupBox) f;
  }

  @Override
  public ICompositeField getParentField() {
    return (ICompositeField) propertySupport.getProperty(PROP_PARENT_FIELD);
  }

  @Override
  public void setParentFieldInternal(ICompositeField f) {
    propertySupport.setProperty(PROP_PARENT_FIELD, f);
  }

  /**
   * do not use this internal method
   */
  @Override
  public void setFormInternal(IForm form) {
    m_form = form;
  }

  @Override
  public String toString() {
    return getLabel() + "/" + getFieldId() + " (" + getClass().getName() + ")";
  }

  @Override
  public void printField(PrintDevice device, Map<String, Object> parameters) {
    getForm().printField(this, device, parameters);
  }

  @Override
  public void setView(boolean visible, boolean enabled, boolean mandatory) {
    setVisible(visible);
    setEnabled(enabled);
    setMandatory(mandatory);
  }

  @Override
  public boolean isValueChangeTriggerEnabled() {
    return m_valueChangeTriggerEnabled >= 1;
  }

  @Override
  public void setValueChangeTriggerEnabled(boolean b) {
    if (b) {
      m_valueChangeTriggerEnabled++;
    }
    else {
      m_valueChangeTriggerEnabled--;
    }
  }

  @Override
  public void addSubtreePropertyChangeListener(PropertyChangeListener listener) {
    if (listener != null && m_subtreePropertyChangeSupport == null) {
      m_subtreePropertyChangeSupport = new BasicPropertySupport(this);
    }
    m_subtreePropertyChangeSupport.addPropertyChangeListener(listener);
  }

  @Override
  public void addSubtreePropertyChangeListener(String propName, PropertyChangeListener listener) {
    if (listener != null && m_subtreePropertyChangeSupport == null) {
      m_subtreePropertyChangeSupport = new BasicPropertySupport(this);
    }
    m_subtreePropertyChangeSupport.addPropertyChangeListener(propName, listener);
  }

  @Override
  public void removeSubtreePropertyChangeListener(PropertyChangeListener listener) {
    if (m_subtreePropertyChangeSupport != null) {
      m_subtreePropertyChangeSupport.removePropertyChangeListener(listener);
    }
  }

  @Override
  public void removeSubtreePropertyChangeListener(String propName, PropertyChangeListener listener) {
    if (m_subtreePropertyChangeSupport != null) {
      m_subtreePropertyChangeSupport.removePropertyChangeListener(propName, listener);
    }
  }

  @Override
  public boolean hasProperty(String name) {
    return propertySupport.hasProperty(name);
  }

  @Override
  public boolean isFieldChanging() {
    return propertySupport.isPropertiesChanging();
  }

  @Override
  public void setFieldChanging(boolean b) {
    propertySupport.setPropertiesChanging(b);
  }

  @Override
  public String getFieldId() {
    return getClass().getSimpleName();
  }

  /*
   * Data i/o
   */
  @Override
  public void exportFormFieldData(AbstractFormFieldData target) throws ProcessingException {
  }

  @Override
  public void importFormFieldData(AbstractFormFieldData source, boolean valueChangeTriggersEnabled) throws ProcessingException {
  }

  /*
   * XML i/o
   */
  @Override
  public void storeXML(SimpleXmlElement x) throws ProcessingException {
    List<ICompositeField> enclosingFieldList = getEnclosingFieldList();
    for (ICompositeField field : enclosingFieldList) {
      SimpleXmlElement enclosingField = new SimpleXmlElement("enclosingField");
      setXmlFormFieldId(enclosingField, field);
      // Enclosing fields are traversed from outside to inside. Hence add XML child at the end.
      x.addChild(enclosingField);
    }
    // set field ids
    setXmlFormFieldId(x, this);
  }

  @Override
  public List<ICompositeField> getEnclosingFieldList() {
    List<ICompositeField> enclosingFieldList = new ArrayList<ICompositeField>();
    // compute enclosing field path
    Class<?> currentEnclosingFieldType = ConfigurationUtility.getEnclosingContainerType(this);
    ICompositeField p = getParentField();
    while (p != null) {
      Class<?> enclosingFieldType = ConfigurationUtility.getEnclosingContainerType(p);
      if (enclosingFieldType != currentEnclosingFieldType) {
        // Enclosing fields are traversed from inside to outside, but the path of enclosing
        // elements should be from outside to inside. Hence add XML child at the beginning.
        enclosingFieldList.add(0, p);
        currentEnclosingFieldType = enclosingFieldType;
      }
      p = p.getParentField();
    }
    return enclosingFieldList;
  }

  protected final void setXmlFormFieldId(SimpleXmlElement x, IFormField f) {
    x.setAttribute("fieldId", f.getFieldId());
    x.setAttribute("fieldQname", f.getClass().getName());
  }

  @Override
  public void loadXML(SimpleXmlElement x) throws ProcessingException {
  }

  @Override
  public final void setXML(String xml) throws ProcessingException {
    if (xml == null) {
      return;
    }
    try {
      SimpleXmlElement root = new SimpleXmlElement();
      root.parseString(xml);
      loadXML(root);
    }
    catch (Exception e) {
      throw new ProcessingException("Error in AbstractFormField.setXML: ", e);
    }
  }

  @Override
  public final String getXML() throws ProcessingException {
    SimpleXmlElement x = new SimpleXmlElement("field");
    storeXML(x);
    StringWriter sw = new StringWriter();
    try {
      x.writeDocument(sw, null, "UTF-8");
    }
    catch (java.io.IOException ioe) {/* never */
    }
    return sw.toString();
  }

  @Override
  public String getInitialLabel() {
    return m_initialLabel;
  }

  @Override
  public void setInitialLabel(String name) {
    m_initialLabel = name;
  }

  @Override
  public String getLabel() {
    return propertySupport.getPropertyString(PROP_LABEL);
  }

  @Override
  public void setLabel(String name) {
    propertySupport.setPropertyString(PROP_LABEL, name);
  }

  @Override
  public int getLabelPosition() {
    return m_labelPosition;
  }

  @Override
  public void setLabelPosition(int position) {
    m_labelPosition = position;
  }

  @Override
  public int getLabelWidthInPixel() {
    return m_labelWidthInPixel;
  }

  @Override
  public void setLabelWidthInPixel(int w) {
    m_labelWidthInPixel = w;
  }

  @Override
  public int getLabelHorizontalAlignment() {
    return m_labelHorizontalAlignment;
  }

  @Override
  public void setLabelHorizontalAlignment(int a) {
    m_labelHorizontalAlignment = a;
  }

  @Override
  public String getFullyQualifiedLabel(String separator) {
    StringBuffer b = new StringBuffer();
    IFormField p = getParentField();
    if (p != null) {
      String s = p.getFullyQualifiedLabel(separator);
      if (s != null) {
        b.append(s);
      }
    }
    String s = getLabel();
    if (s != null) {
      if (b.length() > 0) {
        b.append(separator);
      }
      b.append(s);
    }
    return b.toString();
  }

  @Override
  public boolean isLabelVisible() {
    return propertySupport.getPropertyBool(PROP_LABEL_VISIBLE);
  }

  @Override
  public void setLabelVisible(boolean b) {
    m_labelVisible = b;
    calculateLabelVisible();
  }

  private void calculateLabelVisible() {
    propertySupport.setPropertyBool(PROP_LABEL_VISIBLE, m_labelVisible && (!m_labelSuppressed));
  }

  @Override
  public boolean isLabelSuppressed() {
    return m_labelSuppressed;
  }

  @Override
  public void setLabelSuppressed(boolean b) {
    m_labelSuppressed = b;
    calculateLabelVisible();
  }

  @SuppressWarnings("deprecation")
  @Override
  public Object getCustomProperty(String propName) {
    return getProperty(propName);
  }

  @SuppressWarnings("deprecation")
  @Override
  public void setCustomProperty(String propName, Object o) {
    setProperty(propName, o);
  }

  @Override
  public Object getProperty(String name) {
    return propertySupport.getProperty(name);
  }

  @Override
  public void setProperty(String name, Object value) {
    propertySupport.setProperty(name, value);
  }

  @Override
  public Permission getEnabledPermission() {
    return m_enabledPermission;
  }

  @Override
  public void setEnabledPermission(Permission p) {
    m_enabledPermission = p;
    boolean b;
    if (p != null) {
      b = SERVICES.getService(IAccessControlService.class).checkPermission(p);
    }
    else {
      /*
       * inherited permission from container
       */
      ICompositeField container = getParentField();
      if (container != null) {
        b = container.isEnabledGranted();
      }
      else {
        b = getForm().isEnabledGranted();
      }
    }
    setEnabledGranted(b);
  }

  @Override
  public boolean isEnabledGranted() {
    return m_enabledGranted;
  }

  @Override
  public boolean getEnabledProperty() {
    return m_enabledProperty;
  }

  @Override
  public void setEnabledGranted(boolean b) {
    m_enabledGranted = b;
    calculateEnabled();
  }

  @Override
  public boolean isEnabledProcessingButton() {
    return m_enabledProcessingButton;
  }

  @Override
  public void setEnabledProcessingButton(boolean b) {
    m_enabledProcessingButton = b;
    calculateEnabled();
  }

  @Override
  public void setEnabled(boolean b) {
    m_enabledProperty = b;
    if (b) {
      m_enabledSlave = true;
    }
    calculateEnabled();
  }

  /**
   * no access control for system buttons CANCEL and CLOSE
   */
  protected void calculateEnabled() {
    // access control
    boolean applyAccessControl = true;
    if (this instanceof IButton) {
      IButton but = (IButton) this;
      switch (but.getSystemType()) {
        case IButton.SYSTEM_TYPE_CANCEL:
        case IButton.SYSTEM_TYPE_CLOSE: {
          applyAccessControl = false;
          break;
        }
      }
    }
    if (applyAccessControl) {
      propertySupport.setPropertyBool(PROP_ENABLED, m_enabledGranted && m_enabledProperty && m_enabledSlave);
    }
    else {
      propertySupport.setPropertyBool(PROP_ENABLED, m_enabledProperty && m_enabledSlave);
    }
  }

  @Override
  public boolean isEnabled() {
    return propertySupport.getPropertyBool(PROP_ENABLED);
  }

  @Override
  public Permission getVisiblePermission() {
    return m_visiblePermission;
  }

  @Override
  public void setVisiblePermission(Permission p) {
    m_visiblePermission = p;
    boolean b;
    if (p != null) {
      b = SERVICES.getService(IAccessControlService.class).checkPermission(p);
    }
    else {
      /*
       * inherite permission from container
       */
      ICompositeField container = getParentField();
      if (container != null) {
        b = container.isVisibleGranted();
      }
      else {
        b = true;
      }
    }
    setVisibleGranted(b);
  }

  /**
   * for thread-safety-reason this method is final
   */
  @Override
  public final boolean isSaveNeeded() {
    return propertySupport.getPropertyBool(PROP_SAVE_NEEDED);
  }

  /**
   * Default implementation just calls {@link #execIsSaveNeeded()}<br>
   * For thread-safety-reason this method is final
   * 
   * @throws ProcessingException
   */
  @Override
  public final void checkSaveNeeded() {
    if (isInitialized()) {
      try {
        propertySupport.setPropertyBool(PROP_SAVE_NEEDED, m_touched || execIsSaveNeeded());
      }
      catch (ProcessingException e) {
        SERVICES.getService(IExceptionHandlerService.class).handleException(e);
      }
    }
  }

  @Override
  public void touch() {
    m_touched = true;
    checkSaveNeeded();
  }

  /**
   * Default implementation does nothing
   */
  @Override
  public final void markSaved() {
    try {
      m_touched = false;
      execMarkSaved();
      checkSaveNeeded();
    }
    catch (ProcessingException e) {
      SERVICES.getService(IExceptionHandlerService.class).handleException(e);
    }
  }

  @Override
  public final boolean isEmpty() {
    return propertySupport.getPropertyBool(PROP_EMPTY);
  }

  /**
   * Default implementation just calls {@link #execIsEmpty()}
   * 
   * @throws ProcessingException
   */
  protected final void checkEmpty() {
    if (isInitialized()) {
      try {
        propertySupport.setPropertyBool(PROP_EMPTY, execIsEmpty());
      }
      catch (ProcessingException e) {
        SERVICES.getService(IExceptionHandlerService.class).handleException(e);
      }
    }
  }

  @Override
  public boolean isVisibleGranted() {
    return m_visibleGranted;
  }

  @Override
  public void setVisibleGranted(boolean b) {
    m_visibleGranted = b;
    calculateVisibleInternal();
  }

  @Override
  public boolean isVisible() {
    return propertySupport.getPropertyBool(PROP_VISIBLE);
  }

  @Override
  public void setVisible(boolean b) {
    m_visibleProperty = b;
    calculateVisibleInternal();
  }

  /**
   * do not use this internal method
   */
  protected boolean execCalculateVisible() {
    return true;
  }

  /**
   * do not use this internal method, there is no access control for system
   * buttons CANCEL and CLOSE
   */
  protected void calculateVisibleInternal() {
    // access control
    boolean applyAccessControl = true;
    if (this instanceof IButton) {
      IButton but = (IButton) this;
      switch (but.getSystemType()) {
        case IButton.SYSTEM_TYPE_CANCEL:
        case IButton.SYSTEM_TYPE_CLOSE: {
          applyAccessControl = false;
          break;
        }
      }
    }
    boolean changed;
    if (applyAccessControl) {
      changed = propertySupport.setPropertyBool(PROP_VISIBLE, m_visibleGranted && m_visibleProperty && execCalculateVisible());
    }
    else {
      changed = propertySupport.setPropertyBool(PROP_VISIBLE, m_visibleProperty && execCalculateVisible());
    }
    if (changed) {
      if (getForm() != null) {
        getForm().structureChanged(this);
      }
    }
  }

  @Override
  public boolean isMandatory() {
    return propertySupport.getPropertyBool(PROP_MANDATORY);
  }

  @Override
  public void setMandatory(boolean b) {
    propertySupport.setPropertyBool(PROP_MANDATORY, b);
  }

  @Override
  public IProcessingStatus getErrorStatus() {
    return (IProcessingStatus) propertySupport.getProperty(PROP_ERROR_STATUS);
  }

  @Override
  public void setErrorStatus(String message) {
    setErrorStatus(new ProcessingStatus(message, null, 0, IProcessingStatus.ERROR));
  }

  @Override
  public void setErrorStatus(IProcessingStatus status) {
    propertySupport.setProperty(PROP_ERROR_STATUS, status);
  }

  @Override
  public void clearErrorStatus() {
    propertySupport.setProperty(PROP_ERROR_STATUS, null);
  }

  @Override
  public IValidateContentDescriptor validateContent() {
    if (!isContentValid()) {
      return new ValidateFormFieldDescriptor(this);
    }
    return null;
  }

  @Override
  public boolean isContentValid() {
    IProcessingStatus errorStatus = getErrorStatus();
    if (errorStatus != null && (errorStatus.getSeverity() == IProcessingStatus.ERROR || errorStatus.getSeverity() == IProcessingStatus.FATAL)) {
      return false;
    }
    /*
    if (isMandatory()) {
      //nop
    }
    */
    return true;
  }

  @Override
  public void setTooltipText(String text) {
    propertySupport.setPropertyString(PROP_TOOLTIP_TEXT, text);
  }

  @Override
  public String getTooltipText() {
    return propertySupport.getPropertyString(PROP_TOOLTIP_TEXT);
  }

  @Override
  public void setForegroundColor(String c) {
    propertySupport.setProperty(PROP_FOREGROUND_COLOR, c);
  }

  @Override
  public String getForegroundColor() {
    return (String) propertySupport.getProperty(PROP_FOREGROUND_COLOR);
  }

  @Override
  public void setBackgroundColor(String c) {
    propertySupport.setProperty(PROP_BACKGROUND_COLOR, c);
  }

  @Override
  public String getBackgroundColor() {
    return (String) propertySupport.getProperty(PROP_BACKGROUND_COLOR);
  }

  @Override
  public void setFont(FontSpec f) {
    propertySupport.setProperty(PROP_FONT, f);
  }

  @Override
  public FontSpec getFont() {
    return (FontSpec) propertySupport.getProperty(PROP_FONT);
  }

  @Override
  public void setLabelForegroundColor(String c) {
    propertySupport.setProperty(PROP_LABEL_FOREGROUND_COLOR, c);
  }

  @Override
  public String getLabelForegroundColor() {
    return (String) propertySupport.getProperty(PROP_LABEL_FOREGROUND_COLOR);
  }

  @Override
  public void setLabelBackgroundColor(String c) {
    propertySupport.setProperty(PROP_LABEL_BACKGROUND_COLOR, c);
  }

  @Override
  public String getLabelBackgroundColor() {
    return (String) propertySupport.getProperty(PROP_LABEL_BACKGROUND_COLOR);
  }

  @Override
  public void setLabelFont(FontSpec f) {
    propertySupport.setProperty(PROP_LABEL_FONT, f);
  }

  @Override
  public FontSpec getLabelFont() {
    return (FontSpec) propertySupport.getProperty(PROP_LABEL_FONT);
  }

  @Override
  public GridData getGridData() {
    return new GridData(m_gridData);
  }

  @Override
  public void setGridDataInternal(GridData data) {
    m_gridData = new GridData(data);
  }

  @Override
  public GridData getGridDataHints() {
    return new GridData(m_gridDataHints);
  }

  @Override
  public void setGridDataHints(GridData hints) {
    m_gridDataHints = new GridData(hints);
  }

  @Override
  public void requestFocus() {
    IForm form = getForm();
    if (form != null) {
      form.requestFocus(this);
    }
  }

  @SuppressWarnings("deprecation")
  @Override
  public boolean fetchFocusRequested() {
    return false;
  }

  @Override
  public void setFocusable(boolean b) {
    propertySupport.setPropertyBool(PROP_FOCUSABLE, b);
  }

  @Override
  public boolean isFocusable() {
    return propertySupport.getPropertyBool(PROP_FOCUSABLE);
  }

  @Override
  public void setMasterField(IValueField field) {
    IValueField oldMasterField = getMasterField();
    // remove old listener
    if (oldMasterField != null) {
      if (m_currentMasterListener != null) {
        oldMasterField.removeMasterListener(m_currentMasterListener);
        m_currentMasterListener = null;
      }
    }
    // add new listener and set enabling
    if (field != null) {
      field.addMasterListener(m_currentMasterListener = new P_MasterListener());
      m_enabledSlave = (field.getValue() != null || !isMasterRequired());
      setEnabledGranted(m_enabledGranted);
    }
    m_masterField = field;
  }

  @Override
  public IValueField getMasterField() {
    return m_masterField;
  }

  // commodity helper
  @Override
  public Object getMasterValue() {
    if (getMasterField() != null) {
      return getMasterField().getValue();
    }
    return null;
  }

  @Override
  public void setMasterRequired(boolean b) {
    m_masterRequired = b;
  }

  @Override
  public boolean isMasterRequired() {
    return m_masterRequired;
  }

  @Override
  public void updateKeyStrokes() {
    HashMap<String, IKeyStroke> ksMap = new HashMap<String, IKeyStroke>();
    //
    IKeyStroke[] c = getLocalKeyStrokes();
    if (c != null) {
      for (IKeyStroke ks : c) {
        if (ks != null) {
          ksMap.put(ks.getKeyStroke().toUpperCase(), ks);
        }
      }
    }
    //
    c = getContributedKeyStrokes();
    if (c != null) {
      for (IKeyStroke ks : c) {
        if (ks != null) {
          ksMap.put(ks.getKeyStroke().toUpperCase(), ks);
        }
      }
    }
    propertySupport.setProperty(PROP_KEY_STROKES, ksMap.values().toArray(new IKeyStroke[ksMap.size()]));
  }

  @Override
  public IKeyStroke[] getContributedKeyStrokes() {
    return null;
  }

  @Override
  public IKeyStroke[] getLocalKeyStrokes() {
    HashMap<String, IKeyStroke> ksMap = new HashMap<String, IKeyStroke>();
    Class<? extends IKeyStroke>[] shortcutArray = getConfiguredKeyStrokes();
    for (int i = 0; i < shortcutArray.length; i++) {
      IKeyStroke ks;
      try {
        ks = ConfigurationUtility.newInnerInstance(this, shortcutArray[i]);
        ksMap.put(ks.getKeyStroke().toUpperCase(), ks);
      }
      catch (Throwable t) {
        SERVICES.getService(IExceptionHandlerService.class).handleException(new ProcessingException("keyStroke: " + shortcutArray[i].getName(), t));
      }
    }
    return ksMap.values().toArray(new IKeyStroke[ksMap.size()]);
  }

  @Override
  public IKeyStroke[] getKeyStrokes() {
    IKeyStroke[] keyStrokes = (IKeyStroke[]) propertySupport.getProperty(PROP_KEY_STROKES);
    if (keyStrokes == null) {
      keyStrokes = new IKeyStroke[0];
    }
    return keyStrokes;
  }

  private class P_MasterListener implements MasterListener {
    @Override
    public void masterChanged(Object newMasterValue) {
      // only active if the unique listener itself
      if (this == m_currentMasterListener) {
        m_enabledSlave = (newMasterValue != null || !isMasterRequired());
        setEnabledGranted(m_enabledGranted);
        try {
          execChangedMasterValue(newMasterValue);
        }
        catch (ProcessingException e) {
          SERVICES.getService(IExceptionHandlerService.class).handleException(e);
        }
      }
    }
  }// end class

}
=======
/*******************************************************************************
 * Copyright (c) 2010 BSI Business Systems Integration AG.
 * All rights reserved. This program and the accompanying materials
 * are made available under the terms of the Eclipse Public License v1.0
 * which accompanies this distribution, and is available at
 * http://www.eclipse.org/legal/epl-v10.html
 *
 * Contributors:
 *     BSI Business Systems Integration AG - initial API and implementation
 ******************************************************************************/
package org.eclipse.scout.rt.client.ui.form.fields;

import java.beans.PropertyChangeEvent;
import java.beans.PropertyChangeListener;
import java.io.StringWriter;
import java.security.Permission;
import java.util.ArrayList;
import java.util.Collections;
import java.util.HashMap;
import java.util.List;
import java.util.Map;

import org.eclipse.scout.commons.ConfigurationUtility;
import org.eclipse.scout.commons.annotations.ConfigOperation;
import org.eclipse.scout.commons.annotations.ConfigProperty;
import org.eclipse.scout.commons.annotations.ConfigPropertyValue;
import org.eclipse.scout.commons.annotations.FormData;
import org.eclipse.scout.commons.annotations.FormData.SdkCommand;
import org.eclipse.scout.commons.annotations.Order;
import org.eclipse.scout.commons.annotations.Replace;
import org.eclipse.scout.commons.beans.AbstractPropertyObserver;
import org.eclipse.scout.commons.beans.BasicPropertySupport;
import org.eclipse.scout.commons.exception.IProcessingStatus;
import org.eclipse.scout.commons.exception.ProcessingException;
import org.eclipse.scout.commons.exception.ProcessingStatus;
import org.eclipse.scout.commons.logger.IScoutLogger;
import org.eclipse.scout.commons.logger.ScoutLogManager;
import org.eclipse.scout.commons.xmlparser.SimpleXmlElement;
import org.eclipse.scout.rt.client.ClientSyncJob;
import org.eclipse.scout.rt.client.services.common.search.ISearchFilterService;
import org.eclipse.scout.rt.client.ui.DataChangeListener;
import org.eclipse.scout.rt.client.ui.WeakDataChangeListener;
import org.eclipse.scout.rt.client.ui.action.keystroke.IKeyStroke;
import org.eclipse.scout.rt.client.ui.desktop.IDesktop;
import org.eclipse.scout.rt.client.ui.form.IForm;
import org.eclipse.scout.rt.client.ui.form.PrintDevice;
import org.eclipse.scout.rt.client.ui.form.fields.button.IButton;
import org.eclipse.scout.rt.client.ui.form.fields.groupbox.AbstractGroupBox;
import org.eclipse.scout.rt.client.ui.form.fields.groupbox.IGroupBox;
import org.eclipse.scout.rt.client.ui.profiler.DesktopProfiler;
import org.eclipse.scout.rt.shared.data.basic.FontSpec;
import org.eclipse.scout.rt.shared.data.form.ValidationRule;
import org.eclipse.scout.rt.shared.data.form.fields.AbstractFormFieldData;
import org.eclipse.scout.rt.shared.services.common.exceptionhandler.IExceptionHandlerService;
import org.eclipse.scout.rt.shared.services.common.jdbc.SearchFilter;
import org.eclipse.scout.rt.shared.services.common.security.IAccessControlService;
import org.eclipse.scout.service.SERVICES;

@FormData(value = AbstractFormFieldData.class, sdkCommand = SdkCommand.USE)
public abstract class AbstractFormField extends AbstractPropertyObserver implements IFormField {
  private static final IScoutLogger LOG = ScoutLogManager.getLogger(AbstractFormField.class);

  private IForm m_form;
  private boolean m_initialized;
  // special property/members
  // enabled is defined as: enabledGranted && enabledProperty && enabledSlave && enabledProcessing
  private Permission m_enabledPermission;
  private boolean m_enabledGranted;
  private boolean m_enabledProperty;
  private boolean m_enabledSlave;
  private boolean m_enabledProcessingButton;
  // visible is defined as: visibleGranted && visibleProperty
  private Permission m_visiblePermission;
  private boolean m_visibleGranted;
  private boolean m_visibleProperty;
  private int m_valueChangeTriggerEnabled = 1;// >=1 is true
  // master/slave
  private IValueField<?> m_masterField;
  private boolean m_masterRequired;
  // auto layout
  private GridData m_gridData;
  private GridData m_gridDataHints;
  // label visibility
  private boolean m_labelVisible;
  private boolean m_labelSuppressed;
  private int m_labelPosition;
  private int m_labelWidthInPixel;
  private int m_labelHorizontalAlignment;
  // force save needed
  private boolean m_touched;
  //
  private BasicPropertySupport m_subtreePropertyChangeSupport;
  private P_MasterListener m_currentMasterListener;// my master
  private DataChangeListener m_internalDataChangeListener;
  //
  private String m_initialLabel;

  public AbstractFormField() {
    this(true);
  }

  public AbstractFormField(boolean callInitializer) {
    if (DesktopProfiler.getInstance().isEnabled()) {
      DesktopProfiler.getInstance().registerFormField(this);
    }
    m_enabledGranted = true;
    m_enabledSlave = true;
    m_enabledProcessingButton = true;
    m_visibleGranted = true;
    if (callInitializer) {
      callInitializer();
    }
  }

  protected void callInitializer() {
    if (!m_initialized) {
      try {
        setValueChangeTriggerEnabled(false);
        //
        initConfig();
      }
      finally {
        setValueChangeTriggerEnabled(true);
      }
      m_initialized = true;
    }
  }

  public static String parseFormFieldId(String className) {
    String s = className;
    int i = Math.max(s.lastIndexOf('$'), s.lastIndexOf('.'));
    s = s.substring(i + 1);
    return s;
  }

  /**
   * @deprecated processing logic belongs to server
   */
  @Deprecated
  protected String getConfiguredSearchTerm() {
    return null;
  }

  @Deprecated
  public final String getLegacySearchTerm() {
    return getConfiguredSearchTerm();
  }

  /*
   * Configuration
   */
  @ConfigProperty(ConfigProperty.TEXT)
  @Order(10)
  @ConfigPropertyValue("null")
  protected String getConfiguredLabel() {
    return null;
  }

  /**
   * One of the LABEL_POSITION_* constants or a custom constants interpreted by
   * the ui.
   * 
   * @since 17.11.2009
   */
  @ConfigProperty(ConfigProperty.LABEL_POSITION)
  @Order(15)
  @ConfigPropertyValue("LABEL_POSITION_DEFAULT")
  protected int getConfiguredLabelPosition() {
    return LABEL_POSITION_DEFAULT;
  }

  /**
   * @since 19.11.2009
   * @return the fixed label witdh &gt;0 or LABEL_WIDTH_DEFAULT or
   *         LABEL_WIDTH_UI for ui-dependent label width
   */
  @ConfigProperty(ConfigProperty.INTEGER)
  @Order(16)
  @ConfigPropertyValue("LABEL_WIDTH_DEFAULT")
  protected int getConfiguredLabelWidthInPixel() {
    return LABEL_WIDTH_DEFAULT;
  }

  /**
   * @since 19.11.2009
   * @return negative for left, 0 for center and positive for right,
   *         LABEL_HORIZONTAL_ALIGNMENT_DEFAULT for default of ui
   */
  @ConfigProperty(ConfigProperty.LABEL_HORIZONTAL_ALIGNMENT)
  @Order(17)
  @ConfigPropertyValue("LABEL_HORIZONTAL_ALIGNMENT_DEFAULT")
  protected int getConfiguredLabelHorizontalAlignment() {
    return LABEL_HORIZONTAL_ALIGNMENT_DEFAULT;
  }

  @ConfigProperty(ConfigProperty.BOOLEAN)
  @Order(20)
  @ConfigPropertyValue("true")
  protected boolean getConfiguredLabelVisible() {
    return true;
  }

  /**
   * affects only the filed itself. in case of a composite field initially the property
   * does not gets broadcasted.
   */
  @ConfigProperty(ConfigProperty.BOOLEAN)
  @Order(30)
  @ConfigPropertyValue("true")
  protected boolean getConfiguredEnabled() {
    return true;
  }

  /**
   * affects only the filed itself. in case of a composite field initially the property
   * does not gets broadcasted.
   */
  @ConfigProperty(ConfigProperty.BOOLEAN)
  @Order(40)
  @ConfigPropertyValue("true")
  protected boolean getConfiguredVisible() {
    return true;
  }

  /**
   * affects only the filed itself. in case of a composite field initially the property
   * does not gets broadcasted.
   */
  @ConfigProperty(ConfigProperty.BOOLEAN)
  @Order(45)
  @ConfigPropertyValue("false")
  @ValidationRule(ValidationRule.MANDATORY)
  protected boolean getConfiguredMandatory() {
    return false;
  }

  @ConfigProperty(ConfigProperty.TEXT)
  @Order(50)
  @ConfigPropertyValue("null")
  protected String getConfiguredTooltipText() {
    return null;
  }

  @ConfigProperty(ConfigProperty.COLOR)
  @Order(60)
  @ConfigPropertyValue("null")
  protected String getConfiguredForegroundColor() {
    return null;
  }

  @ConfigProperty(ConfigProperty.COLOR)
  @Order(70)
  @ConfigPropertyValue("null")
  protected String getConfiguredBackgroundColor() {
    return null;
  }

  @ConfigProperty(ConfigProperty.FONT)
  @Order(80)
  @ConfigPropertyValue("null")
  protected String getConfiguredFont() {
    return null;
  }

  /**
   * Configures the foreground color of the label. The color is represented by the HEX value (e.g. FFFFFF).
   * <p>
   * Subclasses can override this method. Default is {@code null}.
   * 
   * @return Foreground color HEX value of the label.
   */
  @ConfigProperty(ConfigProperty.COLOR)
  @Order(60)
  @ConfigPropertyValue("null")
  protected String getConfiguredLabelForegroundColor() {
    return null;
  }

  /**
   * Configures the background color of the label. The color is represented by the HEX value (e.g. FFFFFF).
   * <p>
   * Subclasses can override this method. Default is {@code null}.
   * 
   * @return Background color HEX value of the label.
   */
  @ConfigProperty(ConfigProperty.COLOR)
  @Order(70)
  @ConfigPropertyValue("null")
  protected String getConfiguredLabelBackgroundColor() {
    return null;
  }

  /**
   * Configures the font of the label. See {@link FontSpec#parse(String)} for the appropriate format.
   * <p>
   * Subclasses can override this method. Default is {@code null}.
   * 
   * @return Font of the label.
   */
  @ConfigProperty(ConfigProperty.FONT)
  @Order(80)
  @ConfigPropertyValue("null")
  protected String getConfiguredLabelFont() {
    return null;
  }

  /**
   * Configures the horizontal alignment of the fields inside this group box.<br>
   * This property typically only has an effect if fill horizontal is set to false which can be configured by
   * {@link #getConfiguredFillHorizontal()}.
   * <p>
   * Subclasses can override this method. Default alignment is left.
   * 
   * @return -1 for left, 0 for center and 1 for right alignment
   * @see {@link #getGridData()}, {@link #getGridDataHints()}
   */
  @ConfigProperty(ConfigProperty.HORIZONTAL_ALIGNMENT)
  @Order(85)
  @ConfigPropertyValue("-1")
  protected int getConfiguredHorizontalAlignment() {
    return -1;
  }

  /**
   * Configures the vertical alignment of the fields inside this group box.<br>
   * This property typically only has an effect if fill vertical is set to false which can be configured by
   * {@link #getConfiguredFillVertical()}.
   * <p>
   * Subclasses can override this method. Default alignment is top.
   * 
   * @return -1 for top, 0 for center and 1 for bottom alignment
   * @see {@link #getGridData()}, {@link #getGridDataHints()}
   */
  @ConfigProperty(ConfigProperty.VERTICAL_ALIGNMENT)
  @Order(86)
  @ConfigPropertyValue("-1")
  protected int getConfiguredVerticalAlignment() {
    return -1;
  }

  /**
   * Configures whether this field should horizontally fill the grid cell.<br>
   * If the property is set to true, the field takes all the horizontal space and therefore is as width as the grid
   * cell.<br>
   * If it's set to false, the width is computed based on the properties {@link #getConfiguredGridUseUiWidth()} and
   * {@link #getConfiguredWidthInPixel()}. If non of these are set, a default value is used which typically is the width
   * of a logical grid column.
   * <p>
   * Subclasses can override this method. Default is true.
   * 
   * @return {@code true} if this field should horizontally fill the grid cell, {@code false} otherwise
   * @see {@link #getGridData()}, {@link #getGridDataHints()}
   */
  @ConfigProperty(ConfigProperty.BOOLEAN)
  @Order(87)
  @ConfigPropertyValue("true")
  protected boolean getConfiguredFillHorizontal() {
    return true;
  }

  /**
   * Configures whether this field should vertically fill the grid cell.<br>
   * If the property is set to true, the field takes all the vertical space and therefore is as height as the grid cell.<br>
   * If it's set to false, the height is computed based on the properties {@link #getConfiguredGridUseUiHeight()} and
   * {@link #getConfiguredHeightInPixel()}. If non of these are set, a default value is used which typically is the
   * height of a logical grid row.
   * <p>
   * Subclasses can override this method. Default is true.
   * 
   * @return {@code true} if this field should vertically fill the grid cell, {@code false} otherwise
   * @see {@link #getGridData()}, {@link #getGridDataHints()}
   */
  @ConfigProperty(ConfigProperty.BOOLEAN)
  @Order(88)
  @ConfigPropertyValue("true")
  protected boolean getConfiguredFillVertical() {
    return true;
  }

  /**
   * Configures the x position (horizontal) of this field in the logical grid of the surrounding group box.<br>
   * If the value is set to -1, the property will be ignored. If the value is >= 0, it's considered as grid column. <br>
   * It is not necessary to explicitly set a column count by {@link AbstractGroupBox#getConfiguredGridColumnCount()}.
   * <p>
   * This property only has an effect if every field inside the group box has a fix position which means every field
   * inside the group box need to have x and y to be set which can be configured by {@link #getConfiguredGridX()} and
   * {@link #getConfiguredGridY()}.
   * <p>
   * Subclasses can override this method. Default is -1.
   * 
   * @return the x position in the grid.
   * @see {@link #getGridData()}, {@link #getGridDataHints()}
   */
  @ConfigProperty(ConfigProperty.INTEGER)
  @Order(90)
  @ConfigPropertyValue("-1")
  protected int getConfiguredGridX() {
    return -1;
  }

  /**
   * Configures the y (vertical) position of this field in the logical grid of the surrounding group box.<br>
   * If the value is set to -1, the property will be ignored. If the value is >= 0, it's considered as grid row. <br>
   * <p>
   * This property only has an effect if every field inside the group box has a fix position which means every field
   * inside the group box need to have x and y to be set which can be configured by {@link #getConfiguredGridX()} and
   * {@link #getConfiguredGridY()}.
   * <p>
   * Subclasses can override this method. Default is -1.
   * 
   * @return the y position in the grid.
   * @see {@link #getGridData()}, {@link #getGridDataHints()}
   */
  @ConfigProperty(ConfigProperty.INTEGER)
  @Order(95)
  @ConfigPropertyValue("-1")
  protected int getConfiguredGridY() {
    return -1;
  }

  /**
   * Configures the column span of this field.<br>
   * The value defined by this property refers to the number of columns defined by the group box which contains this
   * field. This column count can be configured by {@link AbstractGroupBox#getConfiguredGridColumnCount()}.
   * <p>
   * <b>Example:</b><br>
   * If the column count of the group box is set to 3 and a column span of this field is set to 2 it means 2/3 of the
   * group box width is used for this field:<br>
   * <table border="1">
   * <colgroup align="center" width="40"/> <colgroup align="center" width="40"/> <colgroup align="center" width="40"/>
   * <tr>
   * <td colspan="2">this</td>
   * <td>...</td>
   * </tr>
   * <tr>
   * <td>...</td>
   * <td>...</td>
   * <td>...</td>
   * </tr>
   * </table>
   * <p>
   * Subclasses can override this method. Default is 1.
   * 
   * @return the number of columns to span
   * @see #getConfiguredGridWeightX(), {@link #getGridData()}, {@link #getGridDataHints()}
   */
  @ConfigProperty(ConfigProperty.INTEGER)
  @Order(100)
  @ConfigPropertyValue("1")
  protected int getConfiguredGridW() {
    return 1;
  }

  /**
   * Configures the row span of this field.<br>
   * Compared to the number of columns, which is a configurable value and therefore static, the number of rows is
   * dynamic. That number depends on the number of fields used in the group box which contains this field, as well as
   * the
   * number of columns defined by that group box.
   * <p>
   * <b>Example:</b> A group box with 2 columns contains 3 fields: The first 2 fields have gridW = 1 and gridH = 1 and
   * the third field has gridW = 1 and gridH = 2. In this case the third field would be as height as the other 2 fields
   * together because it spans two rows:<br>
   * <table border="1">
   * <colgroup align="center" width="40"/> <colgroup align="center" width="40"/>
   * <tr>
   * <td>1</td>
   * <td rowspan="2">3</td>
   * </tr>
   * <tr>
   * <td>2</td>
   * </tr>
   * </table>
   * <p>
   * Subclasses can override this method. Default is 1.
   * 
   * @return the number of rows to span
   * @see #getConfiguredGridWeightY(), {@link #getGridData()}, {@link #getGridDataHints()}
   */
  @ConfigProperty(ConfigProperty.INTEGER)
  @Order(105)
  @ConfigPropertyValue("1")
  protected int getConfiguredGridH() {
    return 1;
  }

  /**
   * Configures how much a grid cell should horizontally grow or shrink.<br>
   * <p>
   * The value for this property can either be -1 or between 0 and 1.
   * <ul>
   * <li>0 means fixed width and the grid cell won't grow or shrink.</li>
   * <li>Greater 0 means the grid cell will grab the excess horizontal space and therefore grow or shrink. If the group
   * box contains more than one field with weightX > 0, the weight is used to specify how strong the width of the grid
   * cell should be adjusted.</li>
   * <li>-1 means the ui computes the optimal value so that the fields proportionally grab the excess space.</li>
   * </ul>
   * <b>Examples:</b>
   * <ul>
   * <li>A group box with 3 columns contains 3 fields: Every field has gridW = 1 and weightX = -1. This leads to 1 row
   * and 3 grid cells which would grow and shrink proportionally because weightX is automatically set to > 0.</li>
   * <li>If the weight of these 3 fields were set to 0.1, 0.1 and 1, the first two fields would adjust the size very
   * slowly and would mostly be as big as a logical grid column (because gridW is set to 1), whereas the third field
   * would adjust it's size very fast.</li>
   * </ul>
   * <p>
   * Subclasses can override this method. Default is -1.
   * 
   * @return a value between 0 and 1, or -1
   * @see {@link #getGridData()}, {@link #getGridDataHints()}
   */
  @ConfigProperty(ConfigProperty.DOUBLE)
  @Order(130)
  @ConfigPropertyValue("-1")
  protected double getConfiguredGridWeightX() {
    return -1;
  }

  /**
   * Configures how much a grid cell should vertically grow or shrink.<br>
   * <p>
   * The value for this property can either be -1 or between 0 and 1.
   * <ul>
   * <li>0 means fixed height and the grid cell won't grow or shrink.</li>
   * <li>Greater 0 means the grid cell will grab the excess vertical space and therefore grow or shrink. If the group
   * box contains more than one field with weightY > 0, the weight is used to specify how strong the height of the grid
   * cell should be adjusted.</li>
   * <li>-1 means the ui computes the optimal value so that the fields proportionally grab the excess space, but only if
   * gridH is > 1. If gridH is 1 a weight of 0 is set and the grid cell does not grow or shrink.</li>
   * </ul>
   * <b>Examples:</b>
   * <ul>
   * <li>A group box with 1 column contains 3 fields: Every field has gridH = 1 and weightY = -1. This leads to 3 rows
   * with fixed height, no additional space is grabbed, because weightY will automatically be set to 0.</li>
   * <li>If the weight of these 3 fields were set to 1, the fields would grow and shrink proportionally.</li>
   * <li>If the weight of these 3 fields were set to 0.1, 0.1 and 1, the first two fields would adjust the size very
   * slowly and would mostly be a as big as one logical grid row (because gridH is set to 1), whereas the third field
   * would adjust it's size very fast.</li>
   * </ul>
   * <p>
   * Subclasses can override this method. Default is -1.
   * 
   * @return a value between 0 and 1, or -1
   * @see {@link #getGridData()}, {@link #getGridDataHints()}
   */
  @ConfigProperty(ConfigProperty.DOUBLE)
  @Order(140)
  @ConfigPropertyValue("-1")
  protected double getConfiguredGridWeightY() {
    return -1;
  }

  /**
   * Configures whether the field should be as width as preferred by the ui. The preferred width normally is the
   * computed width of the child fields.<br>
   * This property typically has less priority than {@link #getConfiguredWidthInPixel()} and therefore only has an
   * effect if no explicit width is set.
   * <p>
   * Subclasses can override this method. Default is false.
   * 
   * @return {@code true} if this field should be as width as preferred by the ui, {@code false} otherwise
   * @see {@link #getGridData()}, {@link #getGridDataHints()}
   */
  @ConfigProperty(ConfigProperty.BOOLEAN)
  @Order(142)
  @ConfigPropertyValue("false")
  protected boolean getConfiguredGridUseUiWidth() {
    return false;
  }

  /**
   * Configures whether the field should be as height as preferred by the ui. The preferred height normally is the
   * computed height of the child fields.<br>
   * This property typically has less priority than {@link #getConfiguredHeightInPixel()} and therefore only has an
   * effect if no explicit height is set.
   * <p>
   * Subclasses can override this method. Default is false.
   * 
   * @return {@code true} if this field should be as height as preferred by the ui, {@code false} otherwise
   * @see {@link #getGridData()}, {@link #getGridDataHints()}
   */
  @ConfigProperty(ConfigProperty.BOOLEAN)
  @Order(142)
  @ConfigPropertyValue("false")
  protected boolean getConfiguredGridUseUiHeight() {
    return false;
  }

  /**
   * Configures the preferred width of the field. <br>
   * If the value is <=0 the property will be ignored by the ui layout manager.
   * <p>
   * Subclasses can override this method. Default is 0.
   * 
   * @return the preferred width in pixel
   * @see {@link #getGridData()}, {@link #getGridDataHints()}
   */
  @ConfigProperty(ConfigProperty.INTEGER)
  @Order(150)
  @ConfigPropertyValue("0")
  protected int getConfiguredWidthInPixel() {
    return 0;
  }

  /**
   * Configures the preferred height of the field. <br>
   * If the value is <=0 the property will be ignored by the ui layout manager.
   * <p>
   * Subclasses can override this method. Default is 0.
   * 
   * @return the preferred height in pixel
   * @see {@link #getGridData()}, {@link #getGridDataHints()}
   */
  @ConfigProperty(ConfigProperty.INTEGER)
  @Order(160)
  @ConfigPropertyValue("0")
  protected int getConfiguredHeightInPixel() {
    return 0;
  }

  @ConfigProperty(ConfigProperty.MASTER_FIELD)
  @Order(170)
  @ConfigPropertyValue("null")
  @ValidationRule(ValidationRule.MASTER_VALUE_FIELD)
  protected Class<? extends IValueField> getConfiguredMasterField() {
    return null;
  }

  @ConfigProperty(ConfigProperty.BOOLEAN)
  @Order(180)
  @ConfigPropertyValue("false")
  @ValidationRule(ValidationRule.MASTER_VALUE_REQUIRED)
  protected boolean getConfiguredMasterRequired() {
    return false;
  }

  @ConfigProperty(ConfigProperty.BOOLEAN)
  @Order(190)
  @ConfigPropertyValue("true")
  protected boolean getConfiguredFocusable() {
    return true;
  }

  @ConfigProperty(ConfigProperty.DOC)
  @Order(20)
  @ConfigPropertyValue("null")
  protected String getConfiguredDoc() {
    return null;
  }

  private Class<? extends IKeyStroke>[] getConfiguredKeyStrokes() {
    Class[] dca = ConfigurationUtility.getDeclaredPublicClasses(getClass());
    Class<IKeyStroke>[] fca = ConfigurationUtility.filterClasses(dca, IKeyStroke.class);
    return ConfigurationUtility.removeReplacedClasses(fca);
  }

  @ConfigOperation
  @Order(10)
  protected void execInitField() throws ProcessingException {
  }

  /**
   * On any value change or call to {@link #checkSaveNeeded()} this method is
   * called to calculate if the field needs save
   */
  @ConfigOperation
  @Order(11)
  protected boolean execIsSaveNeeded() throws ProcessingException {
    return false;
  }

  /**
   * Make field saved, for example a table is maring all rows as non-changed
   */
  @ConfigOperation
  @Order(12)
  protected void execMarkSaved() throws ProcessingException {
  }

  /**
   * on any value change or call to {@link #checkEmpty()} this method is called
   * to calculate if the field represents an empty state (semantics)
   */
  @ConfigOperation
  @Order(13)
  protected boolean execIsEmpty() throws ProcessingException {
    return true;
  }

  /**
   * see {@link IDesktop#dataChanged(Object...)}
   */
  @ConfigOperation
  @Order(14)
  protected void execDataChanged(Object... dataTypes) throws ProcessingException {
  }

  @ConfigOperation
  @Order(15)
  protected void execDisposeField() throws ProcessingException {
  }

  @Override
  public final void applySearch(SearchFilter search) {
    execAddSearchTerms(search);
  }

  /**
   * add verbose information to the search filter
   */
  protected void execAddSearchTerms(SearchFilter search) {
    applySearchInternal(search);
  }

  /**
   * override this method to apply new default handling
   */
  protected void applySearchInternal(final SearchFilter search) {
    ISearchFilterService sfs = SERVICES.getService(ISearchFilterService.class);
    if (sfs != null) {
      sfs.applySearchDelegate(this, search, true);
    }
  }

  /**
   * AFTER a new valid master value was stored, this method is called
   */
  @ConfigOperation
  @Order(50)
  protected void execChangedMasterValue(Object newMasterValue) throws ProcessingException {
  }

  protected void initConfig() {
    m_gridData = new GridData(-1, -1, 1, 1, -1, -1);
    m_gridDataHints = new GridData(-1, -1, 1, 1, -1, -1);
    propertySupport.setPropertyBool(PROP_EMPTY, true);
    setEnabled(getConfiguredEnabled());
    setVisible(getConfiguredVisible());
    setMandatory(getConfiguredMandatory());
    setTooltipText(getConfiguredTooltipText());
    setInitialLabel(getConfiguredLabel());
    setLabel(getConfiguredLabel());
    setLabelPosition(getConfiguredLabelPosition());
    setLabelWidthInPixel(getConfiguredLabelWidthInPixel());
    setLabelHorizontalAlignment(getConfiguredLabelHorizontalAlignment());
    setLabelVisible(getConfiguredLabelVisible());
    if (getConfiguredBackgroundColor() != null) {
      setBackgroundColor((getConfiguredBackgroundColor()));
    }
    if (getConfiguredForegroundColor() != null) {
      setForegroundColor((getConfiguredForegroundColor()));
    }
    if (getConfiguredFont() != null) {
      setFont(FontSpec.parse(getConfiguredFont()));
    }
    if (getConfiguredLabelBackgroundColor() != null) {
      setLabelBackgroundColor((getConfiguredLabelBackgroundColor()));
    }
    if (getConfiguredLabelForegroundColor() != null) {
      setLabelForegroundColor((getConfiguredLabelForegroundColor()));
    }
    if (getConfiguredLabelFont() != null) {
      setLabelFont(FontSpec.parse(getConfiguredLabelFont()));
    }
    setFocusable(getConfiguredFocusable());
    setGridDataHints(new GridData(getConfiguredGridX(), getConfiguredGridY(), getConfiguredGridW(), getConfiguredGridH(), getConfiguredGridWeightX(), getConfiguredGridWeightY(), getConfiguredGridUseUiWidth(), getConfiguredGridUseUiHeight(), getConfiguredHorizontalAlignment(), getConfiguredVerticalAlignment(), getConfiguredFillHorizontal(), getConfiguredFillVertical(), getConfiguredWidthInPixel(), getConfiguredHeightInPixel()));
    setMasterRequired(getConfiguredMasterRequired());
    // private listener for subtree property change events
    addPropertyChangeListener(new PropertyChangeListener() {
      @Override
      public void propertyChange(PropertyChangeEvent e) {
        fireSubtreePropertyChange(e);
      }
    });
  }

  @Override
  public boolean isInitialized() {
    return m_initialized;
  }

  /**
   * do not use this method
   */
  @Override
  public void postInitConfig() throws ProcessingException {
    // key strokes, now all inner fields are built
    updateKeyStrokes();
    // master listener, now the inner field is available
    if (getConfiguredMasterField() != null) {
      IValueField master = findNearestFieldByClass(getConfiguredMasterField());
      setMasterField(master);
    }
  }

  /**
   * Searching the nearest field implementing the specified class by processing the enclosing field list bottom-up.
   * 
   * @since 3.8.1
   */
  private <T extends IFormField> T findNearestFieldByClass(final Class<T> c) {
    List<ICompositeField> enclosingFields = getEnclosingFieldList();
    if (enclosingFields.isEmpty()) {
      // there are no enclosing fields (i.e. this field is not part of a field template)
      return getForm().getFieldByClass(c);
    }

    // search requested field within critical parent field
    Collections.reverse(enclosingFields);
    for (ICompositeField parentField : enclosingFields) {
      T field = parentField.getFieldByClass(c);
      if (field != null) {
        return field;
      }
    }

    // field has not been found in a critical parent field
    return getForm().getFieldByClass(c);
  }

  /**
   * This is the init of the runtime model after the form and fields are built
   * and configured
   */
  @Override
  public final void initField() throws ProcessingException {
    try {
      setValueChangeTriggerEnabled(false);
      //
      initFieldInternal();
      execInitField();
    }
    finally {
      setValueChangeTriggerEnabled(true);
    }
  }

  protected void initFieldInternal() throws ProcessingException {
    checkSaveNeeded();
    checkEmpty();
  }

  @Override
  public final void disposeField() {
    try {
      disposeFieldInternal();
    }
    catch (Throwable t) {
      LOG.warn("Field " + getClass().getName(), t);
    }
    try {
      execDisposeField();
    }
    catch (Throwable t) {
      LOG.warn("Field " + getClass().getName(), t);
    }
  }

  protected void disposeFieldInternal() {
  }

  /**
   * Register a {@link DataChangeListener} on the desktop for these dataTypes<br>
   * Example:
   * 
   * <pre>
   * registerDataChangeListener(CRMEnum.Company, CRMEnum.Project, CRMEnum.Task);
   * </pre>
   */
  public void registerDataChangeListener(Object... dataTypes) {
    if (m_internalDataChangeListener == null) {
      m_internalDataChangeListener = new WeakDataChangeListener() {
        @Override
        public void dataChanged(Object... innerDataTypes) throws ProcessingException {
          execDataChanged(innerDataTypes);
        }
      };
    }
    IDesktop desktop = ClientSyncJob.getCurrentSession().getDesktop();
    if (desktop == null) {
      desktop = ClientSyncJob.getCurrentSession().getVirtualDesktop();
    }
    desktop.addDataChangeListener(m_internalDataChangeListener, dataTypes);
  }

  /**
   * Unregister the {@link DataChangeListener} from the desktop for these
   * dataTypes<br>
   * Example:
   * 
   * <pre>
   * unregisterDataChangeListener(CRMEnum.Company, CRMEnum.Project, CRMEnum.Task);
   * </pre>
   */
  public void unregisterDataChangeListener(Object... dataTypes) {
    if (m_internalDataChangeListener != null) {
      ClientSyncJob.getCurrentSession().getDesktop().removeDataChangeListener(m_internalDataChangeListener, dataTypes);
    }
  }

  protected void fireSubtreePropertyChange(PropertyChangeEvent e) {
    // fire up the tree
    IFormField parentField = getParentField();
    if (parentField instanceof AbstractFormField) {
      ((AbstractFormField) parentField).fireSubtreePropertyChange(e);
    }
    // fire my level
    if (m_subtreePropertyChangeSupport != null) {
      m_subtreePropertyChangeSupport.firePropertyChange(e);
    }
  }

  @Override
  public IForm getForm() {
    return m_form;
  }

  @Override
  public IGroupBox getParentGroupBox() {
    ICompositeField f = getParentField();
    while (f != null && !(f instanceof IGroupBox)) {
      f = f.getParentField();
    }
    return (IGroupBox) f;
  }

  @Override
  public ICompositeField getParentField() {
    return (ICompositeField) propertySupport.getProperty(PROP_PARENT_FIELD);
  }

  @Override
  public void setParentFieldInternal(ICompositeField f) {
    propertySupport.setProperty(PROP_PARENT_FIELD, f);
  }

  /**
   * do not use this internal method
   */
  @Override
  public void setFormInternal(IForm form) {
    m_form = form;
  }

  @Override
  public String toString() {
    return getLabel() + "/" + getFieldId() + " (" + getClass().getName() + ")";
  }

  @Override
  public void printField(PrintDevice device, Map<String, Object> parameters) {
    getForm().printField(this, device, parameters);
  }

  @Override
  public void setView(boolean visible, boolean enabled, boolean mandatory) {
    setVisible(visible);
    setEnabled(enabled);
    setMandatory(mandatory);
  }

  @Override
  public boolean isValueChangeTriggerEnabled() {
    return m_valueChangeTriggerEnabled >= 1;
  }

  @Override
  public void setValueChangeTriggerEnabled(boolean b) {
    if (b) {
      m_valueChangeTriggerEnabled++;
    }
    else {
      m_valueChangeTriggerEnabled--;
    }
  }

  @Override
  public void addSubtreePropertyChangeListener(PropertyChangeListener listener) {
    if (listener != null && m_subtreePropertyChangeSupport == null) {
      m_subtreePropertyChangeSupport = new BasicPropertySupport(this);
    }
    m_subtreePropertyChangeSupport.addPropertyChangeListener(listener);
  }

  @Override
  public void addSubtreePropertyChangeListener(String propName, PropertyChangeListener listener) {
    if (listener != null && m_subtreePropertyChangeSupport == null) {
      m_subtreePropertyChangeSupport = new BasicPropertySupport(this);
    }
    m_subtreePropertyChangeSupport.addPropertyChangeListener(propName, listener);
  }

  @Override
  public void removeSubtreePropertyChangeListener(PropertyChangeListener listener) {
    if (m_subtreePropertyChangeSupport != null) {
      m_subtreePropertyChangeSupport.removePropertyChangeListener(listener);
    }
  }

  @Override
  public void removeSubtreePropertyChangeListener(String propName, PropertyChangeListener listener) {
    if (m_subtreePropertyChangeSupport != null) {
      m_subtreePropertyChangeSupport.removePropertyChangeListener(propName, listener);
    }
  }

  @Override
  public boolean hasProperty(String name) {
    return propertySupport.hasProperty(name);
  }

  @Override
  public boolean isFieldChanging() {
    return propertySupport.isPropertiesChanging();
  }

  @Override
  public void setFieldChanging(boolean b) {
    propertySupport.setPropertiesChanging(b);
  }

  @Override
  public String getFieldId() {
    Class<?> c = getClass();
    while (c.isAnnotationPresent(Replace.class)) {
      c = c.getSuperclass();
    }
    return c.getSimpleName();
  }

  /*
   * Data i/o
   */
  @Override
  public void exportFormFieldData(AbstractFormFieldData target) throws ProcessingException {
  }

  @Override
  public void importFormFieldData(AbstractFormFieldData source, boolean valueChangeTriggersEnabled) throws ProcessingException {
  }

  /*
   * XML i/o
   */
  @Override
  public void storeXML(SimpleXmlElement x) throws ProcessingException {
    List<ICompositeField> enclosingFieldList = getEnclosingFieldList();
    for (ICompositeField field : enclosingFieldList) {
      SimpleXmlElement enclosingField = new SimpleXmlElement("enclosingField");
      setXmlFormFieldId(enclosingField, field);
      // Enclosing fields are traversed from outside to inside. Hence add XML child at the end.
      x.addChild(enclosingField);
    }
    // set field ids
    setXmlFormFieldId(x, this);
  }

  @Override
  public List<ICompositeField> getEnclosingFieldList() {
    List<ICompositeField> enclosingFieldList = new ArrayList<ICompositeField>();
    // compute enclosing field path
    Class<?> currentEnclosingFieldType = ConfigurationUtility.getEnclosingContainerType(this);
    ICompositeField p = getParentField();
    while (p != null) {
      Class<?> enclosingFieldType = ConfigurationUtility.getEnclosingContainerType(p);
      if (enclosingFieldType != currentEnclosingFieldType) {
        // Enclosing fields are traversed from inside to outside, but the path of enclosing
        // elements should be from outside to inside. Hence add XML child at the beginning.
        enclosingFieldList.add(0, p);
        currentEnclosingFieldType = enclosingFieldType;
      }
      p = p.getParentField();
    }
    return enclosingFieldList;
  }

  protected final void setXmlFormFieldId(SimpleXmlElement x, IFormField f) {
    x.setAttribute("fieldId", f.getFieldId());
    x.setAttribute("fieldQname", f.getClass().getName());
  }

  @Override
  public void loadXML(SimpleXmlElement x) throws ProcessingException {
  }

  @Override
  public final void setXML(String xml) throws ProcessingException {
    if (xml == null) {
      return;
    }
    try {
      SimpleXmlElement root = new SimpleXmlElement();
      root.parseString(xml);
      loadXML(root);
    }
    catch (Exception e) {
      throw new ProcessingException("Error in AbstractFormField.setXML: ", e);
    }
  }

  @Override
  public final String getXML() throws ProcessingException {
    SimpleXmlElement x = new SimpleXmlElement("field");
    storeXML(x);
    StringWriter sw = new StringWriter();
    try {
      x.writeDocument(sw, null, "UTF-8");
    }
    catch (java.io.IOException ioe) {/* never */
    }
    return sw.toString();
  }

  @Override
  public String getInitialLabel() {
    return m_initialLabel;
  }

  @Override
  public void setInitialLabel(String name) {
    m_initialLabel = name;
  }

  @Override
  public String getLabel() {
    return propertySupport.getPropertyString(PROP_LABEL);
  }

  @Override
  public void setLabel(String name) {
    propertySupport.setPropertyString(PROP_LABEL, name);
  }

  @Override
  public int getLabelPosition() {
    return m_labelPosition;
  }

  @Override
  public void setLabelPosition(int position) {
    m_labelPosition = position;
  }

  @Override
  public int getLabelWidthInPixel() {
    return m_labelWidthInPixel;
  }

  @Override
  public void setLabelWidthInPixel(int w) {
    m_labelWidthInPixel = w;
  }

  @Override
  public int getLabelHorizontalAlignment() {
    return m_labelHorizontalAlignment;
  }

  @Override
  public void setLabelHorizontalAlignment(int a) {
    m_labelHorizontalAlignment = a;
  }

  @Override
  public String getFullyQualifiedLabel(String separator) {
    StringBuffer b = new StringBuffer();
    IFormField p = getParentField();
    if (p != null) {
      String s = p.getFullyQualifiedLabel(separator);
      if (s != null) {
        b.append(s);
      }
    }
    String s = getLabel();
    if (s != null) {
      if (b.length() > 0) {
        b.append(separator);
      }
      b.append(s);
    }
    return b.toString();
  }

  @Override
  public boolean isLabelVisible() {
    return propertySupport.getPropertyBool(PROP_LABEL_VISIBLE);
  }

  @Override
  public void setLabelVisible(boolean b) {
    m_labelVisible = b;
    calculateLabelVisible();
  }

  private void calculateLabelVisible() {
    propertySupport.setPropertyBool(PROP_LABEL_VISIBLE, m_labelVisible && (!m_labelSuppressed));
  }

  @Override
  public boolean isLabelSuppressed() {
    return m_labelSuppressed;
  }

  @Override
  public void setLabelSuppressed(boolean b) {
    m_labelSuppressed = b;
    calculateLabelVisible();
  }

  @SuppressWarnings("deprecation")
  @Override
  public Object getCustomProperty(String propName) {
    return getProperty(propName);
  }

  @SuppressWarnings("deprecation")
  @Override
  public void setCustomProperty(String propName, Object o) {
    setProperty(propName, o);
  }

  @Override
  public Object getProperty(String name) {
    return propertySupport.getProperty(name);
  }

  @Override
  public void setProperty(String name, Object value) {
    propertySupport.setProperty(name, value);
  }

  @Override
  public Permission getEnabledPermission() {
    return m_enabledPermission;
  }

  @Override
  public void setEnabledPermission(Permission p) {
    m_enabledPermission = p;
    boolean b;
    if (p != null) {
      b = SERVICES.getService(IAccessControlService.class).checkPermission(p);
    }
    else {
      /*
       * inherited permission from container
       */
      ICompositeField container = getParentField();
      if (container != null) {
        b = container.isEnabledGranted();
      }
      else {
        b = getForm().isEnabledGranted();
      }
    }
    setEnabledGranted(b);
  }

  @Override
  public boolean isEnabledGranted() {
    return m_enabledGranted;
  }

  @Override
  public boolean getEnabledProperty() {
    return m_enabledProperty;
  }

  @Override
  public void setEnabledGranted(boolean b) {
    m_enabledGranted = b;
    calculateEnabled();
  }

  @Override
  public boolean isEnabledProcessingButton() {
    return m_enabledProcessingButton;
  }

  @Override
  public void setEnabledProcessingButton(boolean b) {
    m_enabledProcessingButton = b;
    calculateEnabled();
  }

  @Override
  public void setEnabled(boolean b) {
    m_enabledProperty = b;
    if (b) {
      m_enabledSlave = true;
    }
    calculateEnabled();
  }

  /**
   * no access control for system buttons CANCEL and CLOSE
   */
  protected void calculateEnabled() {
    // access control
    boolean applyAccessControl = true;
    if (this instanceof IButton) {
      IButton but = (IButton) this;
      switch (but.getSystemType()) {
        case IButton.SYSTEM_TYPE_CANCEL:
        case IButton.SYSTEM_TYPE_CLOSE: {
          applyAccessControl = false;
          break;
        }
      }
    }
    if (applyAccessControl) {
      propertySupport.setPropertyBool(PROP_ENABLED, m_enabledGranted && m_enabledProperty && m_enabledSlave);
    }
    else {
      propertySupport.setPropertyBool(PROP_ENABLED, m_enabledProperty && m_enabledSlave);
    }
  }

  @Override
  public boolean isEnabled() {
    return propertySupport.getPropertyBool(PROP_ENABLED);
  }

  @Override
  public Permission getVisiblePermission() {
    return m_visiblePermission;
  }

  @Override
  public void setVisiblePermission(Permission p) {
    m_visiblePermission = p;
    boolean b;
    if (p != null) {
      b = SERVICES.getService(IAccessControlService.class).checkPermission(p);
    }
    else {
      /*
       * inherite permission from container
       */
      ICompositeField container = getParentField();
      if (container != null) {
        b = container.isVisibleGranted();
      }
      else {
        b = true;
      }
    }
    setVisibleGranted(b);
  }

  /**
   * for thread-safety-reason this method is final
   */
  @Override
  public final boolean isSaveNeeded() {
    return propertySupport.getPropertyBool(PROP_SAVE_NEEDED);
  }

  /**
   * Default implementation just calls {@link #execIsSaveNeeded()}<br>
   * For thread-safety-reason this method is final
   * 
   * @throws ProcessingException
   */
  @Override
  public final void checkSaveNeeded() {
    if (isInitialized()) {
      try {
        propertySupport.setPropertyBool(PROP_SAVE_NEEDED, m_touched || execIsSaveNeeded());
      }
      catch (ProcessingException e) {
        SERVICES.getService(IExceptionHandlerService.class).handleException(e);
      }
    }
  }

  @Override
  public void touch() {
    m_touched = true;
    checkSaveNeeded();
  }

  /**
   * Default implementation does nothing
   */
  @Override
  public final void markSaved() {
    try {
      m_touched = false;
      execMarkSaved();
      checkSaveNeeded();
    }
    catch (ProcessingException e) {
      SERVICES.getService(IExceptionHandlerService.class).handleException(e);
    }
  }

  @Override
  public final boolean isEmpty() {
    return propertySupport.getPropertyBool(PROP_EMPTY);
  }

  /**
   * Default implementation just calls {@link #execIsEmpty()}
   * 
   * @throws ProcessingException
   */
  protected final void checkEmpty() {
    if (isInitialized()) {
      try {
        propertySupport.setPropertyBool(PROP_EMPTY, execIsEmpty());
      }
      catch (ProcessingException e) {
        SERVICES.getService(IExceptionHandlerService.class).handleException(e);
      }
    }
  }

  @Override
  public boolean isVisibleGranted() {
    return m_visibleGranted;
  }

  @Override
  public void setVisibleGranted(boolean b) {
    m_visibleGranted = b;
    calculateVisibleInternal();
  }

  @Override
  public boolean isVisible() {
    return propertySupport.getPropertyBool(PROP_VISIBLE);
  }

  @Override
  public void setVisible(boolean b) {
    m_visibleProperty = b;
    calculateVisibleInternal();
  }

  /**
   * do not use this internal method
   */
  protected boolean execCalculateVisible() {
    return true;
  }

  /**
   * do not use this internal method, there is no access control for system
   * buttons CANCEL and CLOSE
   */
  protected void calculateVisibleInternal() {
    // access control
    boolean applyAccessControl = true;
    if (this instanceof IButton) {
      IButton but = (IButton) this;
      switch (but.getSystemType()) {
        case IButton.SYSTEM_TYPE_CANCEL:
        case IButton.SYSTEM_TYPE_CLOSE: {
          applyAccessControl = false;
          break;
        }
      }
    }
    boolean changed;
    if (applyAccessControl) {
      changed = propertySupport.setPropertyBool(PROP_VISIBLE, m_visibleGranted && m_visibleProperty && execCalculateVisible());
    }
    else {
      changed = propertySupport.setPropertyBool(PROP_VISIBLE, m_visibleProperty && execCalculateVisible());
    }
    if (changed) {
      if (getForm() != null) {
        getForm().structureChanged(this);
      }
    }
  }

  @Override
  public boolean isMandatory() {
    return propertySupport.getPropertyBool(PROP_MANDATORY);
  }

  @Override
  public void setMandatory(boolean b) {
    propertySupport.setPropertyBool(PROP_MANDATORY, b);
  }

  @Override
  public IProcessingStatus getErrorStatus() {
    return (IProcessingStatus) propertySupport.getProperty(PROP_ERROR_STATUS);
  }

  @Override
  public void setErrorStatus(String message) {
    setErrorStatus(new ProcessingStatus(message, null, 0, IProcessingStatus.ERROR));
  }

  @Override
  public void setErrorStatus(IProcessingStatus status) {
    propertySupport.setProperty(PROP_ERROR_STATUS, status);
  }

  @Override
  public void clearErrorStatus() {
    propertySupport.setProperty(PROP_ERROR_STATUS, null);
  }

  @Override
  public IValidateContentDescriptor validateContent() {
    if (!isContentValid()) {
      return new ValidateFormFieldDescriptor(this);
    }
    return null;
  }

  @Override
  public boolean isContentValid() {
    IProcessingStatus errorStatus = getErrorStatus();
    if (errorStatus != null && (errorStatus.getSeverity() == IProcessingStatus.ERROR || errorStatus.getSeverity() == IProcessingStatus.FATAL)) {
      return false;
    }
    /*
    if (isMandatory()) {
      //nop
    }
     */
    return true;
  }

  @Override
  public void setTooltipText(String text) {
    propertySupport.setPropertyString(PROP_TOOLTIP_TEXT, text);
  }

  @Override
  public String getTooltipText() {
    return propertySupport.getPropertyString(PROP_TOOLTIP_TEXT);
  }

  @Override
  public void setForegroundColor(String c) {
    propertySupport.setProperty(PROP_FOREGROUND_COLOR, c);
  }

  @Override
  public String getForegroundColor() {
    return (String) propertySupport.getProperty(PROP_FOREGROUND_COLOR);
  }

  @Override
  public void setBackgroundColor(String c) {
    propertySupport.setProperty(PROP_BACKGROUND_COLOR, c);
  }

  @Override
  public String getBackgroundColor() {
    return (String) propertySupport.getProperty(PROP_BACKGROUND_COLOR);
  }

  @Override
  public void setFont(FontSpec f) {
    propertySupport.setProperty(PROP_FONT, f);
  }

  @Override
  public FontSpec getFont() {
    return (FontSpec) propertySupport.getProperty(PROP_FONT);
  }

  @Override
  public void setLabelForegroundColor(String c) {
    propertySupport.setProperty(PROP_LABEL_FOREGROUND_COLOR, c);
  }

  @Override
  public String getLabelForegroundColor() {
    return (String) propertySupport.getProperty(PROP_LABEL_FOREGROUND_COLOR);
  }

  @Override
  public void setLabelBackgroundColor(String c) {
    propertySupport.setProperty(PROP_LABEL_BACKGROUND_COLOR, c);
  }

  @Override
  public String getLabelBackgroundColor() {
    return (String) propertySupport.getProperty(PROP_LABEL_BACKGROUND_COLOR);
  }

  @Override
  public void setLabelFont(FontSpec f) {
    propertySupport.setProperty(PROP_LABEL_FONT, f);
  }

  @Override
  public FontSpec getLabelFont() {
    return (FontSpec) propertySupport.getProperty(PROP_LABEL_FONT);
  }

  @Override
  public GridData getGridData() {
    return new GridData(m_gridData);
  }

  @Override
  public void setGridDataInternal(GridData data) {
    m_gridData = new GridData(data);
  }

  @Override
  public GridData getGridDataHints() {
    return new GridData(m_gridDataHints);
  }

  @Override
  public void setGridDataHints(GridData hints) {
    m_gridDataHints = new GridData(hints);
  }

  @Override
  public void requestFocus() {
    IForm form = getForm();
    if (form != null) {
      form.requestFocus(this);
    }
  }

  @SuppressWarnings("deprecation")
  @Override
  public boolean fetchFocusRequested() {
    return false;
  }

  @Override
  public void setFocusable(boolean b) {
    propertySupport.setPropertyBool(PROP_FOCUSABLE, b);
  }

  @Override
  public boolean isFocusable() {
    return propertySupport.getPropertyBool(PROP_FOCUSABLE);
  }

  @Override
  public void setMasterField(IValueField field) {
    IValueField oldMasterField = getMasterField();
    // remove old listener
    if (oldMasterField != null) {
      if (m_currentMasterListener != null) {
        oldMasterField.removeMasterListener(m_currentMasterListener);
        m_currentMasterListener = null;
      }
    }
    // add new listener and set enabling
    if (field != null) {
      field.addMasterListener(m_currentMasterListener = new P_MasterListener());
      m_enabledSlave = (field.getValue() != null || !isMasterRequired());
      setEnabledGranted(m_enabledGranted);
    }
    m_masterField = field;
  }

  @Override
  public IValueField getMasterField() {
    return m_masterField;
  }

  // commodity helper
  @Override
  public Object getMasterValue() {
    if (getMasterField() != null) {
      return getMasterField().getValue();
    }
    return null;
  }

  @Override
  public void setMasterRequired(boolean b) {
    m_masterRequired = b;
  }

  @Override
  public boolean isMasterRequired() {
    return m_masterRequired;
  }

  @Override
  public void updateKeyStrokes() {
    HashMap<String, IKeyStroke> ksMap = new HashMap<String, IKeyStroke>();
    //
    IKeyStroke[] c = getLocalKeyStrokes();
    if (c != null) {
      for (IKeyStroke ks : c) {
        if (ks != null) {
          ksMap.put(ks.getKeyStroke().toUpperCase(), ks);
        }
      }
    }
    //
    c = getContributedKeyStrokes();
    if (c != null) {
      for (IKeyStroke ks : c) {
        if (ks != null) {
          ksMap.put(ks.getKeyStroke().toUpperCase(), ks);
        }
      }
    }
    propertySupport.setProperty(PROP_KEY_STROKES, ksMap.values().toArray(new IKeyStroke[ksMap.size()]));
  }

  @Override
  public IKeyStroke[] getContributedKeyStrokes() {
    return null;
  }

  @Override
  public IKeyStroke[] getLocalKeyStrokes() {
    HashMap<String, IKeyStroke> ksMap = new HashMap<String, IKeyStroke>();
    Class<? extends IKeyStroke>[] shortcutArray = getConfiguredKeyStrokes();
    for (int i = 0; i < shortcutArray.length; i++) {
      IKeyStroke ks;
      try {
        ks = ConfigurationUtility.newInnerInstance(this, shortcutArray[i]);
        ksMap.put(ks.getKeyStroke().toUpperCase(), ks);
      }
      catch (Throwable t) {
        SERVICES.getService(IExceptionHandlerService.class).handleException(new ProcessingException("keyStroke: " + shortcutArray[i].getName(), t));
      }
    }
    List<IKeyStroke> ksList = new ArrayList<IKeyStroke>(ksMap.values());
    return ksList.toArray(new IKeyStroke[ksList.size()]);
  }

  @Override
  public IKeyStroke[] getKeyStrokes() {
    IKeyStroke[] keyStrokes = (IKeyStroke[]) propertySupport.getProperty(PROP_KEY_STROKES);
    if (keyStrokes == null) {
      keyStrokes = new IKeyStroke[0];
    }
    return keyStrokes;
  }

  private class P_MasterListener implements MasterListener {
    @Override
    public void masterChanged(Object newMasterValue) {
      // only active if the unique listener itself
      if (this == m_currentMasterListener) {
        m_enabledSlave = (newMasterValue != null || !isMasterRequired());
        setEnabledGranted(m_enabledGranted);
        try {
          execChangedMasterValue(newMasterValue);
        }
        catch (ProcessingException e) {
          SERVICES.getService(IExceptionHandlerService.class).handleException(e);
        }
      }
    }
  }// end class

}
>>>>>>> 9ae2a80a
<|MERGE_RESOLUTION|>--- conflicted
+++ resolved
@@ -1,1773 +1,3 @@
-<<<<<<< HEAD
-/*******************************************************************************
- * Copyright (c) 2010 BSI Business Systems Integration AG.
- * All rights reserved. This program and the accompanying materials
- * are made available under the terms of the Eclipse Public License v1.0
- * which accompanies this distribution, and is available at
- * http://www.eclipse.org/legal/epl-v10.html
- *
- * Contributors:
- *     BSI Business Systems Integration AG - initial API and implementation
- ******************************************************************************/
-package org.eclipse.scout.rt.client.ui.form.fields;
-
-import java.beans.PropertyChangeEvent;
-import java.beans.PropertyChangeListener;
-import java.io.StringWriter;
-import java.security.Permission;
-import java.util.ArrayList;
-import java.util.Collections;
-import java.util.HashMap;
-import java.util.List;
-import java.util.Map;
-
-import org.eclipse.scout.commons.ConfigurationUtility;
-import org.eclipse.scout.commons.annotations.ConfigOperation;
-import org.eclipse.scout.commons.annotations.ConfigProperty;
-import org.eclipse.scout.commons.annotations.ConfigPropertyValue;
-import org.eclipse.scout.commons.annotations.FormData;
-import org.eclipse.scout.commons.annotations.FormData.SdkCommand;
-import org.eclipse.scout.commons.annotations.Order;
-import org.eclipse.scout.commons.beans.AbstractPropertyObserver;
-import org.eclipse.scout.commons.beans.BasicPropertySupport;
-import org.eclipse.scout.commons.exception.IProcessingStatus;
-import org.eclipse.scout.commons.exception.ProcessingException;
-import org.eclipse.scout.commons.exception.ProcessingStatus;
-import org.eclipse.scout.commons.holders.Holder;
-import org.eclipse.scout.commons.logger.IScoutLogger;
-import org.eclipse.scout.commons.logger.ScoutLogManager;
-import org.eclipse.scout.commons.xmlparser.SimpleXmlElement;
-import org.eclipse.scout.rt.client.ClientSyncJob;
-import org.eclipse.scout.rt.client.services.common.search.ISearchFilterService;
-import org.eclipse.scout.rt.client.ui.DataChangeListener;
-import org.eclipse.scout.rt.client.ui.WeakDataChangeListener;
-import org.eclipse.scout.rt.client.ui.action.keystroke.IKeyStroke;
-import org.eclipse.scout.rt.client.ui.desktop.IDesktop;
-import org.eclipse.scout.rt.client.ui.form.IForm;
-import org.eclipse.scout.rt.client.ui.form.IFormFieldVisitor;
-import org.eclipse.scout.rt.client.ui.form.PrintDevice;
-import org.eclipse.scout.rt.client.ui.form.fields.button.IButton;
-import org.eclipse.scout.rt.client.ui.form.fields.groupbox.AbstractGroupBox;
-import org.eclipse.scout.rt.client.ui.form.fields.groupbox.IGroupBox;
-import org.eclipse.scout.rt.client.ui.profiler.DesktopProfiler;
-import org.eclipse.scout.rt.shared.data.basic.FontSpec;
-import org.eclipse.scout.rt.shared.data.form.ValidationRule;
-import org.eclipse.scout.rt.shared.data.form.fields.AbstractFormFieldData;
-import org.eclipse.scout.rt.shared.services.common.exceptionhandler.IExceptionHandlerService;
-import org.eclipse.scout.rt.shared.services.common.jdbc.SearchFilter;
-import org.eclipse.scout.rt.shared.services.common.security.IAccessControlService;
-import org.eclipse.scout.service.SERVICES;
-
-@FormData(value = AbstractFormFieldData.class, sdkCommand = SdkCommand.USE)
-public abstract class AbstractFormField extends AbstractPropertyObserver implements IFormField {
-  private static final IScoutLogger LOG = ScoutLogManager.getLogger(AbstractFormField.class);
-
-  private IForm m_form;
-  private boolean m_initialized;
-  // special property/members
-  // enabled is defined as: enabledGranted && enabledProperty && enabledSlave && enabledProcessing
-  private Permission m_enabledPermission;
-  private boolean m_enabledGranted;
-  private boolean m_enabledProperty;
-  private boolean m_enabledSlave;
-  private boolean m_enabledProcessingButton;
-  // visible is defined as: visibleGranted && visibleProperty
-  private Permission m_visiblePermission;
-  private boolean m_visibleGranted;
-  private boolean m_visibleProperty;
-  private int m_valueChangeTriggerEnabled = 1;// >=1 is true
-  // master/slave
-  private IValueField<?> m_masterField;
-  private boolean m_masterRequired;
-  // auto layout
-  private GridData m_gridData;
-  private GridData m_gridDataHints;
-  // label visibility
-  private boolean m_labelVisible;
-  private boolean m_labelSuppressed;
-  private int m_labelPosition;
-  private int m_labelWidthInPixel;
-  private int m_labelHorizontalAlignment;
-  // force save needed
-  private boolean m_touched;
-  //
-  private BasicPropertySupport m_subtreePropertyChangeSupport;
-  private P_MasterListener m_currentMasterListener;// my master
-  private DataChangeListener m_internalDataChangeListener;
-  //
-  private String m_initialLabel;
-
-  public AbstractFormField() {
-    this(true);
-  }
-
-  public AbstractFormField(boolean callInitializer) {
-    if (DesktopProfiler.getInstance().isEnabled()) {
-      DesktopProfiler.getInstance().registerFormField(this);
-    }
-    m_enabledGranted = true;
-    m_enabledSlave = true;
-    m_enabledProcessingButton = true;
-    m_visibleGranted = true;
-    if (callInitializer) {
-      callInitializer();
-    }
-  }
-
-  protected void callInitializer() {
-    if (!m_initialized) {
-      try {
-        setValueChangeTriggerEnabled(false);
-        //
-        initConfig();
-      }
-      finally {
-        setValueChangeTriggerEnabled(true);
-      }
-      m_initialized = true;
-    }
-  }
-
-  public static String parseFormFieldId(String className) {
-    String s = className;
-    int i = Math.max(s.lastIndexOf('$'), s.lastIndexOf('.'));
-    s = s.substring(i + 1);
-    return s;
-  }
-
-  /**
-   * @deprecated processing logic belongs to server
-   */
-  @Deprecated
-  protected String getConfiguredSearchTerm() {
-    return null;
-  }
-
-  @Deprecated
-  public final String getLegacySearchTerm() {
-    return getConfiguredSearchTerm();
-  }
-
-  /*
-   * Configuration
-   */
-  @ConfigProperty(ConfigProperty.TEXT)
-  @Order(10)
-  @ConfigPropertyValue("null")
-  protected String getConfiguredLabel() {
-    return null;
-  }
-
-  /**
-   * One of the LABEL_POSITION_* constants or a custom constants interpreted by
-   * the ui.
-   * 
-   * @since 17.11.2009
-   */
-  @ConfigProperty(ConfigProperty.LABEL_POSITION)
-  @Order(15)
-  @ConfigPropertyValue("LABEL_POSITION_DEFAULT")
-  protected int getConfiguredLabelPosition() {
-    return LABEL_POSITION_DEFAULT;
-  }
-
-  /**
-   * @since 19.11.2009
-   * @return the fixed label witdh &gt;0 or LABEL_WIDTH_DEFAULT or
-   *         LABEL_WIDTH_UI for ui-dependent label width
-   */
-  @ConfigProperty(ConfigProperty.INTEGER)
-  @Order(16)
-  @ConfigPropertyValue("LABEL_WIDTH_DEFAULT")
-  protected int getConfiguredLabelWidthInPixel() {
-    return LABEL_WIDTH_DEFAULT;
-  }
-
-  /**
-   * @since 19.11.2009
-   * @return negative for left, 0 for center and positive for right,
-   *         LABEL_HORIZONTAL_ALIGNMENT_DEFAULT for default of ui
-   */
-  @ConfigProperty(ConfigProperty.LABEL_HORIZONTAL_ALIGNMENT)
-  @Order(17)
-  @ConfigPropertyValue("LABEL_HORIZONTAL_ALIGNMENT_DEFAULT")
-  protected int getConfiguredLabelHorizontalAlignment() {
-    return LABEL_HORIZONTAL_ALIGNMENT_DEFAULT;
-  }
-
-  @ConfigProperty(ConfigProperty.BOOLEAN)
-  @Order(20)
-  @ConfigPropertyValue("true")
-  protected boolean getConfiguredLabelVisible() {
-    return true;
-  }
-
-  /**
-   * affects only the filed itself. in case of a composite field initially the property
-   * does not gets broadcasted.
-   */
-  @ConfigProperty(ConfigProperty.BOOLEAN)
-  @Order(30)
-  @ConfigPropertyValue("true")
-  protected boolean getConfiguredEnabled() {
-    return true;
-  }
-
-  /**
-   * affects only the filed itself. in case of a composite field initially the property
-   * does not gets broadcasted.
-   */
-  @ConfigProperty(ConfigProperty.BOOLEAN)
-  @Order(40)
-  @ConfigPropertyValue("true")
-  protected boolean getConfiguredVisible() {
-    return true;
-  }
-
-  /**
-   * affects only the filed itself. in case of a composite field initially the property
-   * does not gets broadcasted.
-   */
-  @ConfigProperty(ConfigProperty.BOOLEAN)
-  @Order(45)
-  @ConfigPropertyValue("false")
-  @ValidationRule(ValidationRule.MANDATORY)
-  protected boolean getConfiguredMandatory() {
-    return false;
-  }
-
-  @ConfigProperty(ConfigProperty.TEXT)
-  @Order(50)
-  @ConfigPropertyValue("null")
-  protected String getConfiguredTooltipText() {
-    return null;
-  }
-
-  @ConfigProperty(ConfigProperty.COLOR)
-  @Order(60)
-  @ConfigPropertyValue("null")
-  protected String getConfiguredForegroundColor() {
-    return null;
-  }
-
-  @ConfigProperty(ConfigProperty.COLOR)
-  @Order(70)
-  @ConfigPropertyValue("null")
-  protected String getConfiguredBackgroundColor() {
-    return null;
-  }
-
-  @ConfigProperty(ConfigProperty.FONT)
-  @Order(80)
-  @ConfigPropertyValue("null")
-  protected String getConfiguredFont() {
-    return null;
-  }
-
-  /**
-   * Configures the foreground color of the label. The color is represented by the HEX value (e.g. FFFFFF).
-   * <p>
-   * Subclasses can override this method. Default is {@code null}.
-   * 
-   * @return Foreground color HEX value of the label.
-   */
-  @ConfigProperty(ConfigProperty.COLOR)
-  @Order(60)
-  @ConfigPropertyValue("null")
-  protected String getConfiguredLabelForegroundColor() {
-    return null;
-  }
-
-  /**
-   * Configures the background color of the label. The color is represented by the HEX value (e.g. FFFFFF).
-   * <p>
-   * Subclasses can override this method. Default is {@code null}.
-   * 
-   * @return Background color HEX value of the label.
-   */
-  @ConfigProperty(ConfigProperty.COLOR)
-  @Order(70)
-  @ConfigPropertyValue("null")
-  protected String getConfiguredLabelBackgroundColor() {
-    return null;
-  }
-
-  /**
-   * Configures the font of the label. See {@link FontSpec#parse(String)} for the appropriate format.
-   * <p>
-   * Subclasses can override this method. Default is {@code null}.
-   * 
-   * @return Font of the label.
-   */
-  @ConfigProperty(ConfigProperty.FONT)
-  @Order(80)
-  @ConfigPropertyValue("null")
-  protected String getConfiguredLabelFont() {
-    return null;
-  }
-
-  /**
-   * Configures the horizontal alignment of the fields inside this group box.<br>
-   * This property typically only has an effect if fill horizontal is set to false which can be configured by
-   * {@link #getConfiguredFillHorizontal()}.
-   * <p>
-   * Subclasses can override this method. Default alignment is left.
-   * 
-   * @return -1 for left, 0 for center and 1 for right alignment
-   * @see {@link #getGridData()}, {@link #getGridDataHints()}
-   */
-  @ConfigProperty(ConfigProperty.HORIZONTAL_ALIGNMENT)
-  @Order(85)
-  @ConfigPropertyValue("-1")
-  protected int getConfiguredHorizontalAlignment() {
-    return -1;
-  }
-
-  /**
-   * Configures the vertical alignment of the fields inside this group box.<br>
-   * This property typically only has an effect if fill vertical is set to false which can be configured by
-   * {@link #getConfiguredFillVertical()}.
-   * <p>
-   * Subclasses can override this method. Default alignment is top.
-   * 
-   * @return -1 for top, 0 for center and 1 for bottom alignment
-   * @see {@link #getGridData()}, {@link #getGridDataHints()}
-   */
-  @ConfigProperty(ConfigProperty.VERTICAL_ALIGNMENT)
-  @Order(86)
-  @ConfigPropertyValue("-1")
-  protected int getConfiguredVerticalAlignment() {
-    return -1;
-  }
-
-  /**
-   * Configures whether this field should horizontally fill the grid cell.<br>
-   * If the property is set to true, the field takes all the horizontal space and therefore is as width as the grid
-   * cell.<br>
-   * If it's set to false, the width is computed based on the properties {@link #getConfiguredGridUseUiWidth()} and
-   * {@link #getConfiguredWidthInPixel()}. If non of these are set, a default value is used which typically is the width
-   * of a logical grid column.
-   * <p>
-   * Subclasses can override this method. Default is true.
-   * 
-   * @return {@code true} if this field should horizontally fill the grid cell, {@code false} otherwise
-   * @see {@link #getGridData()}, {@link #getGridDataHints()}
-   */
-  @ConfigProperty(ConfigProperty.BOOLEAN)
-  @Order(87)
-  @ConfigPropertyValue("true")
-  protected boolean getConfiguredFillHorizontal() {
-    return true;
-  }
-
-  /**
-   * Configures whether this field should vertically fill the grid cell.<br>
-   * If the property is set to true, the field takes all the vertical space and therefore is as height as the grid cell.<br>
-   * If it's set to false, the height is computed based on the properties {@link #getConfiguredGridUseUiHeight()} and
-   * {@link #getConfiguredHeightInPixel()}. If non of these are set, a default value is used which typically is the
-   * height of a logical grid row.
-   * <p>
-   * Subclasses can override this method. Default is true.
-   * 
-   * @return {@code true} if this field should vertically fill the grid cell, {@code false} otherwise
-   * @see {@link #getGridData()}, {@link #getGridDataHints()}
-   */
-  @ConfigProperty(ConfigProperty.BOOLEAN)
-  @Order(88)
-  @ConfigPropertyValue("true")
-  protected boolean getConfiguredFillVertical() {
-    return true;
-  }
-
-  /**
-   * Configures the x position (horizontal) of this field in the logical grid of the surrounding group box.<br>
-   * If the value is set to -1, the property will be ignored. If the value is >= 0, it's considered as grid column. <br>
-   * It is not necessary to explicitly set a column count by {@link AbstractGroupBox#getConfiguredGridColumnCount()}.
-   * <p>
-   * This property only has an effect if every field inside the group box has a fix position which means every field
-   * inside the group box need to have x and y to be set which can be configured by {@link #getConfiguredGridX()} and
-   * {@link #getConfiguredGridY()}.
-   * <p>
-   * Subclasses can override this method. Default is -1.
-   * 
-   * @return the x position in the grid.
-   * @see {@link #getGridData()}, {@link #getGridDataHints()}
-   */
-  @ConfigProperty(ConfigProperty.INTEGER)
-  @Order(90)
-  @ConfigPropertyValue("-1")
-  protected int getConfiguredGridX() {
-    return -1;
-  }
-
-  /**
-   * Configures the y (vertical) position of this field in the logical grid of the surrounding group box.<br>
-   * If the value is set to -1, the property will be ignored. If the value is >= 0, it's considered as grid row. <br>
-   * <p>
-   * This property only has an effect if every field inside the group box has a fix position which means every field
-   * inside the group box need to have x and y to be set which can be configured by {@link #getConfiguredGridX()} and
-   * {@link #getConfiguredGridY()}.
-   * <p>
-   * Subclasses can override this method. Default is -1.
-   * 
-   * @return the y position in the grid.
-   * @see {@link #getGridData()}, {@link #getGridDataHints()}
-   */
-  @ConfigProperty(ConfigProperty.INTEGER)
-  @Order(95)
-  @ConfigPropertyValue("-1")
-  protected int getConfiguredGridY() {
-    return -1;
-  }
-
-  /**
-   * Configures the column span of this field.<br>
-   * The value defined by this property refers to the number of columns defined by the group box which contains this
-   * field. This column count can be configured by {@link AbstractGroupBox#getConfiguredGridColumnCount()}.
-   * <p>
-   * <b>Example:</b><br>
-   * If the column count of the group box is set to 3 and a column span of this field is set to 2 it means 2/3 of the
-   * group box width is used for this field:<br>
-   * <table border="1">
-   * <colgroup align="center" width="40"/> <colgroup align="center" width="40"/> <colgroup align="center" width="40"/>
-   * <tr>
-   * <td colspan="2">this</td>
-   * <td>...</td>
-   * </tr>
-   * <tr>
-   * <td>...</td>
-   * <td>...</td>
-   * <td>...</td>
-   * </tr>
-   * </table>
-   * <p>
-   * Subclasses can override this method. Default is 1.
-   * 
-   * @return the number of columns to span
-   * @see #getConfiguredGridWeightX(), {@link #getGridData()}, {@link #getGridDataHints()}
-   */
-  @ConfigProperty(ConfigProperty.INTEGER)
-  @Order(100)
-  @ConfigPropertyValue("1")
-  protected int getConfiguredGridW() {
-    return 1;
-  }
-
-  /**
-   * Configures the row span of this field.<br>
-   * Compared to the number of columns, which is a configurable value and therefore static, the number of rows is
-   * dynamic. That number depends on the number of fields used in the group box which contains this field, as well as
-   * the
-   * number of columns defined by that group box.
-   * <p>
-   * <b>Example:</b> A group box with 2 columns contains 3 fields: The first 2 fields have gridW = 1 and gridH = 1 and
-   * the third field has gridW = 1 and gridH = 2. In this case the third field would be as height as the other 2 fields
-   * together because it spans two rows:<br>
-   * <table border="1">
-   * <colgroup align="center" width="40"/> <colgroup align="center" width="40"/>
-   * <tr>
-   * <td>1</td>
-   * <td rowspan="2">3</td>
-   * </tr>
-   * <tr>
-   * <td>2</td>
-   * </tr>
-   * </table>
-   * <p>
-   * Subclasses can override this method. Default is 1.
-   * 
-   * @return the number of rows to span
-   * @see #getConfiguredGridWeightY(), {@link #getGridData()}, {@link #getGridDataHints()}
-   */
-  @ConfigProperty(ConfigProperty.INTEGER)
-  @Order(105)
-  @ConfigPropertyValue("1")
-  protected int getConfiguredGridH() {
-    return 1;
-  }
-
-  /**
-   * Configures how much a grid cell should horizontally grow or shrink.<br>
-   * <p>
-   * The value for this property can either be -1 or between 0 and 1.
-   * <ul>
-   * <li>0 means fixed width and the grid cell won't grow or shrink.</li>
-   * <li>Greater 0 means the grid cell will grab the excess horizontal space and therefore grow or shrink. If the group
-   * box contains more than one field with weightX > 0, the weight is used to specify how strong the width of the grid
-   * cell should be adjusted.</li>
-   * <li>-1 means the ui computes the optimal value so that the fields proportionally grab the excess space.</li>
-   * </ul>
-   * <b>Examples:</b>
-   * <ul>
-   * <li>A group box with 3 columns contains 3 fields: Every field has gridW = 1 and weightX = -1. This leads to 1 row
-   * and 3 grid cells which would grow and shrink proportionally because weightX is automatically set to > 0.</li>
-   * <li>If the weight of these 3 fields were set to 0.1, 0.1 and 1, the first two fields would adjust the size very
-   * slowly and would mostly be as big as a logical grid column (because gridW is set to 1), whereas the third field
-   * would adjust it's size very fast.</li>
-   * </ul>
-   * <p>
-   * Subclasses can override this method. Default is -1.
-   * 
-   * @return a value between 0 and 1, or -1
-   * @see {@link #getGridData()}, {@link #getGridDataHints()}
-   */
-  @ConfigProperty(ConfigProperty.DOUBLE)
-  @Order(130)
-  @ConfigPropertyValue("-1")
-  protected double getConfiguredGridWeightX() {
-    return -1;
-  }
-
-  /**
-   * Configures how much a grid cell should vertically grow or shrink.<br>
-   * <p>
-   * The value for this property can either be -1 or between 0 and 1.
-   * <ul>
-   * <li>0 means fixed height and the grid cell won't grow or shrink.</li>
-   * <li>Greater 0 means the grid cell will grab the excess vertical space and therefore grow or shrink. If the group
-   * box contains more than one field with weightY > 0, the weight is used to specify how strong the height of the grid
-   * cell should be adjusted.</li>
-   * <li>-1 means the ui computes the optimal value so that the fields proportionally grab the excess space, but only if
-   * gridH is > 1. If gridH is 1 a weight of 0 is set and the grid cell does not grow or shrink.</li>
-   * </ul>
-   * <b>Examples:</b>
-   * <ul>
-   * <li>A group box with 1 column contains 3 fields: Every field has gridH = 1 and weightY = -1. This leads to 3 rows
-   * with fixed height, no additional space is grabbed, because weightY will automatically be set to 0.</li>
-   * <li>If the weight of these 3 fields were set to 1, the fields would grow and shrink proportionally.</li>
-   * <li>If the weight of these 3 fields were set to 0.1, 0.1 and 1, the first two fields would adjust the size very
-   * slowly and would mostly be a as big as one logical grid row (because gridH is set to 1), whereas the third field
-   * would adjust it's size very fast.</li>
-   * </ul>
-   * <p>
-   * Subclasses can override this method. Default is -1.
-   * 
-   * @return a value between 0 and 1, or -1
-   * @see {@link #getGridData()}, {@link #getGridDataHints()}
-   */
-  @ConfigProperty(ConfigProperty.DOUBLE)
-  @Order(140)
-  @ConfigPropertyValue("-1")
-  protected double getConfiguredGridWeightY() {
-    return -1;
-  }
-
-  /**
-   * Configures whether the field should be as width as preferred by the ui. The preferred width normally is the
-   * computed width of the child fields.<br>
-   * This property typically has less priority than {@link #getConfiguredWidthInPixel()} and therefore only has an
-   * effect if no explicit width is set.
-   * <p>
-   * Subclasses can override this method. Default is false.
-   * 
-   * @return {@code true} if this field should be as width as preferred by the ui, {@code false} otherwise
-   * @see {@link #getGridData()}, {@link #getGridDataHints()}
-   */
-  @ConfigProperty(ConfigProperty.BOOLEAN)
-  @Order(142)
-  @ConfigPropertyValue("false")
-  protected boolean getConfiguredGridUseUiWidth() {
-    return false;
-  }
-
-  /**
-   * Configures whether the field should be as height as preferred by the ui. The preferred height normally is the
-   * computed height of the child fields.<br>
-   * This property typically has less priority than {@link #getConfiguredHeightInPixel()} and therefore only has an
-   * effect if no explicit height is set.
-   * <p>
-   * Subclasses can override this method. Default is false.
-   * 
-   * @return {@code true} if this field should be as height as preferred by the ui, {@code false} otherwise
-   * @see {@link #getGridData()}, {@link #getGridDataHints()}
-   */
-  @ConfigProperty(ConfigProperty.BOOLEAN)
-  @Order(142)
-  @ConfigPropertyValue("false")
-  protected boolean getConfiguredGridUseUiHeight() {
-    return false;
-  }
-
-  /**
-   * Configures the preferred width of the field. <br>
-   * If the value is <=0 the property will be ignored by the ui layout manager.
-   * <p>
-   * Subclasses can override this method. Default is 0.
-   * 
-   * @return the preferred width in pixel
-   * @see {@link #getGridData()}, {@link #getGridDataHints()}
-   */
-  @ConfigProperty(ConfigProperty.INTEGER)
-  @Order(150)
-  @ConfigPropertyValue("0")
-  protected int getConfiguredWidthInPixel() {
-    return 0;
-  }
-
-  /**
-   * Configures the preferred height of the field. <br>
-   * If the value is <=0 the property will be ignored by the ui layout manager.
-   * <p>
-   * Subclasses can override this method. Default is 0.
-   * 
-   * @return the preferred height in pixel
-   * @see {@link #getGridData()}, {@link #getGridDataHints()}
-   */
-  @ConfigProperty(ConfigProperty.INTEGER)
-  @Order(160)
-  @ConfigPropertyValue("0")
-  protected int getConfiguredHeightInPixel() {
-    return 0;
-  }
-
-  @ConfigProperty(ConfigProperty.MASTER_FIELD)
-  @Order(170)
-  @ConfigPropertyValue("null")
-  @ValidationRule(ValidationRule.MASTER_VALUE_FIELD)
-  protected Class<? extends IValueField> getConfiguredMasterField() {
-    return null;
-  }
-
-  @ConfigProperty(ConfigProperty.BOOLEAN)
-  @Order(180)
-  @ConfigPropertyValue("false")
-  @ValidationRule(ValidationRule.MASTER_VALUE_REQUIRED)
-  protected boolean getConfiguredMasterRequired() {
-    return false;
-  }
-
-  @ConfigProperty(ConfigProperty.BOOLEAN)
-  @Order(190)
-  @ConfigPropertyValue("true")
-  protected boolean getConfiguredFocusable() {
-    return true;
-  }
-
-  @ConfigProperty(ConfigProperty.DOC)
-  @Order(20)
-  @ConfigPropertyValue("null")
-  protected String getConfiguredDoc() {
-    return null;
-  }
-
-  private Class<? extends IKeyStroke>[] getConfiguredKeyStrokes() {
-    Class[] dca = ConfigurationUtility.getDeclaredPublicClasses(getClass());
-    return ConfigurationUtility.filterClasses(dca, IKeyStroke.class);
-  }
-
-  @ConfigOperation
-  @Order(10)
-  protected void execInitField() throws ProcessingException {
-  }
-
-  /**
-   * On any value change or call to {@link #checkSaveNeeded()} this method is
-   * called to calculate if the field needs save
-   */
-  @ConfigOperation
-  @Order(11)
-  protected boolean execIsSaveNeeded() throws ProcessingException {
-    return false;
-  }
-
-  /**
-   * Make field saved, for example a table is maring all rows as non-changed
-   */
-  @ConfigOperation
-  @Order(12)
-  protected void execMarkSaved() throws ProcessingException {
-  }
-
-  /**
-   * on any value change or call to {@link #checkEmpty()} this method is called
-   * to calculate if the field represents an empty state (semantics)
-   */
-  @ConfigOperation
-  @Order(13)
-  protected boolean execIsEmpty() throws ProcessingException {
-    return true;
-  }
-
-  /**
-   * see {@link IDesktop#dataChanged(Object...)}
-   */
-  @ConfigOperation
-  @Order(14)
-  protected void execDataChanged(Object... dataTypes) throws ProcessingException {
-  }
-
-  @ConfigOperation
-  @Order(15)
-  protected void execDisposeField() throws ProcessingException {
-  }
-
-  @Override
-  public final void applySearch(SearchFilter search) {
-    execAddSearchTerms(search);
-  }
-
-  /**
-   * add verbose information to the search filter
-   */
-  protected void execAddSearchTerms(SearchFilter search) {
-    applySearchInternal(search);
-  }
-
-  /**
-   * override this method to apply new default handling
-   */
-  protected void applySearchInternal(final SearchFilter search) {
-    ISearchFilterService sfs = SERVICES.getService(ISearchFilterService.class);
-    if (sfs != null) {
-      sfs.applySearchDelegate(this, search, true);
-    }
-  }
-
-  /**
-   * AFTER a new valid master value was stored, this method is called
-   */
-  @ConfigOperation
-  @Order(50)
-  protected void execChangedMasterValue(Object newMasterValue) throws ProcessingException {
-  }
-
-  protected void initConfig() {
-    m_gridData = new GridData(-1, -1, 1, 1, -1, -1);
-    m_gridDataHints = new GridData(-1, -1, 1, 1, -1, -1);
-    propertySupport.setPropertyBool(PROP_EMPTY, true);
-    setEnabled(getConfiguredEnabled());
-    setVisible(getConfiguredVisible());
-    setMandatory(getConfiguredMandatory());
-    setTooltipText(getConfiguredTooltipText());
-    setInitialLabel(getConfiguredLabel());
-    setLabel(getConfiguredLabel());
-    setLabelPosition(getConfiguredLabelPosition());
-    setLabelWidthInPixel(getConfiguredLabelWidthInPixel());
-    setLabelHorizontalAlignment(getConfiguredLabelHorizontalAlignment());
-    setLabelVisible(getConfiguredLabelVisible());
-    if (getConfiguredBackgroundColor() != null) {
-      setBackgroundColor((getConfiguredBackgroundColor()));
-    }
-    if (getConfiguredForegroundColor() != null) {
-      setForegroundColor((getConfiguredForegroundColor()));
-    }
-    if (getConfiguredFont() != null) {
-      setFont(FontSpec.parse(getConfiguredFont()));
-    }
-    if (getConfiguredLabelBackgroundColor() != null) {
-      setLabelBackgroundColor((getConfiguredLabelBackgroundColor()));
-    }
-    if (getConfiguredLabelForegroundColor() != null) {
-      setLabelForegroundColor((getConfiguredLabelForegroundColor()));
-    }
-    if (getConfiguredLabelFont() != null) {
-      setLabelFont(FontSpec.parse(getConfiguredLabelFont()));
-    }
-    setFocusable(getConfiguredFocusable());
-    setGridDataHints(new GridData(getConfiguredGridX(), getConfiguredGridY(), getConfiguredGridW(), getConfiguredGridH(), getConfiguredGridWeightX(), getConfiguredGridWeightY(), getConfiguredGridUseUiWidth(), getConfiguredGridUseUiHeight(), getConfiguredHorizontalAlignment(), getConfiguredVerticalAlignment(), getConfiguredFillHorizontal(), getConfiguredFillVertical(), getConfiguredWidthInPixel(), getConfiguredHeightInPixel()));
-    setMasterRequired(getConfiguredMasterRequired());
-    // private listener for subtree property change events
-    addPropertyChangeListener(new PropertyChangeListener() {
-      @Override
-      public void propertyChange(PropertyChangeEvent e) {
-        fireSubtreePropertyChange(e);
-      }
-    });
-  }
-
-  @Override
-  public boolean isInitialized() {
-    return m_initialized;
-  }
-
-  /**
-   * do not use this method
-   */
-  @Override
-  public void postInitConfig() throws ProcessingException {
-    // key strokes, now all inner fields are built
-    updateKeyStrokes();
-    // master listener, now the inner field is available
-    if (getConfiguredMasterField() != null) {
-      IValueField master = findNearestFieldByClass(getConfiguredMasterField());
-      setMasterField(master);
-    }
-  }
-
-  /**
-   * Searching the nearest field implementing the specified class by processing the enclosing field list bottom-up.
-   * 
-   * @since 3.8.1
-   */
-  private <T extends IFormField> T findNearestFieldByClass(final Class<T> c) {
-    List<ICompositeField> enclosingFields = getEnclosingFieldList();
-    if (enclosingFields.isEmpty()) {
-      // there are no enclosing fields (i.e. this field is not part of a field template)
-      return getForm().getFieldByClass(c);
-    }
-
-    final Holder<T> found = new Holder<T>(c);
-    IFormFieldVisitor v = new IFormFieldVisitor() {
-      @Override
-      @SuppressWarnings("unchecked")
-      public boolean visitField(IFormField field, int level, int fieldIndex) {
-        if (field.getClass() == c) {
-          found.setValue((T) field);
-        }
-        return found.getValue() == null;
-      }
-    };
-
-    // search requested field within critical parent field
-    Collections.reverse(enclosingFields);
-    for (ICompositeField parentField : enclosingFields) {
-      parentField.visitFields(v, 0);
-      if (found.getValue() != null) {
-        return found.getValue();
-      }
-    }
-
-    // field has not been found in a critical parent field
-    return getForm().getFieldByClass(c);
-  }
-
-  /**
-   * This is the init of the runtime model after the form and fields are built
-   * and configured
-   */
-  @Override
-  public final void initField() throws ProcessingException {
-    try {
-      setValueChangeTriggerEnabled(false);
-      //
-      initFieldInternal();
-      execInitField();
-    }
-    finally {
-      setValueChangeTriggerEnabled(true);
-    }
-  }
-
-  protected void initFieldInternal() throws ProcessingException {
-    checkSaveNeeded();
-    checkEmpty();
-  }
-
-  @Override
-  public final void disposeField() {
-    try {
-      disposeFieldInternal();
-    }
-    catch (Throwable t) {
-      LOG.warn("Field " + getClass().getName(), t);
-    }
-    try {
-      execDisposeField();
-    }
-    catch (Throwable t) {
-      LOG.warn("Field " + getClass().getName(), t);
-    }
-  }
-
-  protected void disposeFieldInternal() {
-  }
-
-  /**
-   * Register a {@link DataChangeListener} on the desktop for these dataTypes<br>
-   * Example:
-   * 
-   * <pre>
-   * registerDataChangeListener(CRMEnum.Company, CRMEnum.Project, CRMEnum.Task);
-   * </pre>
-   */
-  public void registerDataChangeListener(Object... dataTypes) {
-    if (m_internalDataChangeListener == null) {
-      m_internalDataChangeListener = new WeakDataChangeListener() {
-        @Override
-        public void dataChanged(Object... innerDataTypes) throws ProcessingException {
-          execDataChanged(innerDataTypes);
-        }
-      };
-    }
-    IDesktop desktop = ClientSyncJob.getCurrentSession().getDesktop();
-    if (desktop == null) {
-      desktop = ClientSyncJob.getCurrentSession().getVirtualDesktop();
-    }
-    desktop.addDataChangeListener(m_internalDataChangeListener, dataTypes);
-  }
-
-  /**
-   * Unregister the {@link DataChangeListener} from the desktop for these
-   * dataTypes<br>
-   * Example:
-   * 
-   * <pre>
-   * unregisterDataChangeListener(CRMEnum.Company, CRMEnum.Project, CRMEnum.Task);
-   * </pre>
-   */
-  public void unregisterDataChangeListener(Object... dataTypes) {
-    if (m_internalDataChangeListener != null) {
-      ClientSyncJob.getCurrentSession().getDesktop().removeDataChangeListener(m_internalDataChangeListener, dataTypes);
-    }
-  }
-
-  protected void fireSubtreePropertyChange(PropertyChangeEvent e) {
-    // fire up the tree
-    IFormField parentField = getParentField();
-    if (parentField instanceof AbstractFormField) {
-      ((AbstractFormField) parentField).fireSubtreePropertyChange(e);
-    }
-    // fire my level
-    if (m_subtreePropertyChangeSupport != null) {
-      m_subtreePropertyChangeSupport.firePropertyChange(e);
-    }
-  }
-
-  @Override
-  public IForm getForm() {
-    return m_form;
-  }
-
-  @Override
-  public IGroupBox getParentGroupBox() {
-    ICompositeField f = getParentField();
-    while (f != null && !(f instanceof IGroupBox)) {
-      f = f.getParentField();
-    }
-    return (IGroupBox) f;
-  }
-
-  @Override
-  public ICompositeField getParentField() {
-    return (ICompositeField) propertySupport.getProperty(PROP_PARENT_FIELD);
-  }
-
-  @Override
-  public void setParentFieldInternal(ICompositeField f) {
-    propertySupport.setProperty(PROP_PARENT_FIELD, f);
-  }
-
-  /**
-   * do not use this internal method
-   */
-  @Override
-  public void setFormInternal(IForm form) {
-    m_form = form;
-  }
-
-  @Override
-  public String toString() {
-    return getLabel() + "/" + getFieldId() + " (" + getClass().getName() + ")";
-  }
-
-  @Override
-  public void printField(PrintDevice device, Map<String, Object> parameters) {
-    getForm().printField(this, device, parameters);
-  }
-
-  @Override
-  public void setView(boolean visible, boolean enabled, boolean mandatory) {
-    setVisible(visible);
-    setEnabled(enabled);
-    setMandatory(mandatory);
-  }
-
-  @Override
-  public boolean isValueChangeTriggerEnabled() {
-    return m_valueChangeTriggerEnabled >= 1;
-  }
-
-  @Override
-  public void setValueChangeTriggerEnabled(boolean b) {
-    if (b) {
-      m_valueChangeTriggerEnabled++;
-    }
-    else {
-      m_valueChangeTriggerEnabled--;
-    }
-  }
-
-  @Override
-  public void addSubtreePropertyChangeListener(PropertyChangeListener listener) {
-    if (listener != null && m_subtreePropertyChangeSupport == null) {
-      m_subtreePropertyChangeSupport = new BasicPropertySupport(this);
-    }
-    m_subtreePropertyChangeSupport.addPropertyChangeListener(listener);
-  }
-
-  @Override
-  public void addSubtreePropertyChangeListener(String propName, PropertyChangeListener listener) {
-    if (listener != null && m_subtreePropertyChangeSupport == null) {
-      m_subtreePropertyChangeSupport = new BasicPropertySupport(this);
-    }
-    m_subtreePropertyChangeSupport.addPropertyChangeListener(propName, listener);
-  }
-
-  @Override
-  public void removeSubtreePropertyChangeListener(PropertyChangeListener listener) {
-    if (m_subtreePropertyChangeSupport != null) {
-      m_subtreePropertyChangeSupport.removePropertyChangeListener(listener);
-    }
-  }
-
-  @Override
-  public void removeSubtreePropertyChangeListener(String propName, PropertyChangeListener listener) {
-    if (m_subtreePropertyChangeSupport != null) {
-      m_subtreePropertyChangeSupport.removePropertyChangeListener(propName, listener);
-    }
-  }
-
-  @Override
-  public boolean hasProperty(String name) {
-    return propertySupport.hasProperty(name);
-  }
-
-  @Override
-  public boolean isFieldChanging() {
-    return propertySupport.isPropertiesChanging();
-  }
-
-  @Override
-  public void setFieldChanging(boolean b) {
-    propertySupport.setPropertiesChanging(b);
-  }
-
-  @Override
-  public String getFieldId() {
-    return getClass().getSimpleName();
-  }
-
-  /*
-   * Data i/o
-   */
-  @Override
-  public void exportFormFieldData(AbstractFormFieldData target) throws ProcessingException {
-  }
-
-  @Override
-  public void importFormFieldData(AbstractFormFieldData source, boolean valueChangeTriggersEnabled) throws ProcessingException {
-  }
-
-  /*
-   * XML i/o
-   */
-  @Override
-  public void storeXML(SimpleXmlElement x) throws ProcessingException {
-    List<ICompositeField> enclosingFieldList = getEnclosingFieldList();
-    for (ICompositeField field : enclosingFieldList) {
-      SimpleXmlElement enclosingField = new SimpleXmlElement("enclosingField");
-      setXmlFormFieldId(enclosingField, field);
-      // Enclosing fields are traversed from outside to inside. Hence add XML child at the end.
-      x.addChild(enclosingField);
-    }
-    // set field ids
-    setXmlFormFieldId(x, this);
-  }
-
-  @Override
-  public List<ICompositeField> getEnclosingFieldList() {
-    List<ICompositeField> enclosingFieldList = new ArrayList<ICompositeField>();
-    // compute enclosing field path
-    Class<?> currentEnclosingFieldType = ConfigurationUtility.getEnclosingContainerType(this);
-    ICompositeField p = getParentField();
-    while (p != null) {
-      Class<?> enclosingFieldType = ConfigurationUtility.getEnclosingContainerType(p);
-      if (enclosingFieldType != currentEnclosingFieldType) {
-        // Enclosing fields are traversed from inside to outside, but the path of enclosing
-        // elements should be from outside to inside. Hence add XML child at the beginning.
-        enclosingFieldList.add(0, p);
-        currentEnclosingFieldType = enclosingFieldType;
-      }
-      p = p.getParentField();
-    }
-    return enclosingFieldList;
-  }
-
-  protected final void setXmlFormFieldId(SimpleXmlElement x, IFormField f) {
-    x.setAttribute("fieldId", f.getFieldId());
-    x.setAttribute("fieldQname", f.getClass().getName());
-  }
-
-  @Override
-  public void loadXML(SimpleXmlElement x) throws ProcessingException {
-  }
-
-  @Override
-  public final void setXML(String xml) throws ProcessingException {
-    if (xml == null) {
-      return;
-    }
-    try {
-      SimpleXmlElement root = new SimpleXmlElement();
-      root.parseString(xml);
-      loadXML(root);
-    }
-    catch (Exception e) {
-      throw new ProcessingException("Error in AbstractFormField.setXML: ", e);
-    }
-  }
-
-  @Override
-  public final String getXML() throws ProcessingException {
-    SimpleXmlElement x = new SimpleXmlElement("field");
-    storeXML(x);
-    StringWriter sw = new StringWriter();
-    try {
-      x.writeDocument(sw, null, "UTF-8");
-    }
-    catch (java.io.IOException ioe) {/* never */
-    }
-    return sw.toString();
-  }
-
-  @Override
-  public String getInitialLabel() {
-    return m_initialLabel;
-  }
-
-  @Override
-  public void setInitialLabel(String name) {
-    m_initialLabel = name;
-  }
-
-  @Override
-  public String getLabel() {
-    return propertySupport.getPropertyString(PROP_LABEL);
-  }
-
-  @Override
-  public void setLabel(String name) {
-    propertySupport.setPropertyString(PROP_LABEL, name);
-  }
-
-  @Override
-  public int getLabelPosition() {
-    return m_labelPosition;
-  }
-
-  @Override
-  public void setLabelPosition(int position) {
-    m_labelPosition = position;
-  }
-
-  @Override
-  public int getLabelWidthInPixel() {
-    return m_labelWidthInPixel;
-  }
-
-  @Override
-  public void setLabelWidthInPixel(int w) {
-    m_labelWidthInPixel = w;
-  }
-
-  @Override
-  public int getLabelHorizontalAlignment() {
-    return m_labelHorizontalAlignment;
-  }
-
-  @Override
-  public void setLabelHorizontalAlignment(int a) {
-    m_labelHorizontalAlignment = a;
-  }
-
-  @Override
-  public String getFullyQualifiedLabel(String separator) {
-    StringBuffer b = new StringBuffer();
-    IFormField p = getParentField();
-    if (p != null) {
-      String s = p.getFullyQualifiedLabel(separator);
-      if (s != null) {
-        b.append(s);
-      }
-    }
-    String s = getLabel();
-    if (s != null) {
-      if (b.length() > 0) {
-        b.append(separator);
-      }
-      b.append(s);
-    }
-    return b.toString();
-  }
-
-  @Override
-  public boolean isLabelVisible() {
-    return propertySupport.getPropertyBool(PROP_LABEL_VISIBLE);
-  }
-
-  @Override
-  public void setLabelVisible(boolean b) {
-    m_labelVisible = b;
-    calculateLabelVisible();
-  }
-
-  private void calculateLabelVisible() {
-    propertySupport.setPropertyBool(PROP_LABEL_VISIBLE, m_labelVisible && (!m_labelSuppressed));
-  }
-
-  @Override
-  public boolean isLabelSuppressed() {
-    return m_labelSuppressed;
-  }
-
-  @Override
-  public void setLabelSuppressed(boolean b) {
-    m_labelSuppressed = b;
-    calculateLabelVisible();
-  }
-
-  @SuppressWarnings("deprecation")
-  @Override
-  public Object getCustomProperty(String propName) {
-    return getProperty(propName);
-  }
-
-  @SuppressWarnings("deprecation")
-  @Override
-  public void setCustomProperty(String propName, Object o) {
-    setProperty(propName, o);
-  }
-
-  @Override
-  public Object getProperty(String name) {
-    return propertySupport.getProperty(name);
-  }
-
-  @Override
-  public void setProperty(String name, Object value) {
-    propertySupport.setProperty(name, value);
-  }
-
-  @Override
-  public Permission getEnabledPermission() {
-    return m_enabledPermission;
-  }
-
-  @Override
-  public void setEnabledPermission(Permission p) {
-    m_enabledPermission = p;
-    boolean b;
-    if (p != null) {
-      b = SERVICES.getService(IAccessControlService.class).checkPermission(p);
-    }
-    else {
-      /*
-       * inherited permission from container
-       */
-      ICompositeField container = getParentField();
-      if (container != null) {
-        b = container.isEnabledGranted();
-      }
-      else {
-        b = getForm().isEnabledGranted();
-      }
-    }
-    setEnabledGranted(b);
-  }
-
-  @Override
-  public boolean isEnabledGranted() {
-    return m_enabledGranted;
-  }
-
-  @Override
-  public boolean getEnabledProperty() {
-    return m_enabledProperty;
-  }
-
-  @Override
-  public void setEnabledGranted(boolean b) {
-    m_enabledGranted = b;
-    calculateEnabled();
-  }
-
-  @Override
-  public boolean isEnabledProcessingButton() {
-    return m_enabledProcessingButton;
-  }
-
-  @Override
-  public void setEnabledProcessingButton(boolean b) {
-    m_enabledProcessingButton = b;
-    calculateEnabled();
-  }
-
-  @Override
-  public void setEnabled(boolean b) {
-    m_enabledProperty = b;
-    if (b) {
-      m_enabledSlave = true;
-    }
-    calculateEnabled();
-  }
-
-  /**
-   * no access control for system buttons CANCEL and CLOSE
-   */
-  protected void calculateEnabled() {
-    // access control
-    boolean applyAccessControl = true;
-    if (this instanceof IButton) {
-      IButton but = (IButton) this;
-      switch (but.getSystemType()) {
-        case IButton.SYSTEM_TYPE_CANCEL:
-        case IButton.SYSTEM_TYPE_CLOSE: {
-          applyAccessControl = false;
-          break;
-        }
-      }
-    }
-    if (applyAccessControl) {
-      propertySupport.setPropertyBool(PROP_ENABLED, m_enabledGranted && m_enabledProperty && m_enabledSlave);
-    }
-    else {
-      propertySupport.setPropertyBool(PROP_ENABLED, m_enabledProperty && m_enabledSlave);
-    }
-  }
-
-  @Override
-  public boolean isEnabled() {
-    return propertySupport.getPropertyBool(PROP_ENABLED);
-  }
-
-  @Override
-  public Permission getVisiblePermission() {
-    return m_visiblePermission;
-  }
-
-  @Override
-  public void setVisiblePermission(Permission p) {
-    m_visiblePermission = p;
-    boolean b;
-    if (p != null) {
-      b = SERVICES.getService(IAccessControlService.class).checkPermission(p);
-    }
-    else {
-      /*
-       * inherite permission from container
-       */
-      ICompositeField container = getParentField();
-      if (container != null) {
-        b = container.isVisibleGranted();
-      }
-      else {
-        b = true;
-      }
-    }
-    setVisibleGranted(b);
-  }
-
-  /**
-   * for thread-safety-reason this method is final
-   */
-  @Override
-  public final boolean isSaveNeeded() {
-    return propertySupport.getPropertyBool(PROP_SAVE_NEEDED);
-  }
-
-  /**
-   * Default implementation just calls {@link #execIsSaveNeeded()}<br>
-   * For thread-safety-reason this method is final
-   * 
-   * @throws ProcessingException
-   */
-  @Override
-  public final void checkSaveNeeded() {
-    if (isInitialized()) {
-      try {
-        propertySupport.setPropertyBool(PROP_SAVE_NEEDED, m_touched || execIsSaveNeeded());
-      }
-      catch (ProcessingException e) {
-        SERVICES.getService(IExceptionHandlerService.class).handleException(e);
-      }
-    }
-  }
-
-  @Override
-  public void touch() {
-    m_touched = true;
-    checkSaveNeeded();
-  }
-
-  /**
-   * Default implementation does nothing
-   */
-  @Override
-  public final void markSaved() {
-    try {
-      m_touched = false;
-      execMarkSaved();
-      checkSaveNeeded();
-    }
-    catch (ProcessingException e) {
-      SERVICES.getService(IExceptionHandlerService.class).handleException(e);
-    }
-  }
-
-  @Override
-  public final boolean isEmpty() {
-    return propertySupport.getPropertyBool(PROP_EMPTY);
-  }
-
-  /**
-   * Default implementation just calls {@link #execIsEmpty()}
-   * 
-   * @throws ProcessingException
-   */
-  protected final void checkEmpty() {
-    if (isInitialized()) {
-      try {
-        propertySupport.setPropertyBool(PROP_EMPTY, execIsEmpty());
-      }
-      catch (ProcessingException e) {
-        SERVICES.getService(IExceptionHandlerService.class).handleException(e);
-      }
-    }
-  }
-
-  @Override
-  public boolean isVisibleGranted() {
-    return m_visibleGranted;
-  }
-
-  @Override
-  public void setVisibleGranted(boolean b) {
-    m_visibleGranted = b;
-    calculateVisibleInternal();
-  }
-
-  @Override
-  public boolean isVisible() {
-    return propertySupport.getPropertyBool(PROP_VISIBLE);
-  }
-
-  @Override
-  public void setVisible(boolean b) {
-    m_visibleProperty = b;
-    calculateVisibleInternal();
-  }
-
-  /**
-   * do not use this internal method
-   */
-  protected boolean execCalculateVisible() {
-    return true;
-  }
-
-  /**
-   * do not use this internal method, there is no access control for system
-   * buttons CANCEL and CLOSE
-   */
-  protected void calculateVisibleInternal() {
-    // access control
-    boolean applyAccessControl = true;
-    if (this instanceof IButton) {
-      IButton but = (IButton) this;
-      switch (but.getSystemType()) {
-        case IButton.SYSTEM_TYPE_CANCEL:
-        case IButton.SYSTEM_TYPE_CLOSE: {
-          applyAccessControl = false;
-          break;
-        }
-      }
-    }
-    boolean changed;
-    if (applyAccessControl) {
-      changed = propertySupport.setPropertyBool(PROP_VISIBLE, m_visibleGranted && m_visibleProperty && execCalculateVisible());
-    }
-    else {
-      changed = propertySupport.setPropertyBool(PROP_VISIBLE, m_visibleProperty && execCalculateVisible());
-    }
-    if (changed) {
-      if (getForm() != null) {
-        getForm().structureChanged(this);
-      }
-    }
-  }
-
-  @Override
-  public boolean isMandatory() {
-    return propertySupport.getPropertyBool(PROP_MANDATORY);
-  }
-
-  @Override
-  public void setMandatory(boolean b) {
-    propertySupport.setPropertyBool(PROP_MANDATORY, b);
-  }
-
-  @Override
-  public IProcessingStatus getErrorStatus() {
-    return (IProcessingStatus) propertySupport.getProperty(PROP_ERROR_STATUS);
-  }
-
-  @Override
-  public void setErrorStatus(String message) {
-    setErrorStatus(new ProcessingStatus(message, null, 0, IProcessingStatus.ERROR));
-  }
-
-  @Override
-  public void setErrorStatus(IProcessingStatus status) {
-    propertySupport.setProperty(PROP_ERROR_STATUS, status);
-  }
-
-  @Override
-  public void clearErrorStatus() {
-    propertySupport.setProperty(PROP_ERROR_STATUS, null);
-  }
-
-  @Override
-  public IValidateContentDescriptor validateContent() {
-    if (!isContentValid()) {
-      return new ValidateFormFieldDescriptor(this);
-    }
-    return null;
-  }
-
-  @Override
-  public boolean isContentValid() {
-    IProcessingStatus errorStatus = getErrorStatus();
-    if (errorStatus != null && (errorStatus.getSeverity() == IProcessingStatus.ERROR || errorStatus.getSeverity() == IProcessingStatus.FATAL)) {
-      return false;
-    }
-    /*
-    if (isMandatory()) {
-      //nop
-    }
-    */
-    return true;
-  }
-
-  @Override
-  public void setTooltipText(String text) {
-    propertySupport.setPropertyString(PROP_TOOLTIP_TEXT, text);
-  }
-
-  @Override
-  public String getTooltipText() {
-    return propertySupport.getPropertyString(PROP_TOOLTIP_TEXT);
-  }
-
-  @Override
-  public void setForegroundColor(String c) {
-    propertySupport.setProperty(PROP_FOREGROUND_COLOR, c);
-  }
-
-  @Override
-  public String getForegroundColor() {
-    return (String) propertySupport.getProperty(PROP_FOREGROUND_COLOR);
-  }
-
-  @Override
-  public void setBackgroundColor(String c) {
-    propertySupport.setProperty(PROP_BACKGROUND_COLOR, c);
-  }
-
-  @Override
-  public String getBackgroundColor() {
-    return (String) propertySupport.getProperty(PROP_BACKGROUND_COLOR);
-  }
-
-  @Override
-  public void setFont(FontSpec f) {
-    propertySupport.setProperty(PROP_FONT, f);
-  }
-
-  @Override
-  public FontSpec getFont() {
-    return (FontSpec) propertySupport.getProperty(PROP_FONT);
-  }
-
-  @Override
-  public void setLabelForegroundColor(String c) {
-    propertySupport.setProperty(PROP_LABEL_FOREGROUND_COLOR, c);
-  }
-
-  @Override
-  public String getLabelForegroundColor() {
-    return (String) propertySupport.getProperty(PROP_LABEL_FOREGROUND_COLOR);
-  }
-
-  @Override
-  public void setLabelBackgroundColor(String c) {
-    propertySupport.setProperty(PROP_LABEL_BACKGROUND_COLOR, c);
-  }
-
-  @Override
-  public String getLabelBackgroundColor() {
-    return (String) propertySupport.getProperty(PROP_LABEL_BACKGROUND_COLOR);
-  }
-
-  @Override
-  public void setLabelFont(FontSpec f) {
-    propertySupport.setProperty(PROP_LABEL_FONT, f);
-  }
-
-  @Override
-  public FontSpec getLabelFont() {
-    return (FontSpec) propertySupport.getProperty(PROP_LABEL_FONT);
-  }
-
-  @Override
-  public GridData getGridData() {
-    return new GridData(m_gridData);
-  }
-
-  @Override
-  public void setGridDataInternal(GridData data) {
-    m_gridData = new GridData(data);
-  }
-
-  @Override
-  public GridData getGridDataHints() {
-    return new GridData(m_gridDataHints);
-  }
-
-  @Override
-  public void setGridDataHints(GridData hints) {
-    m_gridDataHints = new GridData(hints);
-  }
-
-  @Override
-  public void requestFocus() {
-    IForm form = getForm();
-    if (form != null) {
-      form.requestFocus(this);
-    }
-  }
-
-  @SuppressWarnings("deprecation")
-  @Override
-  public boolean fetchFocusRequested() {
-    return false;
-  }
-
-  @Override
-  public void setFocusable(boolean b) {
-    propertySupport.setPropertyBool(PROP_FOCUSABLE, b);
-  }
-
-  @Override
-  public boolean isFocusable() {
-    return propertySupport.getPropertyBool(PROP_FOCUSABLE);
-  }
-
-  @Override
-  public void setMasterField(IValueField field) {
-    IValueField oldMasterField = getMasterField();
-    // remove old listener
-    if (oldMasterField != null) {
-      if (m_currentMasterListener != null) {
-        oldMasterField.removeMasterListener(m_currentMasterListener);
-        m_currentMasterListener = null;
-      }
-    }
-    // add new listener and set enabling
-    if (field != null) {
-      field.addMasterListener(m_currentMasterListener = new P_MasterListener());
-      m_enabledSlave = (field.getValue() != null || !isMasterRequired());
-      setEnabledGranted(m_enabledGranted);
-    }
-    m_masterField = field;
-  }
-
-  @Override
-  public IValueField getMasterField() {
-    return m_masterField;
-  }
-
-  // commodity helper
-  @Override
-  public Object getMasterValue() {
-    if (getMasterField() != null) {
-      return getMasterField().getValue();
-    }
-    return null;
-  }
-
-  @Override
-  public void setMasterRequired(boolean b) {
-    m_masterRequired = b;
-  }
-
-  @Override
-  public boolean isMasterRequired() {
-    return m_masterRequired;
-  }
-
-  @Override
-  public void updateKeyStrokes() {
-    HashMap<String, IKeyStroke> ksMap = new HashMap<String, IKeyStroke>();
-    //
-    IKeyStroke[] c = getLocalKeyStrokes();
-    if (c != null) {
-      for (IKeyStroke ks : c) {
-        if (ks != null) {
-          ksMap.put(ks.getKeyStroke().toUpperCase(), ks);
-        }
-      }
-    }
-    //
-    c = getContributedKeyStrokes();
-    if (c != null) {
-      for (IKeyStroke ks : c) {
-        if (ks != null) {
-          ksMap.put(ks.getKeyStroke().toUpperCase(), ks);
-        }
-      }
-    }
-    propertySupport.setProperty(PROP_KEY_STROKES, ksMap.values().toArray(new IKeyStroke[ksMap.size()]));
-  }
-
-  @Override
-  public IKeyStroke[] getContributedKeyStrokes() {
-    return null;
-  }
-
-  @Override
-  public IKeyStroke[] getLocalKeyStrokes() {
-    HashMap<String, IKeyStroke> ksMap = new HashMap<String, IKeyStroke>();
-    Class<? extends IKeyStroke>[] shortcutArray = getConfiguredKeyStrokes();
-    for (int i = 0; i < shortcutArray.length; i++) {
-      IKeyStroke ks;
-      try {
-        ks = ConfigurationUtility.newInnerInstance(this, shortcutArray[i]);
-        ksMap.put(ks.getKeyStroke().toUpperCase(), ks);
-      }
-      catch (Throwable t) {
-        SERVICES.getService(IExceptionHandlerService.class).handleException(new ProcessingException("keyStroke: " + shortcutArray[i].getName(), t));
-      }
-    }
-    return ksMap.values().toArray(new IKeyStroke[ksMap.size()]);
-  }
-
-  @Override
-  public IKeyStroke[] getKeyStrokes() {
-    IKeyStroke[] keyStrokes = (IKeyStroke[]) propertySupport.getProperty(PROP_KEY_STROKES);
-    if (keyStrokes == null) {
-      keyStrokes = new IKeyStroke[0];
-    }
-    return keyStrokes;
-  }
-
-  private class P_MasterListener implements MasterListener {
-    @Override
-    public void masterChanged(Object newMasterValue) {
-      // only active if the unique listener itself
-      if (this == m_currentMasterListener) {
-        m_enabledSlave = (newMasterValue != null || !isMasterRequired());
-        setEnabledGranted(m_enabledGranted);
-        try {
-          execChangedMasterValue(newMasterValue);
-        }
-        catch (ProcessingException e) {
-          SERVICES.getService(IExceptionHandlerService.class).handleException(e);
-        }
-      }
-    }
-  }// end class
-
-}
-=======
 /*******************************************************************************
  * Copyright (c) 2010 BSI Business Systems Integration AG.
  * All rights reserved. This program and the accompanying materials
@@ -3294,7 +1524,7 @@
     if (isMandatory()) {
       //nop
     }
-     */
+    */
     return true;
   }
 
@@ -3528,5 +1758,4 @@
     }
   }// end class
 
-}
->>>>>>> 9ae2a80a
+}