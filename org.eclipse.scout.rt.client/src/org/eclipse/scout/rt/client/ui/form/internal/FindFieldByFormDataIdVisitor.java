--- conflicted
+++ resolved
@@ -1,112 +1,3 @@
-<<<<<<< HEAD
-/*******************************************************************************
- * Copyright (c) 2010 BSI Business Systems Integration AG.
- * All rights reserved. This program and the accompanying materials
- * are made available under the terms of the Eclipse Public License v1.0
- * which accompanies this distribution, and is available at
- * http://www.eclipse.org/legal/epl-v10.html
- *
- * Contributors:
- *     BSI Business Systems Integration AG - initial API and implementation
- ******************************************************************************/
-package org.eclipse.scout.rt.client.ui.form.internal;
-
-import java.util.TreeMap;
-
-import org.eclipse.scout.commons.CompositeObject;
-import org.eclipse.scout.commons.ConfigurationUtility;
-import org.eclipse.scout.rt.client.ui.form.IFormFieldVisitor;
-import org.eclipse.scout.rt.client.ui.form.fields.ICompositeField;
-import org.eclipse.scout.rt.client.ui.form.fields.IFormField;
-import org.eclipse.scout.rt.client.ui.form.fields.IValueField;
-import org.eclipse.scout.rt.shared.data.form.FormDataUtility;
-
-public class FindFieldByFormDataIdVisitor implements IFormFieldVisitor {
-
-  private static final CompositeObject PERFECT_VALUE_FIELD_MATCH_KEY = new CompositeObject(0, 0);
-
-  private String[] m_fieldIdParts;
-  private TreeMap<CompositeObject, IFormField> m_prioMap;
-
-  public FindFieldByFormDataIdVisitor(String fieldId) {
-    m_fieldIdParts = fieldId.split("[/]");
-    m_prioMap = new TreeMap<CompositeObject, IFormField>();
-  }
-
-  @Override
-  public boolean visitField(IFormField field, int level, int fieldIndex) {
-    if (matchesAllParts(field)) {
-      int fieldTypeRank;
-      if (field instanceof IValueField) {
-        fieldTypeRank = 0;
-      }
-      else if (!(field instanceof ICompositeField)) {
-        fieldTypeRank = 1;
-      }
-      else {
-        fieldTypeRank = 2;
-      }
-      // Compute the enclosing field path rank that is used as additional hint for determining the
-      // best matching form field for the requested formId. Note: for compatibility reasons, the enclosing
-      // field path is not enforced.
-      int enclosingFieldPathRank = getEnclosingFieldPathRank(field);
-      m_prioMap.put(new CompositeObject(fieldTypeRank, enclosingFieldPathRank), field);
-    }
-    return !m_prioMap.containsKey(PERFECT_VALUE_FIELD_MATCH_KEY);
-  }
-
-  /**
-   * field must match last part and (in correct sequence) all prior parts
-   */
-  private boolean matchesAllParts(IFormField f) {
-    int i = m_fieldIdParts.length - 1;
-    if (m_fieldIdParts[i].equals(FormDataUtility.getFieldDataId(f.getFieldId()))) {
-      i--;
-      f = f.getParentField();
-    }
-    else {
-      return false;
-    }
-    while (i >= 0 && f != null) {
-      if (m_fieldIdParts[i].equals(FormDataUtility.getFieldDataId(f.getFieldId()))) {
-        i--;
-      }
-      f = f.getParentField();
-    }
-    return i < 0;
-  }
-
-  /**
-   * @return Returns the rank of the given field's enclosing field path and the one the is requested by this visitor. A
-   *         perfect match yields 0. Every mismatch increases the rank by 1. Hence the greatest number has the worst
-   *         match.
-   */
-  private int getEnclosingFieldPathRank(IFormField f) {
-    int rank = 0;
-    int i = m_fieldIdParts.length - 2; // the last segment is the field id, i.e. not part of the enclosing field path
-    Class<?> currentEnclosingContainerType = ConfigurationUtility.getEnclosingContainerType(f);
-    ICompositeField p = f.getParentField();
-    while (p != null) {
-      Class<?> enclosingContainerType = ConfigurationUtility.getEnclosingContainerType(p);
-      if (enclosingContainerType != currentEnclosingContainerType) {
-        if (i >= 0 && m_fieldIdParts[i].equals(FormDataUtility.getFieldDataId(p.getFieldId()))) {
-          i--;
-        }
-        else {
-          rank++;
-        }
-        currentEnclosingContainerType = enclosingContainerType;
-      }
-      p = p.getParentField();
-    }
-    return rank;
-  }
-
-  public IFormField getField() {
-    return m_prioMap.size() > 0 ? m_prioMap.get(m_prioMap.firstKey()) : null;
-  }
-}
-=======
 /*******************************************************************************
  * Copyright (c) 2010 BSI Business Systems Integration AG.
  * All rights reserved. This program and the accompanying materials
@@ -250,5 +141,4 @@
   public IFormField getField() {
     return m_prioMap.size() > 0 ? m_prioMap.get(m_prioMap.firstKey()) : null;
   }
-}
->>>>>>> 58ffa0d6
+}