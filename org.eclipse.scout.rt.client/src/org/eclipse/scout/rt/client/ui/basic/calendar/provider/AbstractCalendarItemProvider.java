--- conflicted
+++ resolved
@@ -1,4 +1,3 @@
-<<<<<<< HEAD
 /*******************************************************************************
  * Copyright (c) 2010 BSI Business Systems Integration AG.
  * All rights reserved. This program and the accompanying materials
@@ -90,7 +89,8 @@
 
   private Class<? extends IMenu>[] getConfiguredMenus() {
     Class[] dca = ConfigurationUtility.getDeclaredPublicClasses(getClass());
-    return ConfigurationUtility.sortFilteredClassesByOrderAnnotation(dca, IMenu.class);
+    Class<IMenu>[] foca = ConfigurationUtility.sortFilteredClassesByOrderAnnotation(dca, IMenu.class);
+    return ConfigurationUtility.removeReplacedClasses(foca);
   }
 
   /**
@@ -448,457 +448,4 @@
     }
   }
 
-}
-=======
-/*******************************************************************************
- * Copyright (c) 2010 BSI Business Systems Integration AG.
- * All rights reserved. This program and the accompanying materials
- * are made available under the terms of the Eclipse Public License v1.0
- * which accompanies this distribution, and is available at
- * http://www.eclipse.org/legal/epl-v10.html
- *
- * Contributors:
- *     BSI Business Systems Integration AG - initial API and implementation
- ******************************************************************************/
-package org.eclipse.scout.rt.client.ui.basic.calendar.provider;
-
-import java.util.ArrayList;
-import java.util.Date;
-import java.util.List;
-
-import org.eclipse.core.runtime.IProgressMonitor;
-import org.eclipse.core.runtime.IStatus;
-import org.eclipse.core.runtime.Status;
-import org.eclipse.scout.commons.ConfigurationUtility;
-import org.eclipse.scout.commons.DateUtility;
-import org.eclipse.scout.commons.annotations.ConfigOperation;
-import org.eclipse.scout.commons.annotations.ConfigProperty;
-import org.eclipse.scout.commons.annotations.ConfigPropertyValue;
-import org.eclipse.scout.commons.annotations.Order;
-import org.eclipse.scout.commons.beans.AbstractPropertyObserver;
-import org.eclipse.scout.commons.exception.ProcessingException;
-import org.eclipse.scout.commons.holders.Holder;
-import org.eclipse.scout.commons.logger.IScoutLogger;
-import org.eclipse.scout.commons.logger.ScoutLogManager;
-import org.eclipse.scout.rt.client.ClientAsyncJob;
-import org.eclipse.scout.rt.client.ClientSyncJob;
-import org.eclipse.scout.rt.client.IClientSession;
-import org.eclipse.scout.rt.client.ui.action.menu.IMenu;
-import org.eclipse.scout.rt.client.ui.basic.cell.Cell;
-import org.eclipse.scout.rt.shared.services.common.calendar.ICalendarAppointment;
-import org.eclipse.scout.rt.shared.services.common.calendar.ICalendarItem;
-import org.eclipse.scout.rt.shared.services.common.calendar.ICalendarTask;
-import org.eclipse.scout.rt.shared.services.common.exceptionhandler.IExceptionHandlerService;
-import org.eclipse.scout.service.SERVICES;
-
-public abstract class AbstractCalendarItemProvider extends AbstractPropertyObserver implements ICalendarItemProvider {
-  private static final IScoutLogger LOG = ScoutLogManager.getLogger(AbstractCalendarItemProvider.class);
-
-  public static final long DAY_MILLIS = 24L * 3600L * 1000L;
-  public static final long MONTH_MILLIS = DAY_MILLIS * 32L;
-
-  private P_ReloadJob m_reloadJob;
-
-  private boolean m_initialized;
-  private IMenu[] m_menus;
-  private Date m_minDateLoaded;
-  private Date m_maxDateLoaded;
-
-  public AbstractCalendarItemProvider() {
-    this(true);
-  }
-
-  public AbstractCalendarItemProvider(boolean callInitializer) {
-    if (callInitializer) {
-      callInitializer();
-    }
-  }
-
-  protected void callInitializer() {
-    if (!m_initialized) {
-      initConfig();
-      ensureItemsLoadedInternal(new Date(System.currentTimeMillis() - MONTH_MILLIS), new Date(System.currentTimeMillis() + MONTH_MILLIS));
-      m_initialized = true;
-    }
-  }
-
-  /*
-   * Configuration
-   */
-  @ConfigProperty(ConfigProperty.BOOLEAN)
-  @Order(10)
-  @ConfigPropertyValue("false")
-  protected boolean getConfiguredMoveItemEnabled() {
-    return false;
-  }
-
-  @ConfigProperty(ConfigProperty.LONG)
-  @Order(20)
-  @ConfigPropertyValue("0")
-  protected long getConfiguredRefreshIntervallMillis() {
-    return 0;
-  }
-
-  private Class<? extends IMenu>[] getConfiguredMenus() {
-    Class[] dca = ConfigurationUtility.getDeclaredPublicClasses(getClass());
-    Class<IMenu>[] foca = ConfigurationUtility.sortFilteredClassesByOrderAnnotation(dca, IMenu.class);
-    return ConfigurationUtility.removeReplacedClasses(foca);
-  }
-
-  /**
-   * Produce items in the time range [minDate,maxDate]<br>
-   * The result is stored in the out parameter resutlHolder
-   * <p>
-   * Due to an outparameter instead of a return value this method can (for performance optimization) start a background
-   * process and return immediately
-   * <p>
-   * This method is called in the default model thread
-   */
-  @ConfigOperation
-  @Order(30)
-  protected void execLoadItems(final Date minDate, final Date maxDate, final Holder<ICalendarItem[]> resultHolder) throws ProcessingException {
-  }
-
-  /**
-   * Produce items in the time range [minDate,maxDate]<br>
-   * The result is stored in the out parameter resutlHolder
-   * <p>
-   * Note: This method is NOT called in the default model thread, but in a background thread
-   */
-  @ConfigOperation
-  @Order(40)
-  protected void execLoadItemsInBackground(final IClientSession session, final Date minDate, final Date maxDate, final Holder<ICalendarItem[]> resultHolder) throws ProcessingException {
-    ClientSyncJob job = new ClientSyncJob(getClass().getSimpleName() + " load items", session) {
-      @Override
-      protected void runVoid(IProgressMonitor monitor) throws Throwable {
-        execLoadItems(minDate, maxDate, resultHolder);
-      }
-    };
-    job.schedule();
-    try {
-      job.join();
-    }
-    catch (InterruptedException e) {
-      // nop
-    }
-  }
-
-  @ConfigOperation
-  @Order(10)
-  protected void execDecorateCell(Cell cell, ICalendarItem item) throws ProcessingException {
-  }
-
-  /**
-   * item was moved using drag & drop
-   */
-  @ConfigOperation
-  @Order(20)
-  protected void execItemMoved(ICalendarItem item, Date newDate) throws ProcessingException {
-  }
-
-  @ConfigOperation
-  @Order(50)
-  protected void execItemAction(ICalendarItem item) throws ProcessingException {
-  }
-
-  protected void initConfig() {
-    setMoveItemEnabled(getConfiguredMoveItemEnabled());
-    setRefreshIntervalMillis(getConfiguredRefreshIntervallMillis());
-    // menus
-    ArrayList<IMenu> menuList = new ArrayList<IMenu>();
-    Class<? extends IMenu>[] ma = getConfiguredMenus();
-    for (int i = 0; i < ma.length; i++) {
-      try {
-        IMenu menu = ConfigurationUtility.newInnerInstance(this, ma[i]);
-        menuList.add(menu);
-      }
-      catch (Exception e) {
-        LOG.warn(null, e);
-      }
-    }
-
-    try {
-      injectMenusInternal(menuList);
-    }
-    catch (Exception e) {
-      LOG.error("error occured while dynamically contribute menus.", e);
-    }
-    m_menus = menuList.toArray(new IMenu[0]);
-  }
-
-  /**
-   * Override this internal method only in order to make use of dynamic menus<br>
-   * Used to manage menu list and add/remove menus
-   * 
-   * @param menuList
-   *          live and mutable list of configured menus
-   */
-  protected void injectMenusInternal(List<IMenu> menuList) {
-  }
-
-  /*
-   * Runtime
-   */
-  @Override
-  public void disposeProvider() {
-    P_ReloadJob job = m_reloadJob;
-    if (job != null) {
-      job.cancel();
-      m_reloadJob = null;
-    }
-  }
-
-  @Override
-  public final void decorateCell(Cell cell, ICalendarItem item) {
-    decorateCellInternal(cell, item);
-    try {
-      execDecorateCell(cell, item);
-    }
-    catch (ProcessingException e) {
-      SERVICES.getService(IExceptionHandlerService.class).handleException(e);
-    }
-    catch (Throwable e) {
-      SERVICES.getService(IExceptionHandlerService.class).handleException(new ProcessingException("Unexpected", e));
-    }
-  }
-
-  protected void decorateCellInternal(Cell cell, ICalendarItem item) {
-    if (item instanceof ICalendarAppointment) {
-      ICalendarAppointment app = (ICalendarAppointment) item;
-      cell.setText(app.getSubject());
-      StringBuffer buf = new StringBuffer();
-      if (app.getLocation() != null) {
-        if (buf.length() > 0) {
-          buf.append("\n");
-        }
-        buf.append(app.getLocation());
-      }
-      if (app.getBody() != null) {
-        if (buf.length() > 0) {
-          buf.append("\n");
-        }
-        buf.append(app.getBody());
-      }
-      if (buf.length() > 0) {
-        cell.setTooltipText(buf.toString());
-      }
-    }
-    if (item instanceof ICalendarTask) {
-      ICalendarTask task = (ICalendarTask) item;
-      cell.setText(task.getSubject());
-      StringBuffer buf = new StringBuffer();
-      if (task.getBody() != null) {
-        if (buf.length() > 0) {
-          buf.append("\n");
-        }
-        buf.append(task.getBody());
-      }
-      if (buf.length() > 0) {
-        cell.setTooltipText(buf.toString());
-      }
-    }
-    cell.setBackgroundColor((item.getColor()));
-  }
-
-  @Override
-  public ICalendarItem[] getItems(Date minDate, Date maxDate) {
-    ensureItemsLoadedInternal(minDate, maxDate);
-    ArrayList<ICalendarItem> list = new ArrayList<ICalendarItem>();
-    ICalendarItem[] a = (ICalendarItem[]) propertySupport.getProperty(PROP_ITEMS);
-    if (a != null) {
-      for (ICalendarItem item : a) {
-        if (item.isIntersecting(minDate, maxDate)) {
-          list.add(item);
-        }
-      }
-    }
-    return list.toArray(new ICalendarItem[list.size()]);
-  }
-
-  @Override
-  public void reloadProvider() {
-    loadItemsAsyncInternal(ClientSyncJob.getCurrentSession(), m_minDateLoaded, m_maxDateLoaded, 250);
-  }
-
-  private void setItemsInternal(Date minDate, Date maxDate, ICalendarItem[] items) {
-    m_minDateLoaded = minDate;
-    m_maxDateLoaded = maxDate;
-    propertySupport.setProperty(PROP_ITEMS, items);
-  }
-
-  @Override
-  public IMenu[] getMenus() {
-    return m_menus;
-  }
-
-  @Override
-  public boolean isMoveItemEnabled() {
-    return propertySupport.getPropertyBool(PROP_MOVE_ITEM_ENABLED);
-  }
-
-  @Override
-  public void setMoveItemEnabled(boolean b) {
-    propertySupport.setPropertyBool(PROP_MOVE_ITEM_ENABLED, b);
-  }
-
-  @Override
-  public boolean isLoadInProgress() {
-    return propertySupport.getPropertyBool(PROP_LOAD_IN_PROGRESS);
-  }
-
-  @Override
-  public void setLoadInProgress(boolean b) {
-    propertySupport.setPropertyBool(PROP_LOAD_IN_PROGRESS, b);
-  }
-
-  @Override
-  public long getRefreshIntervalMillis() {
-    return propertySupport.getPropertyLong(PROP_REFRESH_INTERVAL_MILLIS);
-  }
-
-  @Override
-  public void setRefreshIntervalMillis(long m) {
-    propertySupport.setPropertyLong(PROP_REFRESH_INTERVAL_MILLIS, m);
-    if (m > 0) {
-      loadItemsAsyncInternal(ClientSyncJob.getCurrentSession(), m_minDateLoaded, m_maxDateLoaded, m);
-    }
-  }
-
-  @Override
-  public void onItemAction(ICalendarItem item) throws ProcessingException {
-    try {
-      execItemAction(item);
-    }
-    catch (ProcessingException e) {
-      throw e;
-    }
-    catch (Throwable e) {
-      throw new ProcessingException("Unexpected", e);
-    }
-  }
-
-  @Override
-  public void onItemMoved(ICalendarItem item, Date newDate) throws ProcessingException {
-    try {
-      execItemMoved(item, newDate);
-    }
-    catch (ProcessingException e) {
-      throw e;
-    }
-    catch (Throwable e) {
-      throw new ProcessingException("Unexpected", e);
-    }
-  }
-
-  private void ensureItemsLoadedInternal(Date minDate, Date maxDate) {
-    if (DateUtility.isInRange(m_minDateLoaded, minDate, m_maxDateLoaded) && DateUtility.isInRange(m_minDateLoaded, maxDate, m_maxDateLoaded)) {
-      // nop. [minDate,maxDate] is inside loaded range
-    }
-    else {
-      loadItemsAsyncInternal(ClientSyncJob.getCurrentSession(), minDate, maxDate, 250);
-    }
-  }
-
-  private synchronized void loadItemsAsyncInternal(IClientSession session, Date minDate, Date maxDate, long startDelayMillis) {
-    P_ReloadJob oldJob = m_reloadJob;
-    if (oldJob != null) {
-      oldJob.cancel();
-      m_reloadJob = null;
-    }
-    if (minDate != null && maxDate != null) {
-      m_reloadJob = new P_ReloadJob(session, minDate, maxDate);
-      m_reloadJob.schedule(startDelayMillis);
-    }
-  }
-
-  /**
-   * Reload Job
-   */
-  private class P_ReloadJob extends ClientAsyncJob {
-    private final Holder<ICalendarItem[]> m_result;
-    private final Date m_loadingMinDate;
-    private final Date m_loadingMaxDate;
-
-    public P_ReloadJob(IClientSession session, Date loadingMinDate, Date loadingMaxDate) {
-      super(AbstractCalendarItemProvider.this.getClass().getSimpleName() + " reload", session);
-      m_result = new Holder<ICalendarItem[]>(null);
-      m_loadingMinDate = loadingMinDate;
-      m_loadingMaxDate = loadingMaxDate;
-    }
-
-    @Override
-    protected IStatus runStatus(IProgressMonitor monitor) {
-      try {
-        // set loading property in scout
-        ClientSyncJob job = new ClientSyncJob(AbstractCalendarItemProvider.this.getClass().getSimpleName() + " prepare", ClientSyncJob.getCurrentSession()) {
-          @Override
-          protected void runVoid(IProgressMonitor monitor2) throws Throwable {
-            setLoadInProgress(true);
-          }
-        };
-        job.schedule();
-        if (monitor != null && monitor.isCanceled()) {
-          return Status.OK_STATUS;
-        }
-        // call user code
-        try {
-          execLoadItemsInBackground(ClientSyncJob.getCurrentSession(), m_loadingMinDate, m_loadingMaxDate, m_result);
-        }
-        catch (ProcessingException e) {
-          if (!e.isInterruption()) {
-            LOG.error(null, e);
-          }
-          return Status.OK_STATUS;
-        }
-        // wait for result
-        while (true) {
-          if (monitor != null && monitor.isCanceled()) {
-            return Status.OK_STATUS;
-          }
-          synchronized (m_result) {
-            if (m_result != null) {
-              break;
-            }
-            try {
-              m_result.wait(2000L);
-            }
-            catch (InterruptedException e) {
-              return Status.OK_STATUS;
-            }
-          }
-        }
-        if (monitor != null && monitor.isCanceled()) {
-          return Status.OK_STATUS;
-        }
-        if (m_result != null) {
-          new ClientSyncJob(AbstractCalendarItemProvider.this.getClass().getSimpleName() + " setItems", ClientSyncJob.getCurrentSession()) {
-            @Override
-            protected void runVoid(IProgressMonitor monitor2) throws Throwable {
-              setItemsInternal(m_loadingMinDate, m_loadingMaxDate, m_result.getValue());
-            }
-          }.schedule();
-        }
-        return Status.OK_STATUS;
-      }
-      finally {
-        // reset loading property in scout
-        new ClientSyncJob(AbstractCalendarItemProvider.this.getClass().getSimpleName() + " complete", ClientSyncJob.getCurrentSession()) {
-          @Override
-          protected void runVoid(IProgressMonitor monitor2) throws Throwable {
-            setLoadInProgress(false);
-          }
-        }.schedule();
-        // re-schedule
-        long n = getRefreshIntervalMillis();
-        if (n > 0 && m_minDateLoaded != null && m_maxDateLoaded != null) {
-          //m_minDateLoaded and m_maxDateLoaded might not have been set yet.
-          //-> Rescheduling (and cancelling a currently running job) should only happen,
-          //   if a previous job actually succeeded in loading the calendar items.
-          loadItemsAsyncInternal(ClientSyncJob.getCurrentSession(), m_minDateLoaded, m_maxDateLoaded, n);
-        }
-      }
-    }
-  }
-
-}
->>>>>>> 9ae2a80a
+}