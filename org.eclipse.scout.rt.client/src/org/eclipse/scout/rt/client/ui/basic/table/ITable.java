--- conflicted
+++ resolved
@@ -1,4 +1,3 @@
-<<<<<<< HEAD
 /*******************************************************************************
  * Copyright (c) 2010 BSI Business Systems Integration AG.
  * All rights reserved. This program and the accompanying materials
@@ -849,849 +848,4 @@
    */
   ITableUIFacade getUIFacade();
 
-}
-=======
-/*******************************************************************************
- * Copyright (c) 2010 BSI Business Systems Integration AG.
- * All rights reserved. This program and the accompanying materials
- * are made available under the terms of the Eclipse Public License v1.0
- * which accompanies this distribution, and is available at
- * http://www.eclipse.org/legal/epl-v10.html
- *
- * Contributors:
- *     BSI Business Systems Integration AG - initial API and implementation
- ******************************************************************************/
-package org.eclipse.scout.rt.client.ui.basic.table;
-
-import java.net.URL;
-
-import org.eclipse.scout.commons.beans.IPropertyObserver;
-import org.eclipse.scout.commons.exception.ProcessingException;
-import org.eclipse.scout.rt.client.ClientRule;
-import org.eclipse.scout.rt.client.ClientSyncJob;
-import org.eclipse.scout.rt.client.ui.ClientUIPreferences;
-import org.eclipse.scout.rt.client.ui.IDNDSupport;
-import org.eclipse.scout.rt.client.ui.IEventHistory;
-import org.eclipse.scout.rt.client.ui.action.ActionFinder;
-import org.eclipse.scout.rt.client.ui.action.keystroke.IKeyStroke;
-import org.eclipse.scout.rt.client.ui.action.menu.IMenu;
-import org.eclipse.scout.rt.client.ui.basic.cell.ICell;
-import org.eclipse.scout.rt.client.ui.basic.table.columnfilter.ITableColumnFilterManager;
-import org.eclipse.scout.rt.client.ui.basic.table.columns.IBooleanColumn;
-import org.eclipse.scout.rt.client.ui.basic.table.columns.IColumn;
-import org.eclipse.scout.rt.client.ui.basic.table.customizer.ITableCustomizer;
-import org.eclipse.scout.rt.client.ui.desktop.outline.pages.IPage;
-import org.eclipse.scout.rt.client.ui.desktop.outline.pages.IPageWithTable;
-import org.eclipse.scout.rt.client.ui.form.fields.listbox.IListBox;
-import org.eclipse.scout.rt.client.ui.form.fields.plannerfield.IPlannerField;
-import org.eclipse.scout.rt.client.ui.form.fields.tablefield.ITableField;
-import org.eclipse.scout.rt.shared.data.form.fields.tablefield.AbstractTableFieldData;
-
-/**
- * The table is by default multi-select Columns are defined as inner classes for
- * every inner column class there is a generated getXYColumn method directly on
- * the table use isValueChangeTriggerEnabled() when formfieldata is being loaded
- * <p>
- * You can write html into the table cells.
- * <p>
- * You can use local urls that call back to the table itself and can be handled by overriding
- * {@link AbstractTable#execHyperlinkAction(URL, String, boolean)}. A local URL is one of the form http://local/...
- * <p>
- */
-public interface ITable extends IPropertyObserver, IDNDSupport {
-
-  /**
-   * String
-   */
-  String PROP_TITLE = "title";
-  /**
-   * Boolean
-   */
-  String PROP_ENABLED = "enabled";
-  /**
-   * String
-   */
-  String PROP_DEFAULT_ICON = "defaultIcon";
-  /**
-   * Boolean
-   */
-  String PROP_MULTI_SELECT = "multiSelect";
-  /**
-   * Boolean
-   */
-  String PROP_MULTI_CHECK = "multiCheck";
-  /**
-   * Boolean
-   */
-  String PROP_MULTILINE_TEXT = "multilineText";
-  /**
-   * Integer default -1
-   */
-  String PROP_ROW_HEIGHT_HINT = "rowHeightHint";
-
-  /**
-   * Boolean
-   */
-  String PROP_CHECKABLE = "checkable";
-  /**
-   * Boolean
-   */
-  String PROP_HEADER_VISIBLE = "headerVisible";
-  /**
-   * Boolean
-   */
-  String PROP_KEYBOARD_NAVIGATION = "keyboardNavigation";
-  /**
-   * Boolean
-   */
-  String PROP_AUTO_RESIZE_COLUMNS = "autoResizeColumns";
-  /**
-   * {@link IColumn}
-   */
-  String PROP_CONTEXT_COLUMN = "contextColumn";
-  /**
-   * {@link IKeyStroke}[]
-   */
-  String PROP_KEY_STROKES = "keyStroks";
-  /**
-   * Boolean
-   */
-  String PROP_SCROLL_TO_SELECTION = "scrollToSelection";
-  /**
-   * Object
-   * <p>
-   * Container of this table, {@link IPage}, {@link ITableField}, {@link IListBox}, {@link IPlannerField}
-   * <p>
-   * https://bugs.eclipse.org/bugs/show_bug.cgi?id=388227
-   * 
-   * @since 3.8.1
-   */
-  String PROP_CONTAINER = "container";
-  /**
-   * Host for local urls that call back to the table itself and can be handled by overriding
-   * {@link AbstractTable#execHyperlinkAction(URL, String, boolean)}.
-   */
-  String LOCAL_URL_HOST = "local";
-
-  /**
-   * Prefix for local urls that call back to the table itself and can be handled by overriding
-   * {@link AbstractTable#execHyperlinkAction(URL, String, boolean)}.
-   */
-  String LOCAL_URL_PREFIX = "http://" + LOCAL_URL_HOST + "/";
-
-  void initTable() throws ProcessingException;
-
-  void disposeTable();
-
-  /**
-   * set the context column and processes the url.
-   * <p>
-   * see {@link #setContextColumn(IColumn)}
-   */
-  void doHyperlinkAction(ITableRow row, IColumn<?> col, URL url) throws ProcessingException;
-
-  ITableRowFilter[] getRowFilters();
-
-  /**
-   * adding a filter multiple times is supported. This only adds it the first time. The other times it just calls
-   * {@link #applyRowFilters()}
-   */
-  void addRowFilter(ITableRowFilter filter);
-
-  void removeRowFilter(ITableRowFilter filter);
-
-  /**
-   * (Re-) applies all row filters to the table.
-   * <p>
-   * This can be useful when the state of a row filter was changed without adding or removing it.
-   * <p>
-   * {@link #addRowFilter(ITableRowFilter)} and {@link #removeRowFilter(ITableRowFilter)} automatically apply the
-   * filters to the table.
-   */
-  void applyRowFilters();
-
-  String getTitle();
-
-  void setTitle(String s);
-
-  /**
-   * @return the context in which the table and column settings (order, width,
-   *         visible,...) are loaded and stored from the {@link ClientUIPreferences}
-   */
-  String getUserPreferenceContext();
-
-  /**
-   * Set the context in which the table and column settings (order, width,
-   * visible,...) are loaded and stored from the {@link ClientUIPreferences}
-   * <p>
-   * Be very careful when changing this property during runtime and when the table is initialized. Use the constructor
-   * argument instead.
-   */
-  void setUserPreferenceContext(String context);
-
-  /**
-   * true: all columns are resized so that the table never needs horizontal
-   * scrolling
-   */
-  boolean isAutoResizeColumns();
-
-  void setAutoResizeColumns(boolean b);
-
-  /**
-   * Convenience for getColumnSet().getColumnCount()
-   */
-  int getColumnCount();
-
-  /**
-   * short form for getColumnSet().getColumns()
-   */
-  IColumn<?>[] getColumns();
-
-  String[] getColumnNames();
-
-  /**
-   * Convenience for getColumnSet().getVisibleColumnCount()
-   */
-  int getVisibleColumnCount();
-
-  ColumnSet getColumnSet();
-
-  int getRowCount();
-
-  ITableRow getRow(int rowIndex);
-
-  ITableRow[] getRows(int[] rowIndexes);
-
-  /**
-   * This method is Thread-Safe.
-   * <p>
-   * For performance reasons, this method returns the life array. Do NOT change the array contents directly!
-   */
-  ITableRow[] getRows();
-
-  /**
-   * see {@link #setRowFilter(ITableRowFilter)} and {@link #getRowFilter()} This
-   * method is Thread-Safe.
-   * <p>
-   * For performance reasons, this method returns the life array. Do NOT change the array contents directly!
-   */
-  ITableRow[] getFilteredRows();
-
-  /**
-   * see {@link #setRowFilter(ITableRowFilter)} and {@link #getRowFilter()} This
-   * method is Thread-Safe.
-   */
-  int getFilteredRowCount();
-
-  /**
-   * see {@link #setRowFilter(ITableRowFilter)} and {@link #getRowFilter()} This
-   * method is Thread-Safe.
-   */
-  ITableRow getFilteredRow(int index);
-
-  /**
-   * see {@link #setRowFilter(ITableRowFilter)} and {@link #getRowFilter()} This
-   * method is Thread-Safe.
-   */
-  int getFilteredRowIndex(ITableRow row);
-
-  /**
-   * @return matrix[rowCount][columnCount] with cell values all calls (also
-   *         invisible and primary key) are considered
-   */
-  Object[][] getTableData();
-
-  /**
-   * see {@link TableUtility#exportRowsAsCSV(ITableRow[], IColumn[], boolean, boolean, boolean)}
-   */
-  Object[][] exportTableRowsAsCSV(ITableRow[] rows, IColumn<?>[] columns, boolean includeLineForColumnNames, boolean includeLineForColumnTypes, boolean includeLineForColumnFormat);
-
-  int getInsertedRowCount();
-
-  ITableRow[] getInsertedRows();
-
-  int getUpdatedRowCount();
-
-  ITableRow[] getUpdatedRows();
-
-  int getDeletedRowCount();
-
-  ITableRow[] getDeletedRows();
-
-  Object[] getRowKeys(int rowIndex);
-
-  Object[] getRowKeys(ITableRow row);
-
-  ITableRow findRowByKey(Object[] keys);
-
-  /*
-   * Service aspect
-   */
-
-  /**
-   * extract transfer data to be sent to the backend
-   */
-  void extractTableData(AbstractTableFieldData target) throws ProcessingException;
-
-  /**
-   * apply transfer data to this table
-   */
-  void updateTable(AbstractTableFieldData source) throws ProcessingException;
-
-  /**
-   * get all menus (new, edit, both)
-   */
-  IMenu[] getMenus();
-
-  /**
-   * Convenience to find a menu, uses {@link ActionFinder}
-   */
-  <T extends IMenu> T getMenu(Class<T> menuType) throws ProcessingException;
-
-  IKeyStroke[] getKeyStrokes();
-
-  void setKeyStrokes(IKeyStroke[] keyStrokes);
-
-  /**
-   * Run a menu The menu is first prepared and only executed when it is visible
-   * and enabled
-   * 
-   * @return true if menu was executed
-   */
-  boolean runMenu(Class<? extends IMenu> menuType) throws ProcessingException;
-
-  /**
-   * @see #setScrollToSelection()
-   */
-  boolean isScrollToSelection();
-
-  /**
-   * @param b
-   *          true: advices the attached ui to make the current selection visible.
-   *          The current selection will be scrolled to visible (again, whenever the table size changes).
-   */
-  void setScrollToSelection(boolean b);
-
-  /**
-   * May be used when {@link #isScrollToSelection()} = false for a one-time scroll. The property scrollToVisible however
-   * remains untouched.
-   * <p>
-   * This is a one-time scroll advise to the ui
-   */
-  void scrollToSelection();
-
-  /*
-   * display
-   */
-  IHeaderCell getVisibleHeaderCell(int visibleColumnIndex);
-
-  IHeaderCell getHeaderCell(int columnIndex);
-
-  IHeaderCell getHeaderCell(IColumn<?> col);
-
-  ICell getVisibleCell(ITableRow row, int visibleColumnIndex);
-
-  ICell getVisibleCell(int rowIndex, int visibleColumnIndex);
-
-  ICell getCell(int rowIndex, int columnIndex);
-
-  ICell getCell(ITableRow row, IColumn<?> column);
-
-  /**
-   * @see #getSummaryCell(ITableRow)
-   */
-  ICell getSummaryCell(int rowIndex);
-
-  /**
-   * composite cell containing the union of all values of this rows that are in
-   * a column with property summary=true when no summary column visible or there
-   * are none, this defaults to the first defined visible column
-   * 
-   * @see IColumn#isSummary()
-   */
-  ICell getSummaryCell(ITableRow row);
-
-  /**
-   * @return the effective live editable state ( {@link IColumn#isCellEditable(ITableRow)} and
-   *         {@link IColumn#isVisible()} )
-   *         <p>
-   *         Note that this is not a java bean getter and thus not thread-safe. Calls to this method must be inside a
-   *         {@link ClientSyncJob} resp. a job using the {@link ClientRule}.
-   */
-  boolean isCellEditable(int rowIndex, int columnIndex);
-
-  /**
-   * @return the effective live editable state ( {@link IColumn#isCellEditable(ITableRow)} and
-   *         {@link IColumn#isVisible()} )
-   *         <p>
-   *         Note that this is not a java bean getter and thus not thread-safe. Calls to this method must be inside a
-   *         {@link ClientSyncJob} resp. a job using the {@link ClientRule}.
-   */
-  boolean isCellEditable(ITableRow row, int visibleColumnIndex);
-
-  /**
-   * @return the effective live editable state ( {@link IColumn#isCellEditable(ITableRow)} and
-   *         {@link IColumn#isVisible()} )
-   *         <p>
-   *         Note that this is not a java bean getter and thus not thread-safe. Calls to this method must be inside a
-   *         {@link ClientSyncJob} resp. a job using the {@link ClientRule}.
-   */
-  boolean isCellEditable(ITableRow row, IColumn<?> column);
-
-  /*
-   * Properties observer section
-   */
-
-  Object getProperty(String name);
-
-  /**
-   * With this method it's possible to set (custom) properties.
-   * <p>
-   * <b>Important: </b> Although this method is intended to be used for custom properties, it's actually possible to
-   * change main properties as well. Keep in mind that directly changing main properties may result in unexpected
-   * behavior, so do it only if you really know what you are doing. Rather use the officially provided api instead. <br>
-   * Example for an unexpected behavior: setVisible() does not only set the property PROP_VISIBLE but also executes
-   * additional code. This code would NOT be executed by directly setting the property PROP_VISIBLE with setProperty().
-   */
-  void setProperty(String name, Object value);
-
-  boolean hasProperty(String name);
-
-  boolean isCheckable();
-
-  void setCheckable(boolean b);
-
-  boolean isHeaderVisible();
-
-  void setHeaderVisible(boolean b);
-
-  boolean isMultilineText();
-
-  void setMultilineText(boolean on);
-
-  /**
-   * This is a hint for the UI iff it is not capable of
-   * having variable table row height based on cell contents (such as rap/rwt).
-   * <p>
-   * This hint defines the table row height in pixels being used as the fixed row height for all table rows of this
-   * table.
-   * 
-   * @return the hint in pixels, default is -1
-   */
-  int getRowHeightHint();
-
-  /**
-   * see {@link #getRowHeightHint()}
-   */
-  void setRowHeightHint(int h);
-
-  /**
-   * other than isMultilineText this property reflects the default multiLine state of the table that is used when
-   * wrapping columns become
-   * visible or get hidden
-   */
-  boolean isInitialMultilineText();
-
-  /**
-   * see {@link #isInitialMultilineText()}
-   */
-  void setInitialMultilineText(boolean on);
-
-  /**
-   * this property is used to enable keyboard navigation of a table.
-   * The row starting with the typed string will be selected. The considered
-   * column is the context column; either the last selected column or the column
-   * having a sort order.
-   */
-  boolean hasKeyboardNavigation();
-
-  void setKeyboardNavigation(boolean on);
-
-  /**
-   * true if multiple rows can be selected (default false)
-   */
-  boolean isMultiSelect();
-
-  void setMultiSelect(boolean on);
-
-  /**
-   * true if multiple rows can be checked (default true)
-   */
-  boolean isMultiCheck();
-
-  void setMultiCheck(boolean b);
-
-  boolean isEnabled();
-
-  void setEnabled(boolean b);
-
-  /**
-   * This property changes the behaviour of {@link #replaceRows(ITableRow[])} and {@link #deleteRows(int[])} true
-   * discards rows when deleted, false keeps
-   * them in the cache for later usage in change management Default value is
-   * true for {@link IPageWithTable} and false for {@link ITableField}
-   */
-  boolean isAutoDiscardOnDelete();
-
-  /**
-   * see {@link #isAutoDiscardOnDelete()}
-   */
-  void setAutoDiscardOnDelete(boolean on);
-
-  String getDefaultIconId();
-
-  void setDefaultIconId(String iconId);
-
-  /**
-   * Notify the ui factory to give focus to the table
-   */
-  void requestFocus();
-
-  /**
-   * Notify the ui factory to give focus to the table cell.
-   * <p>
-   * This will only work if the table cell is editable.
-   */
-  void requestFocusInCell(IColumn<?> column, ITableRow row);
-
-  void addTableListener(TableListener listener);
-
-  void removeTableListener(TableListener listener);
-
-  /**
-   * Add the listener at the top (front) of the listener list (so it is called as LAST listener).
-   * <p>
-   * This method is normally only used by the ui layer to update its state before other listeners handle them
-   * <p>
-   * Use {@link #addTableListener(TableListener)} in all other cases
-   */
-  void addUITableListener(TableListener listener);
-
-  /**
-   * @return the {@link IEventHistory} associated with this table
-   *         <p>
-   *         The default implementation is a {@link DefaultTableEventHistory} and created by
-   *         {@link AbstractTable#createEventHistory()}
-   *         <p>
-   *         This method is thread safe.
-   * @since 3.8
-   */
-  IEventHistory<TableEvent> getEventHistory();
-
-  /**
-   * when performing a batch mutation use this marker like try{
-   * setTableChanging(true); ...modify columns, rows, perform sorting etc. }
-   * finally{ setTableChanging(false); }
-   */
-  void setTableChanging(boolean b);
-
-  boolean isTableChanging();
-
-  boolean isTableInitialized();
-
-  void setRowState(ITableRow row, int rowState) throws ProcessingException;
-
-  void setRowState(ITableRow[] rows, int rowState) throws ProcessingException;
-
-  void setAllRowState(int rowState) throws ProcessingException;
-
-  void updateRow(ITableRow modifiedRow);
-
-  void updateRows(ITableRow[] modifiedRows);
-
-  void updateAllRows();
-
-  /**
-   * replace rows based on a comparison of their primary keys similar to
-   * updateRows(), this method modifies existing rows the difference is that
-   * newRows is a NEW set of rows whereas updateRows processes changes on
-   * existing rows the idea is that a reload of table data does not delete and
-   * (re)add rows but intelligently update existing rows if their primary key
-   * matches the key of a new row in detail: for every argument newRow: 1. if
-   * for an existingRow the check getRowKeys(newRow)==getRowKeys(existingRow) is
-   * true, then existingRow is replaced by newRow when there are multiple
-   * existingRow's that match, only the first one is replaced and the others are
-   * removed 2. if for no existingRow the check
-   * getRowKeys(newRow)==getRowKeys(existingRow) is true then the newRow is
-   * added to the table as a really new row 3. all existing rows that do not
-   * match any newRow are deleted
-   */
-  void replaceRows(ITableRow[] newRows) throws ProcessingException;
-
-  void replaceRowsByArray(Object dataArray) throws ProcessingException;
-
-  /**
-   * Performance note:<br>
-   * Since the matrix may contain large amount of data, the Object[][] can be passed as new
-   * AtomicReference<Object>(Object[][])
-   * so that the further processing can set the content of the holder to null while processing.
-   */
-  void replaceRowsByMatrix(Object dataMatrix) throws ProcessingException;
-
-  int getSelectedRowCount();
-
-  ITableRow getSelectedRow();
-
-  ITableRow[] getSelectedRows();
-
-  boolean isSelectedRow(ITableRow row);
-
-  void selectRow(int rowIndex);
-
-  void selectRow(ITableRow row);
-
-  void selectRow(ITableRow row, boolean append);
-
-  void selectRows(ITableRow[] rows);
-
-  void selectRows(ITableRow[] rows, boolean append);
-
-  void selectFirstRow();
-
-  void selectPreviousRow();
-
-  void selectNextRow();
-
-  void selectLastRow();
-
-  void selectAllRows();
-
-  void selectAllEnabledRows();
-
-  void deselectRow(ITableRow row);
-
-  void deselectRows(ITableRow[] row);
-
-  void deselectAllRows();
-
-  void deselectAllEnabledRows();
-
-  void setCheckableColumn(IBooleanColumn checkboxColumn);
-
-  IBooleanColumn getCheckableColumn();
-
-  ITableRow[] getCheckedRows();
-
-  void checkRow(int rowIndex, boolean value) throws ProcessingException;
-
-  void checkRow(ITableRow row, boolean value) throws ProcessingException;
-
-  void checkRows(ITableRow[] rows, boolean value) throws ProcessingException;
-
-  void checkAllRows() throws ProcessingException;
-
-  void uncheckAllRows() throws ProcessingException;
-
-  /**
-   * column that represented the last ui (mouse click) context
-   * {@link ITableUIFacade#setContextCellFromUI(ITableRow,IColumn)} see {@link #setContextCell(ITableRow, IColumn)}
-   */
-  IColumn<?> getContextColumn();
-
-  /**
-   * Set the column that represents the last ui (mouse click) column context, normally
-   * called by {@link ITableUIFacade#setContextColumnFromUI(IColumn)} and not by client code. see
-   * {@link #getContextColumn()}
-   */
-  void setContextColumn(IColumn<?> col);
-
-  /**
-   * calls {@link #addRow(ITableRow, false)}
-   */
-  ITableRow addRow(ITableRow newRow) throws ProcessingException;
-
-  /**
-   * the newRow is added to the table. After the add succeeds the argument row
-   * newRow has a valid reference to its coresponding ITableRow and the new
-   * ITableRow is returned
-   */
-  ITableRow addRow(ITableRow newRow, boolean markAsInserted) throws ProcessingException;
-
-  /**
-   * calls {@link #addRows(ITableRow[], false)}
-   */
-  ITableRow[] addRows(ITableRow[] newRows) throws ProcessingException;
-
-  /**
-   * calls {@link #addRows(ITableRow[], markAsInserted, null)}
-   */
-  ITableRow[] addRows(ITableRow[] newRows, boolean markAsInserted) throws ProcessingException;
-
-  /**
-   * all newRows are added to the table. After the add succeeds the argument
-   * rows newRows have valid references to their coresponding ITableRow and the
-   * new ITableRows are returned Using insertIndexes: assume the rows have been
-   * added to the table; insertIndexes = what indexes should they cover
-   * 
-   * @return added rows in order as they were passed to the method
-   */
-  ITableRow[] addRows(ITableRow[] newRows, boolean markAsInserted, int[] insertIndexes) throws ProcessingException;
-
-  /**
-   * Convenience to add one row by its data
-   */
-  ITableRow addRowByArray(Object dataArray) throws ProcessingException;
-
-  /**
-   * Convenience to add one row by its data
-   */
-  ITableRow[] addRowsByArray(Object dataArray, int rowStatus) throws ProcessingException;
-
-  /**
-   * Convenience to add multiple rows by their data arrays
-   */
-  ITableRow[] addRowsByMatrix(Object dataMatrix) throws ProcessingException;
-
-  /**
-   * Convenience to add multiple rows by their data arrays
-   */
-  ITableRow[] addRowsByMatrix(Object dataMatrix, int rowStatus) throws ProcessingException;
-
-  /**
-   * Convenience to add multiple rows by their single value (key value)
-   */
-  ITableRow[] addRowsByArray(Object dataArray) throws ProcessingException;
-
-  void moveRow(int sourceIndex, int targetIndex);
-
-  void moveRowBefore(ITableRow movingRow, ITableRow targetRow);
-
-  void moveRowAfter(ITableRow movingRow, ITableRow targetRow);
-
-  void deleteRow(int rowIndex);
-
-  void deleteRows(int[] rowIndexes);
-
-  void deleteRow(ITableRow row);
-
-  void deleteAllRows();
-
-  void deleteRows(ITableRow[] rows);
-
-  void discardRow(int rowIndex);
-
-  void discardRows(int[] rowIndexes);
-
-  void discardRow(ITableRow row);
-
-  void discardAllRows();
-
-  void discardRows(ITableRow[] rows);
-
-  void discardAllDeletedRows();
-
-  void discardDeletedRow(ITableRow deletedRow);
-
-  void discardDeletedRows(ITableRow[] deletedRows);
-
-  /**
-   * @deprecated use {@link #discardAllDeletedRows()} instead.
-   */
-  @Deprecated
-  void clearDeletedRows();
-
-  /**
-   * @return this row if it is in fact a valid table row, null otherwise
-   */
-  ITableRow resolveRow(ITableRow row);
-
-  /**
-   * @return this array if all rows are valid table row, reduced array otherwise
-   */
-  ITableRow[] resolveRows(ITableRow[] rows);
-
-  void tablePopulated();
-
-  void sort();
-
-  void sort(ITableRow[] rowsInNewOrder);
-
-  boolean isSortEnabled();
-
-  void setSortEnabled(boolean b);
-
-  ITableColumnFilterManager getColumnFilterManager();
-
-  void setColumnFilterManager(ITableColumnFilterManager m);
-
-  ITableCustomizer getTableCustomizer();
-
-  void setTableCustomizer(ITableCustomizer c);
-
-  /**
-   * Container of this table, {@link IPage}, {@link ITableField}, {@link IListBox}, {@link IPlannerField}
-   * <p>
-   * https://bugs.eclipse.org/bugs/show_bug.cgi?id=388227
-   * 
-   * @since 3.8.1
-   */
-  Object getContainer();
-
-  /**
-   * Initialize and reset all columns. This operation removes all columns from the table and adds them as if the table
-   * was created again.
-   * <p>
-   * Note that this operation discards all table content by calling {@link #discardAllRows()} before rebuilding the
-   * columns.
-   * <p>
-   * When done a {@link TableEvent#TYPE_COLUMN_STRUCTURE_CHANGED} event is sent.
-   * <p>
-   * This can be useful on tables with dynamic injected columns that need to be refreshed after a state change.
-   */
-  void resetColumnConfiguration();
-
-  /**
-   * initialize column visibility of all displayable columns
-   */
-  void resetColumnVisibilities();
-
-  /**
-   * initialize column sort order
-   */
-  void resetColumnSortOrder();
-
-  /**
-   * initialize column widths
-   */
-  void resetColumnWidths();
-
-  /**
-   * initialize column order
-   */
-  void resetColumnOrder();
-
-  /**
-   * initialize all columns: visible/invisible, order, sorting, width
-   * <p>
-   * same as calling {@link #resetColumns(true, true, true, true)}
-   */
-  void resetDisplayableColumns();
-
-  /**
-   * initialize columns
-   */
-  void resetColumns(boolean visibility, boolean order, boolean sorting, boolean widths);
-
-  void decorateRow(ITableRow row);
-
-  void decorateCell(ITableRow row, IColumn<?> col);
-
-  /**
-   * To obtain the menus that passed checks such as visibility, empty space action, ... for the given rows.
-   * Please be cautious as depending on the given rows, there might be a row mismatch among the selected table rows and
-   * the menu context row.
-   * This method is not part of the public API.
-   * 
-   * @param rows
-   *          the rows whose menus should be returned
-   * @return
-   */
-  IMenu[] fetchMenusForRowsInternal(ITableRow[] rows);
-
-  /*
-   * UI interface
-   */
-  ITableUIFacade getUIFacade();
-
-}
->>>>>>> 60f91260
+}