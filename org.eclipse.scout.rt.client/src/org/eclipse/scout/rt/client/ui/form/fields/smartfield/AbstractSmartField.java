<<<<<<< HEAD
/*******************************************************************************
 * Copyright (c) 2010 BSI Business Systems Integration AG.
 * All rights reserved. This program and the accompanying materials
 * are made available under the terms of the Eclipse Public License v1.0
 * which accompanies this distribution, and is available at
 * http://www.eclipse.org/legal/epl-v10.html
 *
 * Contributors:
 *     BSI Business Systems Integration AG - initial API and implementation
 ******************************************************************************/
package org.eclipse.scout.rt.client.ui.form.fields.smartfield;

import java.util.ArrayList;
import java.util.Arrays;
import java.util.EventListener;
import java.util.List;
import java.util.Map;

import org.eclipse.core.runtime.IProgressMonitor;
import org.eclipse.core.runtime.NullProgressMonitor;
import org.eclipse.scout.commons.CompareUtility;
import org.eclipse.scout.commons.ConfigurationUtility;
import org.eclipse.scout.commons.EventListenerList;
import org.eclipse.scout.commons.StringUtility;
import org.eclipse.scout.commons.TriState;
import org.eclipse.scout.commons.TypeCastUtility;
import org.eclipse.scout.commons.annotations.ConfigOperation;
import org.eclipse.scout.commons.annotations.ConfigProperty;
import org.eclipse.scout.commons.annotations.ConfigPropertyValue;
import org.eclipse.scout.commons.annotations.Order;
import org.eclipse.scout.commons.exception.ProcessingException;
import org.eclipse.scout.commons.exception.VetoException;
import org.eclipse.scout.commons.holders.Holder;
import org.eclipse.scout.commons.job.JobEx;
import org.eclipse.scout.commons.logger.IScoutLogger;
import org.eclipse.scout.commons.logger.ScoutLogManager;
import org.eclipse.scout.rt.client.ClientAsyncJob;
import org.eclipse.scout.rt.client.ClientSyncJob;
import org.eclipse.scout.rt.client.IClientSession;
import org.eclipse.scout.rt.client.services.lookup.FormFieldProvisioningContext;
import org.eclipse.scout.rt.client.services.lookup.ILookupCallProvisioningService;
import org.eclipse.scout.rt.client.ui.action.menu.IMenu;
import org.eclipse.scout.rt.client.ui.basic.cell.ICell;
import org.eclipse.scout.rt.client.ui.desktop.IDesktop;
import org.eclipse.scout.rt.client.ui.form.FormEvent;
import org.eclipse.scout.rt.client.ui.form.FormListener;
import org.eclipse.scout.rt.client.ui.form.fields.AbstractValueField;
import org.eclipse.scout.rt.client.ui.form.fields.ParsingFailedStatus;
import org.eclipse.scout.rt.client.ui.form.fields.button.IButton;
import org.eclipse.scout.rt.shared.AbstractIcons;
import org.eclipse.scout.rt.shared.ScoutTexts;
import org.eclipse.scout.rt.shared.data.basic.FontSpec;
import org.eclipse.scout.rt.shared.data.form.ValidationRule;
import org.eclipse.scout.rt.shared.services.common.code.CODES;
import org.eclipse.scout.rt.shared.services.common.code.ICodeType;
import org.eclipse.scout.rt.shared.services.common.exceptionhandler.IExceptionHandlerService;
import org.eclipse.scout.rt.shared.services.lookup.CodeLookupCall;
import org.eclipse.scout.rt.shared.services.lookup.ILookupCallFetcher;
import org.eclipse.scout.rt.shared.services.lookup.LocalLookupCall;
import org.eclipse.scout.rt.shared.services.lookup.LookupCall;
import org.eclipse.scout.rt.shared.services.lookup.LookupRow;
import org.eclipse.scout.service.SERVICES;

public abstract class AbstractSmartField<T> extends AbstractValueField<T> implements ISmartField<T> {
  private static final IScoutLogger LOG = ScoutLogManager.getLogger(AbstractSmartField.class);

  private final EventListenerList m_listenerList = new EventListenerList();
  private ISmartFieldUIFacade m_uiFacade;
  // chooser security
  private Class<? extends ICodeType> m_codeTypeClass;
  private LookupCall m_lookupCall;
  // text fetching tread
  private Thread m_textFetchBackgroundThread;
  // cached lookup row
  private LookupRow m_currentLookupRow;
  private P_GetLookupRowByKeyJob m_currentGetLookupRowByKeyJob;
  private P_ProposalFormListener m_proposalFormListener;
  private ISmartFieldProposalFormProvider m_proposalFormProvider;
  private int m_maxRowCount;
  private String m_browseNewText;
  private boolean m_installingRowContext = false;
  private LookupRow m_decorationRow;

  private IMenu[] m_menus;
  private TriState m_activeFilter;
  private boolean m_activeFilterEnabled;
  private boolean m_browseAutoExpandAll;
  private boolean m_browseHierarchy;
  private boolean m_loadIncremental;
  private boolean m_allowCustomText;

  public AbstractSmartField() {
    this(true);
  }

  public AbstractSmartField(boolean callInitializer) {
    super(callInitializer);
  }

  /*
   * Configuration
   */
  @ConfigProperty(ConfigProperty.ICON_ID)
  @Order(270)
  @ConfigPropertyValue("null")
  protected String getConfiguredBrowseIconId() {
    return null;
  }

  @ConfigProperty(ConfigProperty.ICON_ID)
  @Order(230)
  @ConfigPropertyValue("AbstractIcons.SmartFieldBrowse")
  protected String getConfiguredIconId() {
    return AbstractIcons.SmartFieldBrowse;
  }

  /**
   * valid when configuredBrowseHierarchy=true
   */
  @ConfigProperty(ConfigProperty.BOOLEAN)
  @Order(280)
  @ConfigPropertyValue("true")
  protected boolean getConfiguredBrowseAutoExpandAll() {
    return true;
  }

  /**
   * Code-Assistant<br>
   * Don't just allow smart field values, but also custom text as valid values;
   * smartfield is simply used as code assistent
   */
  @ConfigProperty(ConfigProperty.BOOLEAN)
  @Order(290)
  @ConfigPropertyValue("false")
  protected boolean getConfiguredAllowCustomText() {
    return false;
  }

  /**
   * the value 0 for numbers and "" for Strings will be set to null, if this
   * flag is set to true
   */
  @ConfigProperty(ConfigProperty.BOOLEAN)
  @Order(300)
  @ConfigPropertyValue("true")
  @ValidationRule(ValidationRule.ZERO_NULL_EQUALITY)
  protected boolean getConfiguredTreat0AsNull() {
    return true;
  }

  /**
   * valid when configuredBrowseHierarchy=true
   */
  @ConfigProperty(ConfigProperty.BOOLEAN)
  @Order(240)
  @ConfigPropertyValue("false")
  protected boolean getConfiguredBrowseLoadIncremental() {
    return false;
  }

  /**
   * If this method is not overwritten, and the smartfield has a codeType then
   * the value of browseHierarchy is automatically determined by {@link ICodeType#isHierarchy()}
   */
  @ConfigProperty(ConfigProperty.BOOLEAN)
  @Order(310)
  @ConfigPropertyValue("false")
  protected boolean getConfiguredBrowseHierarchy() {
    return false;
  }

  /**
   * When the smart proposal finds no matching records and this property is not
   * null, then it displays a link or menu with this label.<br>
   * When clicked the method {@link #execBrowseNew(String)} is invoked, which in
   * most cases is implemented as opening a "New XY..." dialog
   */
  @ConfigProperty(ConfigProperty.STRING)
  @Order(315)
  @ConfigPropertyValue("null")
  protected String getConfiguredBrowseNewText() {
    return null;
  }

  /**
   * variant A: lookup by code type
   */
  @ConfigProperty(ConfigProperty.CODE_TYPE)
  @Order(260)
  @ConfigPropertyValue("null")
  @ValidationRule(ValidationRule.CODE_TYPE)
  protected Class<? extends ICodeType<?>> getConfiguredCodeType() {
    return null;
  }

  /**
   * variant B: lookup by backend lookup service<br>
   * 3.0: no support for {@code<eval>} tags anymore<br>
   * 3.0: still valid are {@code<text><key><all><rec>} tags in lookup statements
   * in the backend
   */
  @ConfigProperty(ConfigProperty.LOOKUP_CALL)
  @Order(250)
  @ConfigPropertyValue("null")
  @ValidationRule(ValidationRule.LOOKUP_CALL)
  protected Class<? extends LookupCall> getConfiguredLookupCall() {
    return null;
  }

  @ConfigProperty(ConfigProperty.INTEGER)
  @Order(265)
  @ConfigPropertyValue("100")
  protected int getConfiguredBrowseMaxRowCount() {
    return 100;
  }

  /**
   * @return true: inactive rows are display together with active rows<br>
   *         false: inactive rows ae only displayed when selected by the model
   */
  @ConfigProperty(ConfigProperty.BOOLEAN)
  @Order(270)
  @ConfigPropertyValue("false")
  protected boolean getConfiguredActiveFilterEnabled() {
    return false;
  }

  /**
   * see {@link #getConfiguredBrowseNewText()}<br>
   * In most cases this method is implemented as opening a "New XY..." dialog.
   * <p>
   * The smartfield waits for the return of this method:<br>
   * If null, it does nothing.<br>
   * If {@link LookupRow#getKey()} is set, this key is set as the smartfields new value.<br>
   * If {@link LookupRow#getText()} is set, this text is used as a search text and a parse is performed.
   */
  @ConfigOperation
  @Order(225)
  protected LookupRow execBrowseNew(String searchText) throws ProcessingException {
    return null;
  }

  /**
   * called before any lookup is performed (key, text, browse)
   */
  @ConfigOperation
  @Order(230)
  protected void execPrepareLookup(LookupCall call) throws ProcessingException {
  }

  /**
   * called before key lookup but after prepareLookup()
   */
  @ConfigOperation
  @Order(240)
  protected void execPrepareKeyLookup(LookupCall call, T key) throws ProcessingException {
  }

  /**
   * called before text lookup but after prepareLookup()
   */
  @ConfigOperation
  @Order(250)
  protected void execPrepareTextLookup(LookupCall call, String text) throws ProcessingException {
  }

  /**
   * called before browse lookup but after prepareLookup()
   */
  @ConfigOperation
  @Order(260)
  protected void execPrepareBrowseLookup(LookupCall call, String browseHint) throws ProcessingException {
  }

  /**
   * called before rec lookup but after prepareLookup()
   */
  @ConfigOperation
  @Order(270)
  protected void execPrepareRecLookup(LookupCall call, T parentKey) throws ProcessingException {
  }

  /**
   * @param call
   *          that produced this result
   * @param result
   *          live list containing the result rows. Add, remove, set, replace
   *          and clear of entries in this list is supported
   */
  @ConfigOperation
  @Order(280)
  protected void execFilterLookupResult(LookupCall call, List<LookupRow> result) throws ProcessingException {
  }

  /**
   * @param call
   *          that produced this result
   * @param result
   *          live list containing the result rows. Add, remove, set, replace
   *          and clear of entries in this list is supported
   */
  @ConfigOperation
  @Order(290)
  protected void execFilterKeyLookupResult(LookupCall call, List<LookupRow> result) throws ProcessingException {
  }

  /**
   * @param call
   *          that produced this result
   * @param result
   *          live list containing the result rows. Add, remove, set, replace
   *          and clear of entries in this list is supported
   */
  @ConfigOperation
  @Order(300)
  protected void execFilterTextLookupResult(LookupCall call, List<LookupRow> result) throws ProcessingException {
  }

  /**
   * @param call
   *          that produced this result
   * @param result
   *          live list containing the result rows. Add, remove, set, replace
   *          and clear of entries in this list is supported
   */
  @ConfigOperation
  @Order(310)
  protected void execFilterBrowseLookupResult(LookupCall call, List<LookupRow> result) throws ProcessingException {
  }

  /**
   * @param call
   *          that produced this result
   * @param result
   *          live list containing the result rows. Add, remove, set, replace
   *          and clear of entries in this list is supported
   */
  @ConfigOperation
  @Order(320)
  protected void execFilterRecLookupResult(LookupCall call, List<LookupRow> result) throws ProcessingException {
  }

  @Override
  public boolean acceptBrowseHierarchySelection(T value, int level, boolean leaf) {
    return true;
  }

  private Class<? extends IMenu>[] getConfiguredMenus() {
    Class[] dca = ConfigurationUtility.getDeclaredPublicClasses(getClass());
    return ConfigurationUtility.sortFilteredClassesByOrderAnnotation(dca, IMenu.class);
  }

  // override to freeze
  @Override
  @ConfigPropertyValue("true")
  protected final boolean getConfiguredAutoDisplayText() {
    return true;
  }

  @Override
  public void setTooltipText(String text) {
    super.setTooltipText(text);
    if (!m_installingRowContext) {
      //Ticket 85'572: background color gets reseted after selecting a value
      m_decorationRow.setTooltipText(getTooltipText());
    }
  }

  @Override
  public void setBackgroundColor(String c) {
    super.setBackgroundColor(c);
    if (!m_installingRowContext) {
      //Ticket 85'572: background color gets reseted after selecting a value
      m_decorationRow.setBackgroundColor(getBackgroundColor());
    }
  }

  @Override
  public void setForegroundColor(String c) {
    super.setForegroundColor(c);
    if (!m_installingRowContext) {
      //Ticket 85'572: background color gets reseted after selecting a value
      m_decorationRow.setForegroundColor(getForegroundColor());
    }
  }

  @Override
  public void setFont(FontSpec f) {
    super.setFont(f);
    if (!m_installingRowContext) {
      //Ticket 85'572: background color gets reseted after selecting a value
      m_decorationRow.setFont(getFont());
    }
  }

  @Override
  protected void initConfig() {
    m_uiFacade = new P_UIFacade();
    m_activeFilter = TriState.TRUE;
    m_decorationRow = new LookupRow(null, "", null, null, null, null, null, true);
    super.initConfig();
    setActiveFilterEnabled(getConfiguredActiveFilterEnabled());
    setBrowseHierarchy(getConfiguredBrowseHierarchy());
    setBrowseAutoExpandAll(getConfiguredBrowseAutoExpandAll());
    setBrowseIconId(getConfiguredBrowseIconId());
    setBrowseLoadIncremental(getConfiguredBrowseLoadIncremental());
    setIconId(getConfiguredIconId());
    setBrowseMaxRowCount(getConfiguredBrowseMaxRowCount());
    setBrowseNewText(getConfiguredBrowseNewText());
    setAllowCustomText(getConfiguredAllowCustomText());
    setProposalFormProvider(createProposalFormProvider());
    // code type
    if (getConfiguredCodeType() != null) {
      setCodeTypeClass(getConfiguredCodeType());
    }
    // lookup call
    Class<? extends LookupCall> lsCls = getConfiguredLookupCall();
    if (lsCls != null) {
      try {
        LookupCall call = lsCls.newInstance();
        setLookupCall(call);
      }
      catch (Exception e) {
        SERVICES.getService(IExceptionHandlerService.class).handleException(new ProcessingException(this.getClass().getSimpleName(), e));
      }
    }
    // menus
    ArrayList<IMenu> menuList = new ArrayList<IMenu>();
    Class<? extends IMenu>[] a = getConfiguredMenus();
    for (int i = 0; i < a.length; i++) {
      try {
        IMenu menu = ConfigurationUtility.newInnerInstance(this, a[i]);
        menuList.add(menu);
      }
      catch (Exception e) {
        SERVICES.getService(IExceptionHandlerService.class).handleException(new ProcessingException(this.getClass().getSimpleName(), e));
      }
    }
    try {
      injectMenusInternal(menuList);
    }
    catch (Exception e) {
      LOG.error("error occured while dynamically contributing menus.", e);
    }
    m_menus = menuList.toArray(new IMenu[0]);

    // convenience check for allowCustomText=true
    if (isAllowCustomText() && getHolderType() != String.class) {
      LOG.warn(getClass().getName() + ": allowCustomText=true is normally used only on smart fields of generic type String.");
    }
  }

  /**
   * Override this internal method only in order to make use of dynamic menus<br>
   * Used to manage menu list and add/remove menus
   * 
   * @param menuList
   *          live and mutable list of configured menus
   */
  protected void injectMenusInternal(List<IMenu> menuList) {
  }

  @Override
  public IMenu[] getMenus() {
    return m_menus;
  }

  @Override
  public boolean hasMenus() {
    return m_menus.length > 0;
  }

  /**
   * Model Observer
   */
  @Override
  public void addSmartFieldListener(SmartFieldListener listener) {
    m_listenerList.add(SmartFieldListener.class, listener);
  }

  @Override
  public void removeSmartFieldListener(SmartFieldListener listener) {
    m_listenerList.remove(SmartFieldListener.class, listener);
  }

  // main handler
  private void fireSmartFieldEvent(SmartFieldEvent e) {
    EventListener[] listeners = m_listenerList.getListeners(SmartFieldListener.class);
    if (listeners != null && listeners.length > 0) {
      for (int i = 0; i < listeners.length; i++) {
        ((SmartFieldListener) listeners[i]).smartFieldChanged(e);
      }
    }
  }

  @Override
  public boolean isActiveFilterEnabled() {
    return m_activeFilterEnabled;
  }

  @Override
  public void setActiveFilterEnabled(boolean b) {
    m_activeFilterEnabled = b;
  }

  @Override
  public TriState getActiveFilter() {
    return m_activeFilter;
  }

  @Override
  public void setActiveFilter(TriState t) {
    if (isActiveFilterEnabled()) {
      if (t == null) {
        t = TriState.TRUE;
      }
      m_activeFilter = t;
    }
  }

  /**
   * see {@link AbstractSmartField#execBrowseNew(String)}
   */
  @SuppressWarnings("unchecked")
  @Override
  public void doBrowseNew(String newText) {
    if (getBrowseNewText() != null) {
      try {
        LookupRow newRow = execBrowseNew(newText);
        if (newRow == null) {
          // nop
        }
        else if (newRow.getKey() != null) {
          setValue((T) newRow.getKey());
        }
        else if (newRow.getText() != null) {
          parseValue(newRow.getText());
        }
      }
      catch (ProcessingException e) {
        SERVICES.getService(IExceptionHandlerService.class).handleException(e);
      }
      catch (Throwable t) {
        SERVICES.getService(IExceptionHandlerService.class).handleException(new ProcessingException("Unexpected", t));
      }
    }
  }

  @Override
  public String getBrowseIconId() {
    return propertySupport.getPropertyString(PROP_BROWSE_ICON_ID);
  }

  @Override
  public void setBrowseIconId(String s) {
    propertySupport.setPropertyString(PROP_BROWSE_ICON_ID, s);
  }

  @Override
  public String getIconId() {
    return propertySupport.getPropertyString(PROP_ICON_ID);
  }

  @Override
  public void setIconId(String s) {
    propertySupport.setPropertyString(PROP_ICON_ID, s);
  }

  @Override
  public boolean isBrowseAutoExpandAll() {
    return m_browseAutoExpandAll;
  }

  @Override
  public void setBrowseAutoExpandAll(boolean b) {
    m_browseAutoExpandAll = b;
  }

  @Override
  public boolean isBrowseLoadIncremental() {
    return m_loadIncremental;
  }

  @Override
  public void setBrowseLoadIncremental(boolean b) {
    m_loadIncremental = b;
  }

  @Override
  public boolean isBrowseHierarchy() {
    return m_browseHierarchy;
  }

  @Override
  public void setBrowseHierarchy(boolean b) {
    m_browseHierarchy = b;
  }

  @Override
  public int getBrowseMaxRowCount() {
    return m_maxRowCount;
  }

  @Override
  public void setBrowseMaxRowCount(int n) {
    m_maxRowCount = n;
  }

  @Override
  public String getBrowseNewText() {
    return m_browseNewText;
  }

  @Override
  public void setBrowseNewText(String s) {
    m_browseNewText = s;
  }

  @Override
  public boolean isAllowCustomText() {
    return m_allowCustomText;
  }

  @Override
  public void setAllowCustomText(boolean b) {
    m_allowCustomText = b;
  }

  @Override
  public Class<? extends ICodeType> getCodeTypeClass() {
    return m_codeTypeClass;
  }

  @Override
  public void setCodeTypeClass(Class<? extends ICodeType> codeType) {
    m_codeTypeClass = codeType;
    // create lookup service call
    m_lookupCall = null;
    if (m_codeTypeClass != null) {
      m_lookupCall = CodeLookupCall.newInstanceByService(m_codeTypeClass);
      ICodeType t = CODES.getCodeType(m_codeTypeClass);
      if (t != null) {
        if (!ConfigurationUtility.isMethodOverwrite(AbstractSmartField.class, "getConfiguredBrowseHierarchy", new Class[0], this.getClass())) {
          setBrowseHierarchy(t.isHierarchy());
        }
      }
    }
  }

  @Override
  public LookupCall getLookupCall() {
    return m_lookupCall;
  }

  @Override
  public void setLookupCall(LookupCall call) {
    m_lookupCall = call;
  }

  @Override
  public void setUniquelyDefinedValue(boolean background) throws ProcessingException {
    ILookupCallFetcher fetcher = new ILookupCallFetcher() {
      @Override
      @SuppressWarnings("unchecked")
      public void dataFetched(LookupRow[] rows, ProcessingException failed) {
        if (failed == null) {
          if (rows.length == 1) {
            T uniqueValue = (T) rows[0].getKey();
            setValue(uniqueValue);
          }
        }
      }
    };
    if (background) {
      callBrowseLookupInBackground(ISmartField.BROWSE_ALL_TEXT, 2, fetcher);
    }
    else {
      fetcher.dataFetched(callBrowseLookup(ISmartField.BROWSE_ALL_TEXT, 2), null);
    }
  }

  @Override
  public ISmartFieldProposalForm getProposalForm() {
    return (ISmartFieldProposalForm) propertySupport.getProperty(PROP_PROPOSAL_FORM);
  }

  private void registerProposalFormInternal(ISmartFieldProposalForm form) {
    ISmartFieldProposalForm oldForm = getProposalForm();
    if (oldForm == form) {
      return;
    }
    // old form
    if (oldForm != null) {
      if (m_proposalFormListener != null) {
        oldForm.removeFormListener(m_proposalFormListener);
        m_proposalFormListener = null;
      }
      try {
        oldForm.doClose();
      }
      catch (Throwable t) {
        // nop
      }
    }
    // new form
    if (form != null) {
      if (m_proposalFormListener == null) {
        m_proposalFormListener = new P_ProposalFormListener();
      }
      form.addFormListener(m_proposalFormListener);
    }
    propertySupport.setProperty(PROP_PROPOSAL_FORM, form);
  }

  private void unregisterProposalFormInternal(ISmartFieldProposalForm form) {
    if (form != null) {
      ISmartFieldProposalForm oldForm = getProposalForm();
      if (oldForm == form) {
        propertySupport.setProperty(PROP_PROPOSAL_FORM, null);
      }
      if (form.isFormOpen()) {
        try {
          form.doClose();
        }
        catch (ProcessingException e) {
          // nop
        }
      }
    }
  }

  @Override
  public ISmartFieldProposalFormProvider getProposalFormProvider() {
    return m_proposalFormProvider;
  }

  @Override
  public void setProposalFormProvider(ISmartFieldProposalFormProvider provider) {
    m_proposalFormProvider = provider;
  }

  public LookupRow getCurrentLookupRow() {
    return m_currentLookupRow;
  }

  /**
   * Returns the smartfield's proposal form with the use of a {@link ISmartFieldProposalFormProvider}.
   * <p>
   * To provide a custom proposal form create a custom proposal form provider and inject it with
   * {@link #createProposalFormProvider()} or {@link #setProposalFormProvider()}.
   * </p>
   * 
   * @return {@link#ISmartFieldProposalForm}
   * @throws ProcessingException
   */
  protected ISmartFieldProposalForm createProposalForm() throws ProcessingException {
    ISmartFieldProposalFormProvider proposalFormProvider = getProposalFormProvider();
    if (proposalFormProvider == null) {
      return null;
    }

    return proposalFormProvider.createProposalForm(this);
  }

  protected ISmartFieldProposalFormProvider createProposalFormProvider() {
    return new DefaultSmartFieldProposalFormProvider();
  }

  @Override
  protected T parseValueInternal(String text) throws ProcessingException {
    if (text != null && text.length() == 0) {
      text = null;
    }
    ISmartFieldProposalForm smartForm = getProposalForm();
    LookupRow acceptedProposalRow = null;
    if (smartForm != null && StringUtility.equalsIgnoreNewLines(smartForm.getSearchText(), text)) {
      acceptedProposalRow = smartForm.getAcceptedProposal();
    }
    //
    try {
      String oldText = getDisplayText();
      boolean parsingError = (getErrorStatus() instanceof ParsingFailedStatus);
      if (acceptedProposalRow == null && (!parsingError) && m_currentLookupRow != null && StringUtility.equalsIgnoreNewLines(StringUtility.emptyIfNull(text), StringUtility.emptyIfNull(oldText))) {
        // no change
        return getValue();
      }
      else {
        // changed
        if (acceptedProposalRow != null) {
          m_currentLookupRow = acceptedProposalRow;
          return TypeCastUtility.castValue(m_currentLookupRow.getKey(), getHolderType());
        }
        else if (text == null) {
          m_currentLookupRow = EMPTY_LOOKUP_ROW;
          return null;
        }
        else {
          if (smartForm == null) {
            smartForm = createProposalForm();
            smartForm.setSearchText(text);
            smartForm.startForm();
            smartForm.update(false, true);
          }
          else {
            smartForm.setSearchText(text);
            smartForm.update(false, true);
          }
          acceptedProposalRow = smartForm.getAcceptedProposal();
          if (acceptedProposalRow != null) {
            m_currentLookupRow = acceptedProposalRow;
            return TypeCastUtility.castValue(m_currentLookupRow.getKey(), getHolderType());
          }
          else {
            // no match possible and proposal is inactive; reject change
            registerProposalFormInternal(smartForm);
            smartForm = null;// prevent close in finally
            if (isAllowCustomText()) {
              m_currentLookupRow = new LookupRow(text, text);
              return TypeCastUtility.castValue(m_currentLookupRow.getKey(), getHolderType());
            }
            else {
              throw new VetoException(ScoutTexts.get("SmartFieldCannotComplete", text));
            }
          }
        }
      }
    }
    finally {
      unregisterProposalFormInternal(smartForm);
    }
  }

  @Override
  protected final T execValidateValue(T rawValue) throws ProcessingException {
    return rawValue;
  }

  @Override
  protected T validateValueInternal(T rawKey) throws ProcessingException {
    if (rawKey instanceof Number) {
      if (getConfiguredTreat0AsNull()) {
        if (((Number) rawKey).longValue() == 0) {
          rawKey = null;
        }
      }
    }
    else if (rawKey instanceof String) {
      if (getConfiguredTreat0AsNull()) {
        if (((String) rawKey).length() == 0) {
          rawKey = null;
        }
      }
    }
    return super.validateValueInternal(rawKey);
  }

  @Override
  protected String formatValueInternal(T validKey) {
    // check if current context row is still valid
    if (m_currentLookupRow != null) {
      if (validKey == m_currentLookupRow.getKey() || (validKey != null && validKey.equals(m_currentLookupRow.getKey()))) {
        // still valid
      }
      else {
        m_currentLookupRow = null;
      }
    }
    /*
     * Ticket 76232
     */
    if (m_currentGetLookupRowByKeyJob != null) {
      m_currentGetLookupRowByKeyJob.cancel();
      m_currentGetLookupRowByKeyJob = null;
    }
    //
    // trivial case for null
    if (m_currentLookupRow == null) {
      if (validKey == null) {
        m_currentLookupRow = EMPTY_LOOKUP_ROW;
      }
    }
    if (m_currentLookupRow != null) {
      installLookupRowContext(m_currentLookupRow);
      String text = m_currentLookupRow.getText();
      if (text != null) {
        text = text.replaceAll("[\\n\\r]+", " ");
      }
      return text;
    }
    else {
      // service lookup required
      // start a background thread that loads the text
      if (getLookupCall() != null) {
        try {
          if (getLookupCall() instanceof LocalLookupCall) {
            LookupRow[] rows = callKeyLookup(validKey);
            if (rows != null && rows.length > 0) {
              installLookupRowContext(rows[0]);
            }
            else {
              installLookupRowContext(EMPTY_LOOKUP_ROW);
            }
          }
          else {
            // enqueue LookupRow fetcher
            // this will lateron call installLookupRowContext()
            LookupCall call = SERVICES.getService(ILookupCallProvisioningService.class).newClonedInstance(getLookupCall(), new FormFieldProvisioningContext(AbstractSmartField.this));
            prepareKeyLookup(call, validKey);
            m_currentGetLookupRowByKeyJob = new P_GetLookupRowByKeyJob(call);
            m_currentGetLookupRowByKeyJob.schedule();
          }
        }
        catch (ProcessingException e) {
          SERVICES.getService(IExceptionHandlerService.class).handleException(e);
        }
      }
      return propertySupport.getPropertyString(PROP_DISPLAY_TEXT);
    }
  }

  @Override
  public void refreshDisplayText() {
    if (getLookupCall() != null && getValue() != null) {
      try {
        LookupRow[] rows = callKeyLookup(getValue());
        if (rows != null && rows.length > 0) {
          installLookupRowContext(rows[0]);
        }
      }
      catch (ProcessingException e) {
        SERVICES.getService(IExceptionHandlerService.class).handleException(e);
      }
    }
  }

  @Override
  public void revertValue() {
    setValue(getValue());
  }

  @Override
  @SuppressWarnings("unchecked")
  public void acceptProposal(LookupRow row) {
    m_currentLookupRow = row;
    if (isAllowCustomText()) {
      setValue((T) row.getText());
    }
    else {
      setValue((T) row.getKey());
    }
  }

  @Override
  public ISmartFieldUIFacade getUIFacade() {
    return m_uiFacade;
  }

  /**
   * Notice: This method is called from a worker originated outside the scout
   * thread (sync into scout model thread)
   */
  private void installLookupRowContext(LookupRow row) {
    try {
      m_installingRowContext = true;
      m_currentLookupRow = row;
      String text = row.getText();
      if (text != null) {
        text = text.replaceAll("[\\n\\r]+", " ");
      }
      setDisplayText(text);
      if (StringUtility.hasText(row.getTooltipText())) {
        setTooltipText(row.getTooltipText());
      }
      else {
        setTooltipText(m_decorationRow.getTooltipText());
      }

      if (StringUtility.hasText(row.getBackgroundColor())) {
        setBackgroundColor(row.getBackgroundColor());
      }
      else {
        setBackgroundColor(m_decorationRow.getBackgroundColor());
      }

      if (StringUtility.hasText(row.getForegroundColor())) {
        setForegroundColor(row.getForegroundColor());
      }
      else {
        setForegroundColor(m_decorationRow.getForegroundColor());
      }

      if (row.getFont() != null) {
        setFont(row.getFont());
      }
      else {
        setFont(m_decorationRow.getFont());
      }
    }
    finally {
      m_installingRowContext = false;
    }
  }

  @Override
  public void applyLazyStyles() {
    // override: ensure that (async loading) lookup context has been set
    if (m_currentGetLookupRowByKeyJob != null) {
      if (m_currentGetLookupRowByKeyJob.getClientSession() == ClientSyncJob.getCurrentSession() && ClientSyncJob.isSyncClientJob()) {
        m_currentGetLookupRowByKeyJob.runNow(new NullProgressMonitor());
      }
    }
  }

  @Override
  public String getDisplayText() {
    applyLazyStyles();
    return super.getDisplayText();
  }

  @Override
  public String getTooltipText() {
    applyLazyStyles();
    return super.getTooltipText();
  }

  @Override
  public String getBackgroundColor() {
    applyLazyStyles();
    return super.getBackgroundColor();
  }

  @Override
  public String getForegroundColor() {
    applyLazyStyles();
    return super.getForegroundColor();
  }

  @Override
  public FontSpec getFont() {
    applyLazyStyles();
    return super.getFont();
  }

  @Override
  public void prepareKeyLookup(LookupCall call, T key) throws ProcessingException {
    call.setKey(key);
    call.setText(null);
    call.setAll(null);
    call.setRec(null);
    call.setActive(TriState.UNDEFINED);
    //when there is a master value defined in the original call, don't set it to null when no master value is available
    if (getMasterValue() != null || getLookupCall() == null || getLookupCall().getMaster() == null) {
      call.setMaster(getMasterValue());
    }
    execPrepareLookup(call);
    execPrepareKeyLookup(call, key);
  }

  @Override
  public void prepareTextLookup(LookupCall call, String text) throws ProcessingException {
    String textPattern = text;
    if (textPattern == null) {
      textPattern = "";
    }
    textPattern = textPattern.toLowerCase();
    IDesktop desktop = ClientSyncJob.getCurrentSession().getDesktop();
    if (desktop != null && desktop.isAutoPrefixWildcardForTextSearch()) {
      textPattern = "*" + textPattern;
    }
    if (!textPattern.endsWith("*")) {
      textPattern = textPattern + "*";
    }
    call.setKey(null);
    call.setText(textPattern);
    call.setAll(null);
    call.setRec(null);
    call.setActive(isActiveFilterEnabled() ? getActiveFilter() : TriState.TRUE);
    //when there is a master value defined in the original call, don't set it to null when no master value is available
    if (getMasterValue() != null || getLookupCall() == null || getLookupCall().getMaster() == null) {
      call.setMaster(getMasterValue());
    }
    execPrepareLookup(call);
    execPrepareTextLookup(call, text);
  }

  @Override
  public void prepareBrowseLookup(LookupCall call, String browseHint, TriState activeState) throws ProcessingException {
    call.setKey(null);
    call.setText(null);
    call.setAll(browseHint);
    call.setRec(null);
    call.setActive(activeState);
    //when there is a master value defined in the original call, don't set it to null when no master value is available
    if (getMasterValue() != null || getLookupCall() == null || getLookupCall().getMaster() == null) {
      call.setMaster(getMasterValue());
    }
    execPrepareLookup(call);
    execPrepareBrowseLookup(call, browseHint);
  }

  @Override
  public void prepareRecLookup(LookupCall call, T parentKey, TriState activeState) throws ProcessingException {
    call.setKey(null);
    call.setText(null);
    call.setAll(null);
    call.setRec(parentKey);
    //when there is a master value defined in the original call, don't set it to null when no master value is available
    if (getMasterValue() != null || getLookupCall() == null || getLookupCall().getMaster() == null) {
      call.setMaster(getMasterValue());
    }
    call.setActive(activeState);
    execPrepareLookup(call);
    execPrepareRecLookup(call, parentKey);
  }

  private void filterKeyLookup(LookupCall call, List<LookupRow> result) throws ProcessingException {
    execFilterLookupResult(call, result);
    execFilterKeyLookupResult(call, result);
    /*
     * ticket 79027
     */
    if (result.size() == 0) {
      if (isAllowCustomText()) {
        String key = "" + call.getKey();
        result.add(new LookupRow(key, key));
      }
    }
  }

  private void filterTextLookup(LookupCall call, List<LookupRow> result) throws ProcessingException {
    execFilterLookupResult(call, result);
    execFilterTextLookupResult(call, result);
  }

  private void filterBrowseLookup(LookupCall call, List<LookupRow> result) throws ProcessingException {
    execFilterLookupResult(call, result);
    execFilterBrowseLookupResult(call, result);
  }

  private void filterRecLookup(LookupCall call, List<LookupRow> result) throws ProcessingException {
    execFilterLookupResult(call, result);
    execFilterRecLookupResult(call, result);
  }

  @Override
  public LookupRow[] callKeyLookup(T key) throws ProcessingException {
    LookupRow[] data = null;
    LookupCall call = getLookupCall();
    if (call != null) {
      call = SERVICES.getService(ILookupCallProvisioningService.class).newClonedInstance(call, new FormFieldProvisioningContext(AbstractSmartField.this));
      prepareKeyLookup(call, key);
      data = call.getDataByKey();
    }
    ArrayList<LookupRow> result;
    if (data != null) {
      result = new ArrayList<LookupRow>(Arrays.asList(data));
    }
    else {
      result = new ArrayList<LookupRow>();
    }
    filterKeyLookup(call, result);
    return cleanupResultList(result);
  }

  @Override
  public LookupRow[] callTextLookup(String text, int maxRowCount) throws ProcessingException {
    final Holder<LookupRow[]> rowsHolder = new Holder<LookupRow[]>(LookupRow[].class);
    final Holder<ProcessingException> failedHolder = new Holder<ProcessingException>(ProcessingException.class, new ProcessingException("callback was not invoked"));
    callTextLookupInternal(text, maxRowCount, new ILookupCallFetcher() {
      @Override
      public void dataFetched(LookupRow[] rows, ProcessingException failed) {
        rowsHolder.setValue(rows);
        failedHolder.setValue(failed);
      }
    }, false);
    if (failedHolder.getValue() != null) {
      throw failedHolder.getValue();
    }
    else {
      return rowsHolder.getValue();
    }
  }

  @Override
  public JobEx callTextLookupInBackground(String text, int maxRowCount, ILookupCallFetcher fetcher) {
    return callTextLookupInternal(text, maxRowCount, fetcher, true);
  }

  private JobEx callTextLookupInternal(String text, int maxRowCount, final ILookupCallFetcher fetcher, final boolean background) {
    final LookupCall call = (getLookupCall() != null ? SERVICES.getService(ILookupCallProvisioningService.class).newClonedInstance(getLookupCall(), new FormFieldProvisioningContext(AbstractSmartField.this)) : null);
    final IClientSession session = ClientSyncJob.getCurrentSession();
    ILookupCallFetcher internalFetcher = new ILookupCallFetcher() {
      @Override
      public void dataFetched(final LookupRow[] rows, final ProcessingException failed) {
        ClientSyncJob scoutSyncJob = new ClientSyncJob("Smartfield text lookup", session) {
          @Override
          protected void runVoid(IProgressMonitor monitor) throws Throwable {
            if (failed == null) {
              ArrayList<LookupRow> result = new ArrayList<LookupRow>(Arrays.asList(rows));
              try {
                filterTextLookup(call, result);
                fetcher.dataFetched(cleanupResultList(result), null);
              }
              catch (ProcessingException e) {
                fetcher.dataFetched(null, e);
              }
            }
            else {
              fetcher.dataFetched(null, failed);
            }
          }
        };
        if (background) {
          scoutSyncJob.schedule();
        }
        else {
          scoutSyncJob.runNow(new NullProgressMonitor());
        }
      }
    };
    //
    if (call != null) {
      if (maxRowCount > 0) {
        call.setMaxRowCount(maxRowCount);
      }
      else {
        call.setMaxRowCount(getBrowseMaxRowCount());
      }
      if (background) {
        try {
          prepareTextLookup(call, text);
          return call.getDataByTextInBackground(internalFetcher);
        }
        catch (ProcessingException e1) {
          internalFetcher.dataFetched(null, e1);
        }
      }
      else {
        try {
          prepareTextLookup(call, text);
          internalFetcher.dataFetched(call.getDataByText(), null);
        }
        catch (ProcessingException e) {
          internalFetcher.dataFetched(null, e);
        }
      }
    }
    else {
      internalFetcher.dataFetched(new LookupRow[0], null);
    }
    return null;
  }

  @Override
  public LookupRow[] callBrowseLookup(String browseHint, int maxRowCount) throws ProcessingException {
    return callBrowseLookup(browseHint, maxRowCount, isActiveFilterEnabled() ? getActiveFilter() : TriState.TRUE);
  }

  @Override
  public LookupRow[] callBrowseLookup(String browseHint, int maxRowCount, TriState activeState) throws ProcessingException {
    final Holder<LookupRow[]> rowsHolder = new Holder<LookupRow[]>(LookupRow[].class);
    final Holder<ProcessingException> failedHolder = new Holder<ProcessingException>(ProcessingException.class, new ProcessingException("callback was not invoked"));
    callBrowseLookupInternal(browseHint, maxRowCount, activeState, new ILookupCallFetcher() {
      @Override
      public void dataFetched(LookupRow[] rows, ProcessingException failed) {
        rowsHolder.setValue(rows);
        failedHolder.setValue(failed);
      }
    }, false);
    if (failedHolder.getValue() != null) {
      throw failedHolder.getValue();
    }
    else {
      return rowsHolder.getValue();
    }
  }

  @Override
  public JobEx callBrowseLookupInBackground(String browseHint, int maxRowCount, ILookupCallFetcher fetcher) {
    return callBrowseLookupInBackground(browseHint, maxRowCount, isActiveFilterEnabled() ? getActiveFilter() : TriState.TRUE, fetcher);
  }

  @Override
  public JobEx callBrowseLookupInBackground(String browseHint, int maxRowCount, TriState activeState, ILookupCallFetcher fetcher) {
    return callBrowseLookupInternal(browseHint, maxRowCount, activeState, fetcher, true);
  }

  private JobEx callBrowseLookupInternal(String browseHint, int maxRowCount, TriState activeState, final ILookupCallFetcher fetcher, final boolean background) {
    final LookupCall call = (getLookupCall() != null ? SERVICES.getService(ILookupCallProvisioningService.class).newClonedInstance(getLookupCall(), new FormFieldProvisioningContext(AbstractSmartField.this)) : null);
    final IClientSession session = ClientSyncJob.getCurrentSession();
    ILookupCallFetcher internalFetcher = new ILookupCallFetcher() {
      @Override
      public void dataFetched(final LookupRow[] rows, final ProcessingException failed) {
        ClientSyncJob scoutSyncJob = new ClientSyncJob("Smartfield browse lookup", session) {
          @Override
          protected void runVoid(IProgressMonitor monitor) throws Throwable {
            if (failed == null) {
              ArrayList<LookupRow> result = new ArrayList<LookupRow>(Arrays.asList(rows));
              try {
                filterBrowseLookup(call, result);
                fetcher.dataFetched(cleanupResultList(result), null);
              }
              catch (ProcessingException e) {
                fetcher.dataFetched(null, e);
              }
            }
            else {
              fetcher.dataFetched(null, failed);
            }
          }
        };
        if (background) {
          scoutSyncJob.schedule();
        }
        else {
          scoutSyncJob.runNow(new NullProgressMonitor());
        }
      }
    };
    //
    if (call != null) {
      if (maxRowCount > 0) {
        call.setMaxRowCount(maxRowCount);
      }
      else {
        call.setMaxRowCount(getBrowseMaxRowCount());
      }
      if (background) {
        try {
          prepareBrowseLookup(call, browseHint, activeState);
          return call.getDataByAllInBackground(internalFetcher);
        }
        catch (ProcessingException e1) {
          internalFetcher.dataFetched(null, e1);
        }
      }
      else {
        try {
          prepareBrowseLookup(call, browseHint, activeState);
          internalFetcher.dataFetched(call.getDataByAll(), null);
        }
        catch (ProcessingException e) {
          internalFetcher.dataFetched(null, e);
        }
      }
    }
    else {
      internalFetcher.dataFetched(new LookupRow[0], null);
    }
    return null;
  }

  @Override
  public LookupRow[] callSubTreeLookup(T parentKey) throws ProcessingException {
    return callSubTreeLookup(parentKey, isActiveFilterEnabled() ? getActiveFilter() : TriState.TRUE);
  }

  @Override
  public LookupRow[] callSubTreeLookup(T parentKey, TriState activeState) throws ProcessingException {
    LookupRow[] data = null;
    LookupCall call = getLookupCall();
    if (call != null) {
      call = SERVICES.getService(ILookupCallProvisioningService.class).newClonedInstance(call, new FormFieldProvisioningContext(AbstractSmartField.this));
      call.setMaxRowCount(getBrowseMaxRowCount());
      prepareRecLookup(call, parentKey, activeState);
      data = call.getDataByRec();
    }
    ArrayList<LookupRow> result;
    if (data != null) {
      result = new ArrayList<LookupRow>(Arrays.asList(data));
    }
    else {
      result = new ArrayList<LookupRow>(0);
    }
    filterRecLookup(call, result);
    return cleanupResultList(result);
  }

  private LookupRow[] cleanupResultList(List<LookupRow> list) {
    int len = 0;
    for (LookupRow r : list) {
      if (r != null) {
        len++;
      }
    }
    LookupRow[] a = new LookupRow[len];
    int index = 0;
    for (LookupRow r : list) {
      if (r != null) {
        a[index] = r;
        index++;
      }
    }
    return a;
  }

  /*
   * inner classes
   */

  private class P_GetLookupRowByKeyJob extends ClientSyncJob {
    private LookupRow[] m_rows;
    private final ClientAsyncJob m_backgroundJob;

    public P_GetLookupRowByKeyJob(final LookupCall call) {
      super("Fetch smartfield data for " + getLabel(), getCurrentSession());
      // immediately start a thread that fetches data async
      m_backgroundJob = new ClientAsyncJob("Fetch smartfield data", ClientSyncJob.getCurrentSession()) {
        @Override
        protected void runVoid(IProgressMonitor monitor) throws Throwable {
          ArrayList<LookupRow> result = new ArrayList<LookupRow>(Arrays.asList(call.getDataByKey()));
          filterKeyLookup(call, result);
          m_rows = cleanupResultList(result);
        }
      };
      m_backgroundJob.schedule();
    }

    @Override
    protected void runVoid(IProgressMonitor monitor) throws Throwable {
      // here we are in the scout thread and simply need to wait until the
      // background thread finished fetching
      if (this == m_currentGetLookupRowByKeyJob) {
        m_currentGetLookupRowByKeyJob = null;
        try {
          m_backgroundJob.join();
        }
        catch (InterruptedException e) {
          // nop
        }
        if (m_backgroundJob.getResult() != null) {
          if (m_backgroundJob.getResult().getException() == null) {
            if (m_rows != null && m_rows.length > 0) {
              installLookupRowContext(m_rows[0]);
            }
            else {
              installLookupRowContext(EMPTY_LOOKUP_ROW);
            }
          }
          else {
            LOG.error(null, m_backgroundJob.getResult().getException());
          }
        }
      }
    }
  }// end private class

  private class P_ProposalFormListener implements FormListener {
    @Override
    public void formChanged(FormEvent e) throws ProcessingException {
      switch (e.getType()) {
        case FormEvent.TYPE_CLOSED: {
          if (getProposalForm() == e.getForm()) {
            ISmartFieldProposalForm f = (ISmartFieldProposalForm) e.getForm();
            if (f.getCloseSystemType() == IButton.SYSTEM_TYPE_OK) {
              LookupRow row = f.getAcceptedProposal();
              if (row != null) {
                acceptProposal(row);
              }
            }
            else {
              if (!isAllowCustomText()) {
                revertValue();
              }
            }
            registerProposalFormInternal(null);
          }
          break;
        }
      }
    }
  }// end private class

  private class P_UIFacade implements ISmartFieldUIFacade {
    private Map<ICell, LookupRow> m_validProposals;

    @Override
    public IMenu[] firePopupFromUI() {
      T smartValue = getValue();
      ArrayList<IMenu> filteredMenus = new ArrayList<IMenu>();
      for (IMenu m : getMenus()) {
        IMenu validMenu = null;
        if ((!m.isInheritAccessibility()) || isEnabled()) {
          if (m.isEmptySpaceAction()) {
            validMenu = m;
          }
          else if (m.isSingleSelectionAction()) {
            if (smartValue != null) {
              validMenu = m;
            }
          }
        }
        //
        if (validMenu != null) {
          validMenu.prepareAction();
          if (validMenu.isVisible()) {
            filteredMenus.add(validMenu);
          }
        }
      }
      return filteredMenus.toArray(new IMenu[0]);
    }

    @Override
    public void openProposalFromUI(String newText, boolean selectCurrentValue) {
      if (newText == null) {
        newText = BROWSE_ALL_TEXT;
      }
      try {
        ISmartFieldProposalForm smartForm = getProposalForm();
        if (smartForm == null) {
          setActiveFilter(TriState.TRUE);
          smartForm = createProposalForm();
          smartForm.setSearchText(newText);
          smartForm.startForm();
          if (smartForm.isFormOpen()) {
            smartForm.update(selectCurrentValue, false);
            registerProposalFormInternal(smartForm);
          }
        }
        else {
          if (!StringUtility.equalsIgnoreNewLines(smartForm.getSearchText(), newText)) {
            smartForm.setSearchText(newText);
            smartForm.update(false, false);
          }
        }
      }
      catch (ProcessingException e) {
        SERVICES.getService(IExceptionHandlerService.class).handleException(e);
      }
    }

    @Override
    public boolean acceptProposalFromUI() {
      try {
        ISmartFieldProposalForm smartForm = getProposalForm();
        if (smartForm != null) {
          if (smartForm.getAcceptedProposal() != null) {
            smartForm.doOk();
            return true;
          }
          else {
            // allow with null text traverse
            if (StringUtility.isNullOrEmpty(getDisplayText())) {
              return true;
            }
            else {
              // select first
              smartForm.forceProposalSelection();
              return false;
            }
          }
        }
      }
      catch (ProcessingException e) {
        SERVICES.getService(IExceptionHandlerService.class).handleException(e);
      }
      return false;
    }

    @Override
    public boolean setTextFromUI(String text) {
      String currentValidText = (m_currentLookupRow != null ? m_currentLookupRow.getText() : null);
      ISmartFieldProposalForm smartForm = getProposalForm();
      // accept proposal form if either input text matches search text or
      // existing display text is valid
      try {
        if (smartForm != null && smartForm.getAcceptedProposal() != null) {
          // a proposal was selected
          return acceptProposalFromUI();
        }
        if (smartForm != null && (StringUtility.equalsIgnoreNewLines(text, smartForm.getSearchText()) || StringUtility.equalsIgnoreNewLines(StringUtility.emptyIfNull(text), StringUtility.emptyIfNull(currentValidText)))) {
          /*
           * empty text means null
           */
          if (text == null || text.length() == 0) {
            boolean b = parseValue(text);
            return b;
          }
          else {
            // no proposal was selected...
            if (!StringUtility.equalsIgnoreNewLines(StringUtility.emptyIfNull(text), StringUtility.emptyIfNull(currentValidText))) {
              if (isAllowCustomText()) {
                return parseValue(text);
              }
              else {
                // ...and the current value is incomplete -> force proposal
                // selection
                smartForm.forceProposalSelection();
                return false;
              }
            }
            else {
              // ... and current display is unchanged from model value -> nop
              smartForm.doClose();
              return true;
            }
          }

        }
        else {
          /*
           * ticket 88359
           * check if changed at all
           */
          if (CompareUtility.equals(text, currentValidText)) {
            return true;
          }
          else {
            return parseValue(text);
          }
        }
      }
      catch (ProcessingException e) {
        SERVICES.getService(IExceptionHandlerService.class).handleException(e);
        return true;
      }
    }

    @Override
    public void unregisterProposalFormFromUI(ISmartFieldProposalForm form) {
      unregisterProposalFormInternal(form);
    }
  }

}
=======
/*******************************************************************************
 * Copyright (c) 2010 BSI Business Systems Integration AG.
 * All rights reserved. This program and the accompanying materials
 * are made available under the terms of the Eclipse Public License v1.0
 * which accompanies this distribution, and is available at
 * http://www.eclipse.org/legal/epl-v10.html
 *
 * Contributors:
 *     BSI Business Systems Integration AG - initial API and implementation
 ******************************************************************************/
package org.eclipse.scout.rt.client.ui.form.fields.smartfield;

import java.util.ArrayList;
import java.util.Arrays;
import java.util.EventListener;
import java.util.List;
import java.util.Map;

import org.eclipse.core.runtime.IProgressMonitor;
import org.eclipse.core.runtime.NullProgressMonitor;
import org.eclipse.scout.commons.CompareUtility;
import org.eclipse.scout.commons.ConfigurationUtility;
import org.eclipse.scout.commons.EventListenerList;
import org.eclipse.scout.commons.StringUtility;
import org.eclipse.scout.commons.TriState;
import org.eclipse.scout.commons.TypeCastUtility;
import org.eclipse.scout.commons.annotations.ConfigOperation;
import org.eclipse.scout.commons.annotations.ConfigProperty;
import org.eclipse.scout.commons.annotations.ConfigPropertyValue;
import org.eclipse.scout.commons.annotations.Order;
import org.eclipse.scout.commons.exception.ProcessingException;
import org.eclipse.scout.commons.exception.VetoException;
import org.eclipse.scout.commons.holders.Holder;
import org.eclipse.scout.commons.job.JobEx;
import org.eclipse.scout.commons.logger.IScoutLogger;
import org.eclipse.scout.commons.logger.ScoutLogManager;
import org.eclipse.scout.rt.client.ClientAsyncJob;
import org.eclipse.scout.rt.client.ClientSyncJob;
import org.eclipse.scout.rt.client.IClientSession;
import org.eclipse.scout.rt.client.services.lookup.FormFieldProvisioningContext;
import org.eclipse.scout.rt.client.services.lookup.ILookupCallProvisioningService;
import org.eclipse.scout.rt.client.ui.action.menu.IMenu;
import org.eclipse.scout.rt.client.ui.basic.cell.ICell;
import org.eclipse.scout.rt.client.ui.desktop.IDesktop;
import org.eclipse.scout.rt.client.ui.form.FormEvent;
import org.eclipse.scout.rt.client.ui.form.FormListener;
import org.eclipse.scout.rt.client.ui.form.fields.AbstractValueField;
import org.eclipse.scout.rt.client.ui.form.fields.ParsingFailedStatus;
import org.eclipse.scout.rt.client.ui.form.fields.button.IButton;
import org.eclipse.scout.rt.shared.AbstractIcons;
import org.eclipse.scout.rt.shared.ScoutTexts;
import org.eclipse.scout.rt.shared.data.basic.FontSpec;
import org.eclipse.scout.rt.shared.data.form.ValidationRule;
import org.eclipse.scout.rt.shared.services.common.code.CODES;
import org.eclipse.scout.rt.shared.services.common.code.ICodeType;
import org.eclipse.scout.rt.shared.services.common.exceptionhandler.IExceptionHandlerService;
import org.eclipse.scout.rt.shared.services.lookup.CodeLookupCall;
import org.eclipse.scout.rt.shared.services.lookup.ILookupCallFetcher;
import org.eclipse.scout.rt.shared.services.lookup.LocalLookupCall;
import org.eclipse.scout.rt.shared.services.lookup.LookupCall;
import org.eclipse.scout.rt.shared.services.lookup.LookupRow;
import org.eclipse.scout.service.SERVICES;

public abstract class AbstractSmartField<T> extends AbstractValueField<T> implements ISmartField<T> {
  private static final IScoutLogger LOG = ScoutLogManager.getLogger(AbstractSmartField.class);

  private final EventListenerList m_listenerList = new EventListenerList();
  private ISmartFieldUIFacade m_uiFacade;
  // chooser security
  private Class<? extends ICodeType> m_codeTypeClass;
  private LookupCall m_lookupCall;
  // text fetching tread
  private Thread m_textFetchBackgroundThread;
  // cached lookup row
  private LookupRow m_currentLookupRow;
  private P_GetLookupRowByKeyJob m_currentGetLookupRowByKeyJob;
  private P_ProposalFormListener m_proposalFormListener;
  private ISmartFieldProposalFormProvider m_proposalFormProvider;
  private int m_maxRowCount;
  private String m_browseNewText;
  private boolean m_installingRowContext = false;
  private LookupRow m_decorationRow;

  private IMenu[] m_menus;
  private TriState m_activeFilter;
  private boolean m_activeFilterEnabled;
  private boolean m_browseAutoExpandAll;
  private boolean m_browseHierarchy;
  private boolean m_loadIncremental;
  private boolean m_allowCustomText;

  public AbstractSmartField() {
    this(true);
  }

  public AbstractSmartField(boolean callInitializer) {
    super(callInitializer);
  }

  /*
   * Configuration
   */
  @ConfigProperty(ConfigProperty.ICON_ID)
  @Order(270)
  @ConfigPropertyValue("null")
  protected String getConfiguredBrowseIconId() {
    return null;
  }

  @ConfigProperty(ConfigProperty.ICON_ID)
  @Order(230)
  @ConfigPropertyValue("AbstractIcons.SmartFieldBrowse")
  protected String getConfiguredIconId() {
    return AbstractIcons.SmartFieldBrowse;
  }

  /**
   * valid when configuredBrowseHierarchy=true
   */
  @ConfigProperty(ConfigProperty.BOOLEAN)
  @Order(280)
  @ConfigPropertyValue("true")
  protected boolean getConfiguredBrowseAutoExpandAll() {
    return true;
  }

  /**
   * Code-Assistant<br>
   * Don't just allow smart field values, but also custom text as valid values;
   * smartfield is simply used as code assistent
   */
  @ConfigProperty(ConfigProperty.BOOLEAN)
  @Order(290)
  @ConfigPropertyValue("false")
  protected boolean getConfiguredAllowCustomText() {
    return false;
  }

  /**
   * the value 0 for numbers and "" for Strings will be set to null, if this
   * flag is set to true
   */
  @ConfigProperty(ConfigProperty.BOOLEAN)
  @Order(300)
  @ConfigPropertyValue("true")
  @ValidationRule(ValidationRule.ZERO_NULL_EQUALITY)
  protected boolean getConfiguredTreat0AsNull() {
    return true;
  }

  /**
   * valid when configuredBrowseHierarchy=true
   */
  @ConfigProperty(ConfigProperty.BOOLEAN)
  @Order(240)
  @ConfigPropertyValue("false")
  protected boolean getConfiguredBrowseLoadIncremental() {
    return false;
  }

  /**
   * If this method is not overwritten, and the smartfield has a codeType then
   * the value of browseHierarchy is automatically determined by {@link ICodeType#isHierarchy()}
   */
  @ConfigProperty(ConfigProperty.BOOLEAN)
  @Order(310)
  @ConfigPropertyValue("false")
  protected boolean getConfiguredBrowseHierarchy() {
    return false;
  }

  /**
   * When the smart proposal finds no matching records and this property is not
   * null, then it displays a link or menu with this label.<br>
   * When clicked the method {@link #execBrowseNew(String)} is invoked, which in
   * most cases is implemented as opening a "New XY..." dialog
   */
  @ConfigProperty(ConfigProperty.STRING)
  @Order(315)
  @ConfigPropertyValue("null")
  protected String getConfiguredBrowseNewText() {
    return null;
  }

  /**
   * variant A: lookup by code type
   */
  @ConfigProperty(ConfigProperty.CODE_TYPE)
  @Order(260)
  @ConfigPropertyValue("null")
  @ValidationRule(ValidationRule.CODE_TYPE)
  protected Class<? extends ICodeType<?>> getConfiguredCodeType() {
    return null;
  }

  /**
   * variant B: lookup by backend lookup service<br>
   * 3.0: no support for {@code<eval>} tags anymore<br>
   * 3.0: still valid are {@code<text><key><all><rec>} tags in lookup statements
   * in the backend
   */
  @ConfigProperty(ConfigProperty.LOOKUP_CALL)
  @Order(250)
  @ConfigPropertyValue("null")
  @ValidationRule(ValidationRule.LOOKUP_CALL)
  protected Class<? extends LookupCall> getConfiguredLookupCall() {
    return null;
  }

  @ConfigProperty(ConfigProperty.INTEGER)
  @Order(265)
  @ConfigPropertyValue("100")
  protected int getConfiguredBrowseMaxRowCount() {
    return 100;
  }

  /**
   * @return true: inactive rows are display together with active rows<br>
   *         false: inactive rows ae only displayed when selected by the model
   */
  @ConfigProperty(ConfigProperty.BOOLEAN)
  @Order(270)
  @ConfigPropertyValue("false")
  protected boolean getConfiguredActiveFilterEnabled() {
    return false;
  }

  /**
   * see {@link #getConfiguredBrowseNewText()}<br>
   * In most cases this method is implemented as opening a "New XY..." dialog.
   * <p>
   * The smartfield waits for the return of this method:<br>
   * If null, it does nothing.<br>
   * If {@link LookupRow#getKey()} is set, this key is set as the smartfields new value.<br>
   * If {@link LookupRow#getText()} is set, this text is used as a search text and a parse is performed.
   */
  @ConfigOperation
  @Order(225)
  protected LookupRow execBrowseNew(String searchText) throws ProcessingException {
    return null;
  }

  /**
   * called before any lookup is performed (key, text, browse)
   */
  @ConfigOperation
  @Order(230)
  protected void execPrepareLookup(LookupCall call) throws ProcessingException {
  }

  /**
   * called before key lookup but after prepareLookup()
   */
  @ConfigOperation
  @Order(240)
  protected void execPrepareKeyLookup(LookupCall call, T key) throws ProcessingException {
  }

  /**
   * called before text lookup but after prepareLookup()
   */
  @ConfigOperation
  @Order(250)
  protected void execPrepareTextLookup(LookupCall call, String text) throws ProcessingException {
  }

  /**
   * called before browse lookup but after prepareLookup()
   */
  @ConfigOperation
  @Order(260)
  protected void execPrepareBrowseLookup(LookupCall call, String browseHint) throws ProcessingException {
  }

  /**
   * called before rec lookup but after prepareLookup()
   */
  @ConfigOperation
  @Order(270)
  protected void execPrepareRecLookup(LookupCall call, T parentKey) throws ProcessingException {
  }

  /**
   * @param call
   *          that produced this result
   * @param result
   *          live list containing the result rows. Add, remove, set, replace
   *          and clear of entries in this list is supported
   */
  @ConfigOperation
  @Order(280)
  protected void execFilterLookupResult(LookupCall call, List<LookupRow> result) throws ProcessingException {
  }

  /**
   * @param call
   *          that produced this result
   * @param result
   *          live list containing the result rows. Add, remove, set, replace
   *          and clear of entries in this list is supported
   */
  @ConfigOperation
  @Order(290)
  protected void execFilterKeyLookupResult(LookupCall call, List<LookupRow> result) throws ProcessingException {
  }

  /**
   * @param call
   *          that produced this result
   * @param result
   *          live list containing the result rows. Add, remove, set, replace
   *          and clear of entries in this list is supported
   */
  @ConfigOperation
  @Order(300)
  protected void execFilterTextLookupResult(LookupCall call, List<LookupRow> result) throws ProcessingException {
  }

  /**
   * @param call
   *          that produced this result
   * @param result
   *          live list containing the result rows. Add, remove, set, replace
   *          and clear of entries in this list is supported
   */
  @ConfigOperation
  @Order(310)
  protected void execFilterBrowseLookupResult(LookupCall call, List<LookupRow> result) throws ProcessingException {
  }

  /**
   * @param call
   *          that produced this result
   * @param result
   *          live list containing the result rows. Add, remove, set, replace
   *          and clear of entries in this list is supported
   */
  @ConfigOperation
  @Order(320)
  protected void execFilterRecLookupResult(LookupCall call, List<LookupRow> result) throws ProcessingException {
  }

  @Override
  public boolean acceptBrowseHierarchySelection(T value, int level, boolean leaf) {
    return true;
  }

  private Class<? extends IMenu>[] getConfiguredMenus() {
    Class[] dca = ConfigurationUtility.getDeclaredPublicClasses(getClass());
    Class<IMenu>[] foca = ConfigurationUtility.sortFilteredClassesByOrderAnnotation(dca, IMenu.class);
    return ConfigurationUtility.removeReplacedClasses(foca);
  }

  // override to freeze
  @Override
  @ConfigPropertyValue("true")
  protected final boolean getConfiguredAutoDisplayText() {
    return true;
  }

  @Override
  public void setTooltipText(String text) {
    super.setTooltipText(text);
    if (!m_installingRowContext) {
      //Ticket 85'572: background color gets reseted after selecting a value
      m_decorationRow.setTooltipText(getTooltipText());
    }
  }

  @Override
  public void setBackgroundColor(String c) {
    super.setBackgroundColor(c);
    if (!m_installingRowContext) {
      //Ticket 85'572: background color gets reseted after selecting a value
      m_decorationRow.setBackgroundColor(getBackgroundColor());
    }
  }

  @Override
  public void setForegroundColor(String c) {
    super.setForegroundColor(c);
    if (!m_installingRowContext) {
      //Ticket 85'572: background color gets reseted after selecting a value
      m_decorationRow.setForegroundColor(getForegroundColor());
    }
  }

  @Override
  public void setFont(FontSpec f) {
    super.setFont(f);
    if (!m_installingRowContext) {
      //Ticket 85'572: background color gets reseted after selecting a value
      m_decorationRow.setFont(getFont());
    }
  }

  @Override
  protected void initConfig() {
    m_uiFacade = new P_UIFacade();
    m_activeFilter = TriState.TRUE;
    m_decorationRow = new LookupRow(null, "", null, null, null, null, null, true);
    super.initConfig();
    setActiveFilterEnabled(getConfiguredActiveFilterEnabled());
    setBrowseHierarchy(getConfiguredBrowseHierarchy());
    setBrowseAutoExpandAll(getConfiguredBrowseAutoExpandAll());
    setBrowseIconId(getConfiguredBrowseIconId());
    setBrowseLoadIncremental(getConfiguredBrowseLoadIncremental());
    setIconId(getConfiguredIconId());
    setBrowseMaxRowCount(getConfiguredBrowseMaxRowCount());
    setBrowseNewText(getConfiguredBrowseNewText());
    setAllowCustomText(getConfiguredAllowCustomText());
    setProposalFormProvider(createProposalFormProvider());
    // code type
    if (getConfiguredCodeType() != null) {
      setCodeTypeClass(getConfiguredCodeType());
    }
    // lookup call
    Class<? extends LookupCall> lsCls = getConfiguredLookupCall();
    if (lsCls != null) {
      try {
        LookupCall call = lsCls.newInstance();
        setLookupCall(call);
      }
      catch (Exception e) {
        SERVICES.getService(IExceptionHandlerService.class).handleException(new ProcessingException(this.getClass().getSimpleName(), e));
      }
    }
    // menus
    ArrayList<IMenu> menuList = new ArrayList<IMenu>();
    Class<? extends IMenu>[] a = getConfiguredMenus();
    for (int i = 0; i < a.length; i++) {
      try {
        IMenu menu = ConfigurationUtility.newInnerInstance(this, a[i]);
        menuList.add(menu);
      }
      catch (Exception e) {
        SERVICES.getService(IExceptionHandlerService.class).handleException(new ProcessingException(this.getClass().getSimpleName(), e));
      }
    }
    try {
      injectMenusInternal(menuList);
    }
    catch (Exception e) {
      LOG.error("error occured while dynamically contributing menus.", e);
    }
    m_menus = menuList.toArray(new IMenu[0]);

    // convenience check for allowCustomText=true
    if (isAllowCustomText() && getHolderType() != String.class) {
      LOG.warn(getClass().getName() + ": allowCustomText=true is normally used only on smart fields of generic type String.");
    }
  }

  /**
   * Override this internal method only in order to make use of dynamic menus<br>
   * Used to manage menu list and add/remove menus
   * 
   * @param menuList
   *          live and mutable list of configured menus
   */
  protected void injectMenusInternal(List<IMenu> menuList) {
  }

  @Override
  public IMenu[] getMenus() {
    return m_menus;
  }

  @Override
  public boolean hasMenus() {
    return m_menus.length > 0;
  }

  /**
   * Model Observer
   */
  @Override
  public void addSmartFieldListener(SmartFieldListener listener) {
    m_listenerList.add(SmartFieldListener.class, listener);
  }

  @Override
  public void removeSmartFieldListener(SmartFieldListener listener) {
    m_listenerList.remove(SmartFieldListener.class, listener);
  }

  // main handler
  private void fireSmartFieldEvent(SmartFieldEvent e) {
    EventListener[] listeners = m_listenerList.getListeners(SmartFieldListener.class);
    if (listeners != null && listeners.length > 0) {
      for (int i = 0; i < listeners.length; i++) {
        ((SmartFieldListener) listeners[i]).smartFieldChanged(e);
      }
    }
  }

  @Override
  public boolean isActiveFilterEnabled() {
    return m_activeFilterEnabled;
  }

  @Override
  public void setActiveFilterEnabled(boolean b) {
    m_activeFilterEnabled = b;
  }

  @Override
  public TriState getActiveFilter() {
    return m_activeFilter;
  }

  @Override
  public void setActiveFilter(TriState t) {
    if (isActiveFilterEnabled()) {
      if (t == null) {
        t = TriState.TRUE;
      }
      m_activeFilter = t;
    }
  }

  /**
   * see {@link AbstractSmartField#execBrowseNew(String)}
   */
  @SuppressWarnings("unchecked")
  @Override
  public void doBrowseNew(String newText) {
    if (getBrowseNewText() != null) {
      try {
        LookupRow newRow = execBrowseNew(newText);
        if (newRow == null) {
          // nop
        }
        else if (newRow.getKey() != null) {
          setValue((T) newRow.getKey());
        }
        else if (newRow.getText() != null) {
          parseValue(newRow.getText());
        }
      }
      catch (ProcessingException e) {
        SERVICES.getService(IExceptionHandlerService.class).handleException(e);
      }
      catch (Throwable t) {
        SERVICES.getService(IExceptionHandlerService.class).handleException(new ProcessingException("Unexpected", t));
      }
    }
  }

  @Override
  public String getBrowseIconId() {
    return propertySupport.getPropertyString(PROP_BROWSE_ICON_ID);
  }

  @Override
  public void setBrowseIconId(String s) {
    propertySupport.setPropertyString(PROP_BROWSE_ICON_ID, s);
  }

  @Override
  public String getIconId() {
    return propertySupport.getPropertyString(PROP_ICON_ID);
  }

  @Override
  public void setIconId(String s) {
    propertySupport.setPropertyString(PROP_ICON_ID, s);
  }

  @Override
  public boolean isBrowseAutoExpandAll() {
    return m_browseAutoExpandAll;
  }

  @Override
  public void setBrowseAutoExpandAll(boolean b) {
    m_browseAutoExpandAll = b;
  }

  @Override
  public boolean isBrowseLoadIncremental() {
    return m_loadIncremental;
  }

  @Override
  public void setBrowseLoadIncremental(boolean b) {
    m_loadIncremental = b;
  }

  @Override
  public boolean isBrowseHierarchy() {
    return m_browseHierarchy;
  }

  @Override
  public void setBrowseHierarchy(boolean b) {
    m_browseHierarchy = b;
  }

  @Override
  public int getBrowseMaxRowCount() {
    return m_maxRowCount;
  }

  @Override
  public void setBrowseMaxRowCount(int n) {
    m_maxRowCount = n;
  }

  @Override
  public String getBrowseNewText() {
    return m_browseNewText;
  }

  @Override
  public void setBrowseNewText(String s) {
    m_browseNewText = s;
  }

  @Override
  public boolean isAllowCustomText() {
    return m_allowCustomText;
  }

  @Override
  public void setAllowCustomText(boolean b) {
    m_allowCustomText = b;
  }

  @Override
  public Class<? extends ICodeType> getCodeTypeClass() {
    return m_codeTypeClass;
  }

  @Override
  public void setCodeTypeClass(Class<? extends ICodeType> codeType) {
    m_codeTypeClass = codeType;
    // create lookup service call
    m_lookupCall = null;
    if (m_codeTypeClass != null) {
      m_lookupCall = CodeLookupCall.newInstanceByService(m_codeTypeClass);
      ICodeType t = CODES.getCodeType(m_codeTypeClass);
      if (t != null) {
        if (!ConfigurationUtility.isMethodOverwrite(AbstractSmartField.class, "getConfiguredBrowseHierarchy", new Class[0], this.getClass())) {
          setBrowseHierarchy(t.isHierarchy());
        }
      }
    }
  }

  @Override
  public LookupCall getLookupCall() {
    return m_lookupCall;
  }

  @Override
  public void setLookupCall(LookupCall call) {
    m_lookupCall = call;
  }

  @Override
  public void setUniquelyDefinedValue(boolean background) throws ProcessingException {
    ILookupCallFetcher fetcher = new ILookupCallFetcher() {
      @Override
      @SuppressWarnings("unchecked")
      public void dataFetched(LookupRow[] rows, ProcessingException failed) {
        if (failed == null) {
          if (rows.length == 1) {
            T uniqueValue = (T) rows[0].getKey();
            setValue(uniqueValue);
          }
        }
      }
    };
    if (background) {
      callBrowseLookupInBackground(ISmartField.BROWSE_ALL_TEXT, 2, fetcher);
    }
    else {
      fetcher.dataFetched(callBrowseLookup(ISmartField.BROWSE_ALL_TEXT, 2), null);
    }
  }

  @Override
  public ISmartFieldProposalForm getProposalForm() {
    return (ISmartFieldProposalForm) propertySupport.getProperty(PROP_PROPOSAL_FORM);
  }

  private void registerProposalFormInternal(ISmartFieldProposalForm form) {
    ISmartFieldProposalForm oldForm = getProposalForm();
    if (oldForm == form) {
      return;
    }
    // old form
    if (oldForm != null) {
      if (m_proposalFormListener != null) {
        oldForm.removeFormListener(m_proposalFormListener);
        m_proposalFormListener = null;
      }
      try {
        oldForm.doClose();
      }
      catch (Throwable t) {
        // nop
      }
    }
    // new form
    if (form != null) {
      if (m_proposalFormListener == null) {
        m_proposalFormListener = new P_ProposalFormListener();
      }
      form.addFormListener(m_proposalFormListener);
    }
    propertySupport.setProperty(PROP_PROPOSAL_FORM, form);
  }

  private void unregisterProposalFormInternal(ISmartFieldProposalForm form) {
    if (form != null) {
      ISmartFieldProposalForm oldForm = getProposalForm();
      if (oldForm == form) {
        propertySupport.setProperty(PROP_PROPOSAL_FORM, null);
      }
      if (form.isFormOpen()) {
        try {
          form.doClose();
        }
        catch (ProcessingException e) {
          // nop
        }
      }
    }
  }

  @Override
  public ISmartFieldProposalFormProvider getProposalFormProvider() {
    return m_proposalFormProvider;
  }

  @Override
  public void setProposalFormProvider(ISmartFieldProposalFormProvider provider) {
    m_proposalFormProvider = provider;
  }

  public LookupRow getCurrentLookupRow() {
    return m_currentLookupRow;
  }

  /**
   * Returns the smartfield's proposal form with the use of a {@link ISmartFieldProposalFormProvider}.
   * <p>
   * To provide a custom proposal form create a custom proposal form provider and inject it with
   * {@link #createProposalFormProvider()} or {@link #setProposalFormProvider()}.
   * </p>
   * 
   * @return {@link#ISmartFieldProposalForm}
   * @throws ProcessingException
   */
  protected ISmartFieldProposalForm createProposalForm() throws ProcessingException {
    ISmartFieldProposalFormProvider proposalFormProvider = getProposalFormProvider();
    if (proposalFormProvider == null) {
      return null;
    }

    return proposalFormProvider.createProposalForm(this);
  }

  protected ISmartFieldProposalFormProvider createProposalFormProvider() {
    return new DefaultSmartFieldProposalFormProvider();
  }

  @Override
  protected T parseValueInternal(String text) throws ProcessingException {
    if (text != null && text.length() == 0) {
      text = null;
    }
    ISmartFieldProposalForm smartForm = getProposalForm();
    LookupRow acceptedProposalRow = null;
    if (smartForm != null && StringUtility.equalsIgnoreNewLines(smartForm.getSearchText(), text)) {
      acceptedProposalRow = smartForm.getAcceptedProposal();
    }
    //
    try {
      String oldText = getDisplayText();
      boolean parsingError = (getErrorStatus() instanceof ParsingFailedStatus);
      if (acceptedProposalRow == null && (!parsingError) && m_currentLookupRow != null && StringUtility.equalsIgnoreNewLines(StringUtility.emptyIfNull(text), StringUtility.emptyIfNull(oldText))) {
        // no change
        return getValue();
      }
      else {
        // changed
        if (acceptedProposalRow != null) {
          m_currentLookupRow = acceptedProposalRow;
          return TypeCastUtility.castValue(m_currentLookupRow.getKey(), getHolderType());
        }
        else if (text == null) {
          m_currentLookupRow = EMPTY_LOOKUP_ROW;
          return null;
        }
        else {
          if (smartForm == null) {
            smartForm = createProposalForm();
            smartForm.setSearchText(text);
            smartForm.startForm();
            smartForm.update(false, true);
          }
          else {
            smartForm.setSearchText(text);
            smartForm.update(false, true);
          }
          acceptedProposalRow = smartForm.getAcceptedProposal();
          if (acceptedProposalRow != null) {
            m_currentLookupRow = acceptedProposalRow;
            return TypeCastUtility.castValue(m_currentLookupRow.getKey(), getHolderType());
          }
          else {
            // no match possible and proposal is inactive; reject change
            registerProposalFormInternal(smartForm);
            smartForm = null;// prevent close in finally
            if (isAllowCustomText()) {
              m_currentLookupRow = new LookupRow(text, text);
              return TypeCastUtility.castValue(m_currentLookupRow.getKey(), getHolderType());
            }
            else {
              throw new VetoException(ScoutTexts.get("SmartFieldCannotComplete", text));
            }
          }
        }
      }
    }
    finally {
      unregisterProposalFormInternal(smartForm);
    }
  }

  @Override
  protected final T execValidateValue(T rawValue) throws ProcessingException {
    return rawValue;
  }

  @Override
  protected T validateValueInternal(T rawKey) throws ProcessingException {
    if (rawKey instanceof Number) {
      if (getConfiguredTreat0AsNull()) {
        if (((Number) rawKey).longValue() == 0) {
          rawKey = null;
        }
      }
    }
    else if (rawKey instanceof String) {
      if (getConfiguredTreat0AsNull()) {
        if (((String) rawKey).length() == 0) {
          rawKey = null;
        }
      }
    }
    return super.validateValueInternal(rawKey);
  }

  @Override
  protected String formatValueInternal(T validKey) {
    // check if current context row is still valid
    if (m_currentLookupRow != null) {
      if (validKey == m_currentLookupRow.getKey() || (validKey != null && validKey.equals(m_currentLookupRow.getKey()))) {
        // still valid
      }
      else {
        m_currentLookupRow = null;
      }
    }
    /*
     * Ticket 76232
     */
    if (m_currentGetLookupRowByKeyJob != null) {
      m_currentGetLookupRowByKeyJob.cancel();
      m_currentGetLookupRowByKeyJob = null;
    }
    //
    // trivial case for null
    if (m_currentLookupRow == null) {
      if (validKey == null) {
        m_currentLookupRow = EMPTY_LOOKUP_ROW;
      }
    }
    if (m_currentLookupRow != null) {
      installLookupRowContext(m_currentLookupRow);
      String text = m_currentLookupRow.getText();
      if (text != null) {
        text = text.replaceAll("[\\n\\r]+", " ");
      }
      return text;
    }
    else {
      // service lookup required
      // start a background thread that loads the text
      if (getLookupCall() != null) {
        try {
          if (getLookupCall() instanceof LocalLookupCall) {
            LookupRow[] rows = callKeyLookup(validKey);
            if (rows != null && rows.length > 0) {
              installLookupRowContext(rows[0]);
            }
            else {
              installLookupRowContext(EMPTY_LOOKUP_ROW);
            }
          }
          else {
            // enqueue LookupRow fetcher
            // this will lateron call installLookupRowContext()
            LookupCall call = SERVICES.getService(ILookupCallProvisioningService.class).newClonedInstance(getLookupCall(), new FormFieldProvisioningContext(AbstractSmartField.this));
            prepareKeyLookup(call, validKey);
            m_currentGetLookupRowByKeyJob = new P_GetLookupRowByKeyJob(call);
            m_currentGetLookupRowByKeyJob.schedule();
          }
        }
        catch (ProcessingException e) {
          SERVICES.getService(IExceptionHandlerService.class).handleException(e);
        }
      }
      return propertySupport.getPropertyString(PROP_DISPLAY_TEXT);
    }
  }

  @Override
  public void refreshDisplayText() {
    if (getLookupCall() != null && getValue() != null) {
      try {
        LookupRow[] rows = callKeyLookup(getValue());
        if (rows != null && rows.length > 0) {
          installLookupRowContext(rows[0]);
        }
      }
      catch (ProcessingException e) {
        SERVICES.getService(IExceptionHandlerService.class).handleException(e);
      }
    }
  }

  @Override
  public void revertValue() {
    setValue(getValue());
  }

  @Override
  @SuppressWarnings("unchecked")
  public void acceptProposal(LookupRow row) {
    m_currentLookupRow = row;
    if (isAllowCustomText()) {
      setValue((T) row.getText());
    }
    else {
      setValue((T) row.getKey());
    }
  }

  @Override
  public ISmartFieldUIFacade getUIFacade() {
    return m_uiFacade;
  }

  /**
   * Notice: This method is called from a worker originated outside the scout
   * thread (sync into scout model thread)
   */
  private void installLookupRowContext(LookupRow row) {
    try {
      m_installingRowContext = true;
      m_currentLookupRow = row;
      String text = row.getText();
      if (text != null) {
        text = text.replaceAll("[\\n\\r]+", " ");
      }
      setDisplayText(text);
      if (StringUtility.hasText(row.getTooltipText())) {
        setTooltipText(row.getTooltipText());
      }
      else {
        setTooltipText(m_decorationRow.getTooltipText());
      }

      if (StringUtility.hasText(row.getBackgroundColor())) {
        setBackgroundColor(row.getBackgroundColor());
      }
      else {
        setBackgroundColor(m_decorationRow.getBackgroundColor());
      }

      if (StringUtility.hasText(row.getForegroundColor())) {
        setForegroundColor(row.getForegroundColor());
      }
      else {
        setForegroundColor(m_decorationRow.getForegroundColor());
      }

      if (row.getFont() != null) {
        setFont(row.getFont());
      }
      else {
        setFont(m_decorationRow.getFont());
      }
    }
    finally {
      m_installingRowContext = false;
    }
  }

  @Override
  public void applyLazyStyles() {
    // override: ensure that (async loading) lookup context has been set
    if (m_currentGetLookupRowByKeyJob != null) {
      if (m_currentGetLookupRowByKeyJob.getClientSession() == ClientSyncJob.getCurrentSession() && ClientSyncJob.isSyncClientJob()) {
        m_currentGetLookupRowByKeyJob.runNow(new NullProgressMonitor());
      }
    }
  }

  @Override
  public String getDisplayText() {
    applyLazyStyles();
    return super.getDisplayText();
  }

  @Override
  public String getTooltipText() {
    applyLazyStyles();
    return super.getTooltipText();
  }

  @Override
  public String getBackgroundColor() {
    applyLazyStyles();
    return super.getBackgroundColor();
  }

  @Override
  public String getForegroundColor() {
    applyLazyStyles();
    return super.getForegroundColor();
  }

  @Override
  public FontSpec getFont() {
    applyLazyStyles();
    return super.getFont();
  }

  @Override
  public void prepareKeyLookup(LookupCall call, T key) throws ProcessingException {
    call.setKey(key);
    call.setText(null);
    call.setAll(null);
    call.setRec(null);
    call.setActive(TriState.UNDEFINED);
    //when there is a master value defined in the original call, don't set it to null when no master value is available
    if (getMasterValue() != null || getLookupCall() == null || getLookupCall().getMaster() == null) {
      call.setMaster(getMasterValue());
    }
    execPrepareLookup(call);
    execPrepareKeyLookup(call, key);
  }

  @Override
  public void prepareTextLookup(LookupCall call, String text) throws ProcessingException {
    String textPattern = text;
    if (textPattern == null) {
      textPattern = "";
    }
    textPattern = textPattern.toLowerCase();
    IDesktop desktop = ClientSyncJob.getCurrentSession().getDesktop();
    if (desktop != null && desktop.isAutoPrefixWildcardForTextSearch()) {
      textPattern = "*" + textPattern;
    }
    if (!textPattern.endsWith("*")) {
      textPattern = textPattern + "*";
    }
    call.setKey(null);
    call.setText(textPattern);
    call.setAll(null);
    call.setRec(null);
    call.setActive(isActiveFilterEnabled() ? getActiveFilter() : TriState.TRUE);
    //when there is a master value defined in the original call, don't set it to null when no master value is available
    if (getMasterValue() != null || getLookupCall() == null || getLookupCall().getMaster() == null) {
      call.setMaster(getMasterValue());
    }
    execPrepareLookup(call);
    execPrepareTextLookup(call, text);
  }

  @Override
  public void prepareBrowseLookup(LookupCall call, String browseHint, TriState activeState) throws ProcessingException {
    call.setKey(null);
    call.setText(null);
    call.setAll(browseHint);
    call.setRec(null);
    call.setActive(activeState);
    //when there is a master value defined in the original call, don't set it to null when no master value is available
    if (getMasterValue() != null || getLookupCall() == null || getLookupCall().getMaster() == null) {
      call.setMaster(getMasterValue());
    }
    execPrepareLookup(call);
    execPrepareBrowseLookup(call, browseHint);
  }

  @Override
  public void prepareRecLookup(LookupCall call, T parentKey, TriState activeState) throws ProcessingException {
    call.setKey(null);
    call.setText(null);
    call.setAll(null);
    call.setRec(parentKey);
    //when there is a master value defined in the original call, don't set it to null when no master value is available
    if (getMasterValue() != null || getLookupCall() == null || getLookupCall().getMaster() == null) {
      call.setMaster(getMasterValue());
    }
    call.setActive(activeState);
    execPrepareLookup(call);
    execPrepareRecLookup(call, parentKey);
  }

  private void filterKeyLookup(LookupCall call, List<LookupRow> result) throws ProcessingException {
    execFilterLookupResult(call, result);
    execFilterKeyLookupResult(call, result);
    /*
     * ticket 79027
     */
    if (result.size() == 0) {
      if (isAllowCustomText()) {
        String key = "" + call.getKey();
        result.add(new LookupRow(key, key));
      }
    }
  }

  private void filterTextLookup(LookupCall call, List<LookupRow> result) throws ProcessingException {
    execFilterLookupResult(call, result);
    execFilterTextLookupResult(call, result);
  }

  private void filterBrowseLookup(LookupCall call, List<LookupRow> result) throws ProcessingException {
    execFilterLookupResult(call, result);
    execFilterBrowseLookupResult(call, result);
  }

  private void filterRecLookup(LookupCall call, List<LookupRow> result) throws ProcessingException {
    execFilterLookupResult(call, result);
    execFilterRecLookupResult(call, result);
  }

  @Override
  public LookupRow[] callKeyLookup(T key) throws ProcessingException {
    LookupRow[] data = null;
    LookupCall call = getLookupCall();
    if (call != null) {
      call = SERVICES.getService(ILookupCallProvisioningService.class).newClonedInstance(call, new FormFieldProvisioningContext(AbstractSmartField.this));
      prepareKeyLookup(call, key);
      data = call.getDataByKey();
    }
    ArrayList<LookupRow> result;
    if (data != null) {
      result = new ArrayList<LookupRow>(Arrays.asList(data));
    }
    else {
      result = new ArrayList<LookupRow>();
    }
    filterKeyLookup(call, result);
    return cleanupResultList(result);
  }

  @Override
  public LookupRow[] callTextLookup(String text, int maxRowCount) throws ProcessingException {
    final Holder<LookupRow[]> rowsHolder = new Holder<LookupRow[]>(LookupRow[].class);
    final Holder<ProcessingException> failedHolder = new Holder<ProcessingException>(ProcessingException.class, new ProcessingException("callback was not invoked"));
    callTextLookupInternal(text, maxRowCount, new ILookupCallFetcher() {
      @Override
      public void dataFetched(LookupRow[] rows, ProcessingException failed) {
        rowsHolder.setValue(rows);
        failedHolder.setValue(failed);
      }
    }, false);
    if (failedHolder.getValue() != null) {
      throw failedHolder.getValue();
    }
    else {
      return rowsHolder.getValue();
    }
  }

  @Override
  public JobEx callTextLookupInBackground(String text, int maxRowCount, ILookupCallFetcher fetcher) {
    return callTextLookupInternal(text, maxRowCount, fetcher, true);
  }

  private JobEx callTextLookupInternal(String text, int maxRowCount, final ILookupCallFetcher fetcher, final boolean background) {
    final LookupCall call = (getLookupCall() != null ? SERVICES.getService(ILookupCallProvisioningService.class).newClonedInstance(getLookupCall(), new FormFieldProvisioningContext(AbstractSmartField.this)) : null);
    final IClientSession session = ClientSyncJob.getCurrentSession();
    ILookupCallFetcher internalFetcher = new ILookupCallFetcher() {
      @Override
      public void dataFetched(final LookupRow[] rows, final ProcessingException failed) {
        ClientSyncJob scoutSyncJob = new ClientSyncJob("Smartfield text lookup", session) {
          @Override
          protected void runVoid(IProgressMonitor monitor) throws Throwable {
            if (failed == null) {
              ArrayList<LookupRow> result = new ArrayList<LookupRow>(Arrays.asList(rows));
              try {
                filterTextLookup(call, result);
                fetcher.dataFetched(cleanupResultList(result), null);
              }
              catch (ProcessingException e) {
                fetcher.dataFetched(null, e);
              }
            }
            else {
              fetcher.dataFetched(null, failed);
            }
          }
        };
        if (background) {
          scoutSyncJob.schedule();
        }
        else {
          scoutSyncJob.runNow(new NullProgressMonitor());
        }
      }
    };
    //
    if (call != null) {
      if (maxRowCount > 0) {
        call.setMaxRowCount(maxRowCount);
      }
      else {
        call.setMaxRowCount(getBrowseMaxRowCount());
      }
      if (background) {
        try {
          prepareTextLookup(call, text);
          return call.getDataByTextInBackground(internalFetcher);
        }
        catch (ProcessingException e1) {
          internalFetcher.dataFetched(null, e1);
        }
      }
      else {
        try {
          prepareTextLookup(call, text);
          internalFetcher.dataFetched(call.getDataByText(), null);
        }
        catch (ProcessingException e) {
          internalFetcher.dataFetched(null, e);
        }
      }
    }
    else {
      internalFetcher.dataFetched(new LookupRow[0], null);
    }
    return null;
  }

  @Override
  public LookupRow[] callBrowseLookup(String browseHint, int maxRowCount) throws ProcessingException {
    return callBrowseLookup(browseHint, maxRowCount, isActiveFilterEnabled() ? getActiveFilter() : TriState.TRUE);
  }

  @Override
  public LookupRow[] callBrowseLookup(String browseHint, int maxRowCount, TriState activeState) throws ProcessingException {
    final Holder<LookupRow[]> rowsHolder = new Holder<LookupRow[]>(LookupRow[].class);
    final Holder<ProcessingException> failedHolder = new Holder<ProcessingException>(ProcessingException.class, new ProcessingException("callback was not invoked"));
    callBrowseLookupInternal(browseHint, maxRowCount, activeState, new ILookupCallFetcher() {
      @Override
      public void dataFetched(LookupRow[] rows, ProcessingException failed) {
        rowsHolder.setValue(rows);
        failedHolder.setValue(failed);
      }
    }, false);
    if (failedHolder.getValue() != null) {
      throw failedHolder.getValue();
    }
    else {
      return rowsHolder.getValue();
    }
  }

  @Override
  public JobEx callBrowseLookupInBackground(String browseHint, int maxRowCount, ILookupCallFetcher fetcher) {
    return callBrowseLookupInBackground(browseHint, maxRowCount, isActiveFilterEnabled() ? getActiveFilter() : TriState.TRUE, fetcher);
  }

  @Override
  public JobEx callBrowseLookupInBackground(String browseHint, int maxRowCount, TriState activeState, ILookupCallFetcher fetcher) {
    return callBrowseLookupInternal(browseHint, maxRowCount, activeState, fetcher, true);
  }

  private JobEx callBrowseLookupInternal(String browseHint, int maxRowCount, TriState activeState, final ILookupCallFetcher fetcher, final boolean background) {
    final LookupCall call = (getLookupCall() != null ? SERVICES.getService(ILookupCallProvisioningService.class).newClonedInstance(getLookupCall(), new FormFieldProvisioningContext(AbstractSmartField.this)) : null);
    final IClientSession session = ClientSyncJob.getCurrentSession();
    ILookupCallFetcher internalFetcher = new ILookupCallFetcher() {
      @Override
      public void dataFetched(final LookupRow[] rows, final ProcessingException failed) {
        ClientSyncJob scoutSyncJob = new ClientSyncJob("Smartfield browse lookup", session) {
          @Override
          protected void runVoid(IProgressMonitor monitor) throws Throwable {
            if (failed == null) {
              ArrayList<LookupRow> result = new ArrayList<LookupRow>(Arrays.asList(rows));
              try {
                filterBrowseLookup(call, result);
                fetcher.dataFetched(cleanupResultList(result), null);
              }
              catch (ProcessingException e) {
                fetcher.dataFetched(null, e);
              }
            }
            else {
              fetcher.dataFetched(null, failed);
            }
          }
        };
        if (background) {
          scoutSyncJob.schedule();
        }
        else {
          scoutSyncJob.runNow(new NullProgressMonitor());
        }
      }
    };
    //
    if (call != null) {
      if (maxRowCount > 0) {
        call.setMaxRowCount(maxRowCount);
      }
      else {
        call.setMaxRowCount(getBrowseMaxRowCount());
      }
      if (background) {
        try {
          prepareBrowseLookup(call, browseHint, activeState);
          return call.getDataByAllInBackground(internalFetcher);
        }
        catch (ProcessingException e1) {
          internalFetcher.dataFetched(null, e1);
        }
      }
      else {
        try {
          prepareBrowseLookup(call, browseHint, activeState);
          internalFetcher.dataFetched(call.getDataByAll(), null);
        }
        catch (ProcessingException e) {
          internalFetcher.dataFetched(null, e);
        }
      }
    }
    else {
      internalFetcher.dataFetched(new LookupRow[0], null);
    }
    return null;
  }

  @Override
  public LookupRow[] callSubTreeLookup(T parentKey) throws ProcessingException {
    return callSubTreeLookup(parentKey, isActiveFilterEnabled() ? getActiveFilter() : TriState.TRUE);
  }

  @Override
  public LookupRow[] callSubTreeLookup(T parentKey, TriState activeState) throws ProcessingException {
    LookupRow[] data = null;
    LookupCall call = getLookupCall();
    if (call != null) {
      call = SERVICES.getService(ILookupCallProvisioningService.class).newClonedInstance(call, new FormFieldProvisioningContext(AbstractSmartField.this));
      call.setMaxRowCount(getBrowseMaxRowCount());
      prepareRecLookup(call, parentKey, activeState);
      data = call.getDataByRec();
    }
    ArrayList<LookupRow> result;
    if (data != null) {
      result = new ArrayList<LookupRow>(Arrays.asList(data));
    }
    else {
      result = new ArrayList<LookupRow>(0);
    }
    filterRecLookup(call, result);
    return cleanupResultList(result);
  }

  private LookupRow[] cleanupResultList(List<LookupRow> list) {
    int len = 0;
    for (LookupRow r : list) {
      if (r != null) {
        len++;
      }
    }
    LookupRow[] a = new LookupRow[len];
    int index = 0;
    for (LookupRow r : list) {
      if (r != null) {
        a[index] = r;
        index++;
      }
    }
    return a;
  }

  /*
   * inner classes
   */

  private class P_GetLookupRowByKeyJob extends ClientSyncJob {
    private LookupRow[] m_rows;
    private final ClientAsyncJob m_backgroundJob;

    public P_GetLookupRowByKeyJob(final LookupCall call) {
      super("Fetch smartfield data for " + getLabel(), getCurrentSession());
      // immediately start a thread that fetches data async
      m_backgroundJob = new ClientAsyncJob("Fetch smartfield data", ClientSyncJob.getCurrentSession()) {
        @Override
        protected void runVoid(IProgressMonitor monitor) throws Throwable {
          ArrayList<LookupRow> result = new ArrayList<LookupRow>(Arrays.asList(call.getDataByKey()));
          filterKeyLookup(call, result);
          m_rows = cleanupResultList(result);
        }
      };
      m_backgroundJob.schedule();
    }

    @Override
    protected void runVoid(IProgressMonitor monitor) throws Throwable {
      // here we are in the scout thread and simply need to wait until the
      // background thread finished fetching
      if (this == m_currentGetLookupRowByKeyJob) {
        m_currentGetLookupRowByKeyJob = null;
        try {
          m_backgroundJob.join();
        }
        catch (InterruptedException e) {
          // nop
        }
        if (m_backgroundJob.getResult() != null) {
          if (m_backgroundJob.getResult().getException() == null) {
            if (m_rows != null && m_rows.length > 0) {
              installLookupRowContext(m_rows[0]);
            }
            else {
              installLookupRowContext(EMPTY_LOOKUP_ROW);
            }
          }
          else {
            LOG.error(null, m_backgroundJob.getResult().getException());
          }
        }
      }
    }
  }// end private class

  private class P_ProposalFormListener implements FormListener {
    @Override
    public void formChanged(FormEvent e) throws ProcessingException {
      switch (e.getType()) {
        case FormEvent.TYPE_CLOSED: {
          if (getProposalForm() == e.getForm()) {
            ISmartFieldProposalForm f = (ISmartFieldProposalForm) e.getForm();
            if (f.getCloseSystemType() == IButton.SYSTEM_TYPE_OK) {
              LookupRow row = f.getAcceptedProposal();
              if (row != null) {
                acceptProposal(row);
              }
            }
            else {
              if (!isAllowCustomText()) {
                revertValue();
              }
            }
            registerProposalFormInternal(null);
          }
          break;
        }
      }
    }
  }// end private class

  private class P_UIFacade implements ISmartFieldUIFacade {
    private Map<ICell, LookupRow> m_validProposals;

    @Override
    public IMenu[] firePopupFromUI() {
      T smartValue = getValue();
      ArrayList<IMenu> filteredMenus = new ArrayList<IMenu>();
      for (IMenu m : getMenus()) {
        IMenu validMenu = null;
        if ((!m.isInheritAccessibility()) || isEnabled()) {
          if (m.isEmptySpaceAction()) {
            validMenu = m;
          }
          else if (m.isSingleSelectionAction()) {
            if (smartValue != null) {
              validMenu = m;
            }
          }
        }
        //
        if (validMenu != null) {
          validMenu.prepareAction();
          if (validMenu.isVisible()) {
            filteredMenus.add(validMenu);
          }
        }
      }
      return filteredMenus.toArray(new IMenu[0]);
    }

    @Override
    public void openProposalFromUI(String newText, boolean selectCurrentValue) {
      if (newText == null) {
        newText = BROWSE_ALL_TEXT;
      }
      try {
        ISmartFieldProposalForm smartForm = getProposalForm();
        if (smartForm == null) {
          setActiveFilter(TriState.TRUE);
          smartForm = createProposalForm();
          smartForm.setSearchText(newText);
          smartForm.startForm();
          if (smartForm.isFormOpen()) {
            smartForm.update(selectCurrentValue, false);
            registerProposalFormInternal(smartForm);
          }
        }
        else {
          if (!StringUtility.equalsIgnoreNewLines(smartForm.getSearchText(), newText)) {
            smartForm.setSearchText(newText);
            smartForm.update(false, false);
          }
        }
      }
      catch (ProcessingException e) {
        SERVICES.getService(IExceptionHandlerService.class).handleException(e);
      }
    }

    @Override
    public boolean acceptProposalFromUI() {
      try {
        ISmartFieldProposalForm smartForm = getProposalForm();
        if (smartForm != null) {
          if (smartForm.getAcceptedProposal() != null) {
            smartForm.doOk();
            return true;
          }
          else {
            // allow with null text traverse
            if (StringUtility.isNullOrEmpty(getDisplayText())) {
              return true;
            }
            else {
              // select first
              smartForm.forceProposalSelection();
              return false;
            }
          }
        }
      }
      catch (ProcessingException e) {
        SERVICES.getService(IExceptionHandlerService.class).handleException(e);
      }
      return false;
    }

    @Override
    public boolean setTextFromUI(String text) {
      String currentValidText = (m_currentLookupRow != null ? m_currentLookupRow.getText() : null);
      ISmartFieldProposalForm smartForm = getProposalForm();
      // accept proposal form if either input text matches search text or
      // existing display text is valid
      try {
        if (smartForm != null && smartForm.getAcceptedProposal() != null) {
          // a proposal was selected
          return acceptProposalFromUI();
        }
        if (smartForm != null && (StringUtility.equalsIgnoreNewLines(text, smartForm.getSearchText()) || StringUtility.equalsIgnoreNewLines(StringUtility.emptyIfNull(text), StringUtility.emptyIfNull(currentValidText)))) {
          /*
           * empty text means null
           */
          if (text == null || text.length() == 0) {
            boolean b = parseValue(text);
            return b;
          }
          else {
            // no proposal was selected...
            if (!StringUtility.equalsIgnoreNewLines(StringUtility.emptyIfNull(text), StringUtility.emptyIfNull(currentValidText))) {
              if (isAllowCustomText()) {
                return parseValue(text);
              }
              else {
                // ...and the current value is incomplete -> force proposal
                // selection
                smartForm.forceProposalSelection();
                return false;
              }
            }
            else {
              // ... and current display is unchanged from model value -> nop
              smartForm.doClose();
              return true;
            }
          }

        }
        else {
          /*
           * ticket 88359
           * check if changed at all
           */
          if (CompareUtility.equals(text, currentValidText)) {
            return true;
          }
          else {
            return parseValue(text);
          }
        }
      }
      catch (ProcessingException e) {
        SERVICES.getService(IExceptionHandlerService.class).handleException(e);
        return true;
      }
    }

    @Override
    public void unregisterProposalFormFromUI(ISmartFieldProposalForm form) {
      unregisterProposalFormInternal(form);
    }
  }

}
>>>>>>> 9ae2a80a
<|MERGE_RESOLUTION|>--- conflicted
+++ resolved
@@ -1,4 +1,3 @@
-<<<<<<< HEAD
 /*******************************************************************************
  * Copyright (c) 2010 BSI Business Systems Integration AG.
  * All rights reserved. This program and the accompanying materials
@@ -348,7 +347,8 @@
 
   private Class<? extends IMenu>[] getConfiguredMenus() {
     Class[] dca = ConfigurationUtility.getDeclaredPublicClasses(getClass());
-    return ConfigurationUtility.sortFilteredClassesByOrderAnnotation(dca, IMenu.class);
+    Class<IMenu>[] foca = ConfigurationUtility.sortFilteredClassesByOrderAnnotation(dca, IMenu.class);
+    return ConfigurationUtility.removeReplacedClasses(foca);
   }
 
   // override to freeze
@@ -1624,1633 +1624,4 @@
     }
   }
 
-}
-=======
-/*******************************************************************************
- * Copyright (c) 2010 BSI Business Systems Integration AG.
- * All rights reserved. This program and the accompanying materials
- * are made available under the terms of the Eclipse Public License v1.0
- * which accompanies this distribution, and is available at
- * http://www.eclipse.org/legal/epl-v10.html
- *
- * Contributors:
- *     BSI Business Systems Integration AG - initial API and implementation
- ******************************************************************************/
-package org.eclipse.scout.rt.client.ui.form.fields.smartfield;
-
-import java.util.ArrayList;
-import java.util.Arrays;
-import java.util.EventListener;
-import java.util.List;
-import java.util.Map;
-
-import org.eclipse.core.runtime.IProgressMonitor;
-import org.eclipse.core.runtime.NullProgressMonitor;
-import org.eclipse.scout.commons.CompareUtility;
-import org.eclipse.scout.commons.ConfigurationUtility;
-import org.eclipse.scout.commons.EventListenerList;
-import org.eclipse.scout.commons.StringUtility;
-import org.eclipse.scout.commons.TriState;
-import org.eclipse.scout.commons.TypeCastUtility;
-import org.eclipse.scout.commons.annotations.ConfigOperation;
-import org.eclipse.scout.commons.annotations.ConfigProperty;
-import org.eclipse.scout.commons.annotations.ConfigPropertyValue;
-import org.eclipse.scout.commons.annotations.Order;
-import org.eclipse.scout.commons.exception.ProcessingException;
-import org.eclipse.scout.commons.exception.VetoException;
-import org.eclipse.scout.commons.holders.Holder;
-import org.eclipse.scout.commons.job.JobEx;
-import org.eclipse.scout.commons.logger.IScoutLogger;
-import org.eclipse.scout.commons.logger.ScoutLogManager;
-import org.eclipse.scout.rt.client.ClientAsyncJob;
-import org.eclipse.scout.rt.client.ClientSyncJob;
-import org.eclipse.scout.rt.client.IClientSession;
-import org.eclipse.scout.rt.client.services.lookup.FormFieldProvisioningContext;
-import org.eclipse.scout.rt.client.services.lookup.ILookupCallProvisioningService;
-import org.eclipse.scout.rt.client.ui.action.menu.IMenu;
-import org.eclipse.scout.rt.client.ui.basic.cell.ICell;
-import org.eclipse.scout.rt.client.ui.desktop.IDesktop;
-import org.eclipse.scout.rt.client.ui.form.FormEvent;
-import org.eclipse.scout.rt.client.ui.form.FormListener;
-import org.eclipse.scout.rt.client.ui.form.fields.AbstractValueField;
-import org.eclipse.scout.rt.client.ui.form.fields.ParsingFailedStatus;
-import org.eclipse.scout.rt.client.ui.form.fields.button.IButton;
-import org.eclipse.scout.rt.shared.AbstractIcons;
-import org.eclipse.scout.rt.shared.ScoutTexts;
-import org.eclipse.scout.rt.shared.data.basic.FontSpec;
-import org.eclipse.scout.rt.shared.data.form.ValidationRule;
-import org.eclipse.scout.rt.shared.services.common.code.CODES;
-import org.eclipse.scout.rt.shared.services.common.code.ICodeType;
-import org.eclipse.scout.rt.shared.services.common.exceptionhandler.IExceptionHandlerService;
-import org.eclipse.scout.rt.shared.services.lookup.CodeLookupCall;
-import org.eclipse.scout.rt.shared.services.lookup.ILookupCallFetcher;
-import org.eclipse.scout.rt.shared.services.lookup.LocalLookupCall;
-import org.eclipse.scout.rt.shared.services.lookup.LookupCall;
-import org.eclipse.scout.rt.shared.services.lookup.LookupRow;
-import org.eclipse.scout.service.SERVICES;
-
-public abstract class AbstractSmartField<T> extends AbstractValueField<T> implements ISmartField<T> {
-  private static final IScoutLogger LOG = ScoutLogManager.getLogger(AbstractSmartField.class);
-
-  private final EventListenerList m_listenerList = new EventListenerList();
-  private ISmartFieldUIFacade m_uiFacade;
-  // chooser security
-  private Class<? extends ICodeType> m_codeTypeClass;
-  private LookupCall m_lookupCall;
-  // text fetching tread
-  private Thread m_textFetchBackgroundThread;
-  // cached lookup row
-  private LookupRow m_currentLookupRow;
-  private P_GetLookupRowByKeyJob m_currentGetLookupRowByKeyJob;
-  private P_ProposalFormListener m_proposalFormListener;
-  private ISmartFieldProposalFormProvider m_proposalFormProvider;
-  private int m_maxRowCount;
-  private String m_browseNewText;
-  private boolean m_installingRowContext = false;
-  private LookupRow m_decorationRow;
-
-  private IMenu[] m_menus;
-  private TriState m_activeFilter;
-  private boolean m_activeFilterEnabled;
-  private boolean m_browseAutoExpandAll;
-  private boolean m_browseHierarchy;
-  private boolean m_loadIncremental;
-  private boolean m_allowCustomText;
-
-  public AbstractSmartField() {
-    this(true);
-  }
-
-  public AbstractSmartField(boolean callInitializer) {
-    super(callInitializer);
-  }
-
-  /*
-   * Configuration
-   */
-  @ConfigProperty(ConfigProperty.ICON_ID)
-  @Order(270)
-  @ConfigPropertyValue("null")
-  protected String getConfiguredBrowseIconId() {
-    return null;
-  }
-
-  @ConfigProperty(ConfigProperty.ICON_ID)
-  @Order(230)
-  @ConfigPropertyValue("AbstractIcons.SmartFieldBrowse")
-  protected String getConfiguredIconId() {
-    return AbstractIcons.SmartFieldBrowse;
-  }
-
-  /**
-   * valid when configuredBrowseHierarchy=true
-   */
-  @ConfigProperty(ConfigProperty.BOOLEAN)
-  @Order(280)
-  @ConfigPropertyValue("true")
-  protected boolean getConfiguredBrowseAutoExpandAll() {
-    return true;
-  }
-
-  /**
-   * Code-Assistant<br>
-   * Don't just allow smart field values, but also custom text as valid values;
-   * smartfield is simply used as code assistent
-   */
-  @ConfigProperty(ConfigProperty.BOOLEAN)
-  @Order(290)
-  @ConfigPropertyValue("false")
-  protected boolean getConfiguredAllowCustomText() {
-    return false;
-  }
-
-  /**
-   * the value 0 for numbers and "" for Strings will be set to null, if this
-   * flag is set to true
-   */
-  @ConfigProperty(ConfigProperty.BOOLEAN)
-  @Order(300)
-  @ConfigPropertyValue("true")
-  @ValidationRule(ValidationRule.ZERO_NULL_EQUALITY)
-  protected boolean getConfiguredTreat0AsNull() {
-    return true;
-  }
-
-  /**
-   * valid when configuredBrowseHierarchy=true
-   */
-  @ConfigProperty(ConfigProperty.BOOLEAN)
-  @Order(240)
-  @ConfigPropertyValue("false")
-  protected boolean getConfiguredBrowseLoadIncremental() {
-    return false;
-  }
-
-  /**
-   * If this method is not overwritten, and the smartfield has a codeType then
-   * the value of browseHierarchy is automatically determined by {@link ICodeType#isHierarchy()}
-   */
-  @ConfigProperty(ConfigProperty.BOOLEAN)
-  @Order(310)
-  @ConfigPropertyValue("false")
-  protected boolean getConfiguredBrowseHierarchy() {
-    return false;
-  }
-
-  /**
-   * When the smart proposal finds no matching records and this property is not
-   * null, then it displays a link or menu with this label.<br>
-   * When clicked the method {@link #execBrowseNew(String)} is invoked, which in
-   * most cases is implemented as opening a "New XY..." dialog
-   */
-  @ConfigProperty(ConfigProperty.STRING)
-  @Order(315)
-  @ConfigPropertyValue("null")
-  protected String getConfiguredBrowseNewText() {
-    return null;
-  }
-
-  /**
-   * variant A: lookup by code type
-   */
-  @ConfigProperty(ConfigProperty.CODE_TYPE)
-  @Order(260)
-  @ConfigPropertyValue("null")
-  @ValidationRule(ValidationRule.CODE_TYPE)
-  protected Class<? extends ICodeType<?>> getConfiguredCodeType() {
-    return null;
-  }
-
-  /**
-   * variant B: lookup by backend lookup service<br>
-   * 3.0: no support for {@code<eval>} tags anymore<br>
-   * 3.0: still valid are {@code<text><key><all><rec>} tags in lookup statements
-   * in the backend
-   */
-  @ConfigProperty(ConfigProperty.LOOKUP_CALL)
-  @Order(250)
-  @ConfigPropertyValue("null")
-  @ValidationRule(ValidationRule.LOOKUP_CALL)
-  protected Class<? extends LookupCall> getConfiguredLookupCall() {
-    return null;
-  }
-
-  @ConfigProperty(ConfigProperty.INTEGER)
-  @Order(265)
-  @ConfigPropertyValue("100")
-  protected int getConfiguredBrowseMaxRowCount() {
-    return 100;
-  }
-
-  /**
-   * @return true: inactive rows are display together with active rows<br>
-   *         false: inactive rows ae only displayed when selected by the model
-   */
-  @ConfigProperty(ConfigProperty.BOOLEAN)
-  @Order(270)
-  @ConfigPropertyValue("false")
-  protected boolean getConfiguredActiveFilterEnabled() {
-    return false;
-  }
-
-  /**
-   * see {@link #getConfiguredBrowseNewText()}<br>
-   * In most cases this method is implemented as opening a "New XY..." dialog.
-   * <p>
-   * The smartfield waits for the return of this method:<br>
-   * If null, it does nothing.<br>
-   * If {@link LookupRow#getKey()} is set, this key is set as the smartfields new value.<br>
-   * If {@link LookupRow#getText()} is set, this text is used as a search text and a parse is performed.
-   */
-  @ConfigOperation
-  @Order(225)
-  protected LookupRow execBrowseNew(String searchText) throws ProcessingException {
-    return null;
-  }
-
-  /**
-   * called before any lookup is performed (key, text, browse)
-   */
-  @ConfigOperation
-  @Order(230)
-  protected void execPrepareLookup(LookupCall call) throws ProcessingException {
-  }
-
-  /**
-   * called before key lookup but after prepareLookup()
-   */
-  @ConfigOperation
-  @Order(240)
-  protected void execPrepareKeyLookup(LookupCall call, T key) throws ProcessingException {
-  }
-
-  /**
-   * called before text lookup but after prepareLookup()
-   */
-  @ConfigOperation
-  @Order(250)
-  protected void execPrepareTextLookup(LookupCall call, String text) throws ProcessingException {
-  }
-
-  /**
-   * called before browse lookup but after prepareLookup()
-   */
-  @ConfigOperation
-  @Order(260)
-  protected void execPrepareBrowseLookup(LookupCall call, String browseHint) throws ProcessingException {
-  }
-
-  /**
-   * called before rec lookup but after prepareLookup()
-   */
-  @ConfigOperation
-  @Order(270)
-  protected void execPrepareRecLookup(LookupCall call, T parentKey) throws ProcessingException {
-  }
-
-  /**
-   * @param call
-   *          that produced this result
-   * @param result
-   *          live list containing the result rows. Add, remove, set, replace
-   *          and clear of entries in this list is supported
-   */
-  @ConfigOperation
-  @Order(280)
-  protected void execFilterLookupResult(LookupCall call, List<LookupRow> result) throws ProcessingException {
-  }
-
-  /**
-   * @param call
-   *          that produced this result
-   * @param result
-   *          live list containing the result rows. Add, remove, set, replace
-   *          and clear of entries in this list is supported
-   */
-  @ConfigOperation
-  @Order(290)
-  protected void execFilterKeyLookupResult(LookupCall call, List<LookupRow> result) throws ProcessingException {
-  }
-
-  /**
-   * @param call
-   *          that produced this result
-   * @param result
-   *          live list containing the result rows. Add, remove, set, replace
-   *          and clear of entries in this list is supported
-   */
-  @ConfigOperation
-  @Order(300)
-  protected void execFilterTextLookupResult(LookupCall call, List<LookupRow> result) throws ProcessingException {
-  }
-
-  /**
-   * @param call
-   *          that produced this result
-   * @param result
-   *          live list containing the result rows. Add, remove, set, replace
-   *          and clear of entries in this list is supported
-   */
-  @ConfigOperation
-  @Order(310)
-  protected void execFilterBrowseLookupResult(LookupCall call, List<LookupRow> result) throws ProcessingException {
-  }
-
-  /**
-   * @param call
-   *          that produced this result
-   * @param result
-   *          live list containing the result rows. Add, remove, set, replace
-   *          and clear of entries in this list is supported
-   */
-  @ConfigOperation
-  @Order(320)
-  protected void execFilterRecLookupResult(LookupCall call, List<LookupRow> result) throws ProcessingException {
-  }
-
-  @Override
-  public boolean acceptBrowseHierarchySelection(T value, int level, boolean leaf) {
-    return true;
-  }
-
-  private Class<? extends IMenu>[] getConfiguredMenus() {
-    Class[] dca = ConfigurationUtility.getDeclaredPublicClasses(getClass());
-    Class<IMenu>[] foca = ConfigurationUtility.sortFilteredClassesByOrderAnnotation(dca, IMenu.class);
-    return ConfigurationUtility.removeReplacedClasses(foca);
-  }
-
-  // override to freeze
-  @Override
-  @ConfigPropertyValue("true")
-  protected final boolean getConfiguredAutoDisplayText() {
-    return true;
-  }
-
-  @Override
-  public void setTooltipText(String text) {
-    super.setTooltipText(text);
-    if (!m_installingRowContext) {
-      //Ticket 85'572: background color gets reseted after selecting a value
-      m_decorationRow.setTooltipText(getTooltipText());
-    }
-  }
-
-  @Override
-  public void setBackgroundColor(String c) {
-    super.setBackgroundColor(c);
-    if (!m_installingRowContext) {
-      //Ticket 85'572: background color gets reseted after selecting a value
-      m_decorationRow.setBackgroundColor(getBackgroundColor());
-    }
-  }
-
-  @Override
-  public void setForegroundColor(String c) {
-    super.setForegroundColor(c);
-    if (!m_installingRowContext) {
-      //Ticket 85'572: background color gets reseted after selecting a value
-      m_decorationRow.setForegroundColor(getForegroundColor());
-    }
-  }
-
-  @Override
-  public void setFont(FontSpec f) {
-    super.setFont(f);
-    if (!m_installingRowContext) {
-      //Ticket 85'572: background color gets reseted after selecting a value
-      m_decorationRow.setFont(getFont());
-    }
-  }
-
-  @Override
-  protected void initConfig() {
-    m_uiFacade = new P_UIFacade();
-    m_activeFilter = TriState.TRUE;
-    m_decorationRow = new LookupRow(null, "", null, null, null, null, null, true);
-    super.initConfig();
-    setActiveFilterEnabled(getConfiguredActiveFilterEnabled());
-    setBrowseHierarchy(getConfiguredBrowseHierarchy());
-    setBrowseAutoExpandAll(getConfiguredBrowseAutoExpandAll());
-    setBrowseIconId(getConfiguredBrowseIconId());
-    setBrowseLoadIncremental(getConfiguredBrowseLoadIncremental());
-    setIconId(getConfiguredIconId());
-    setBrowseMaxRowCount(getConfiguredBrowseMaxRowCount());
-    setBrowseNewText(getConfiguredBrowseNewText());
-    setAllowCustomText(getConfiguredAllowCustomText());
-    setProposalFormProvider(createProposalFormProvider());
-    // code type
-    if (getConfiguredCodeType() != null) {
-      setCodeTypeClass(getConfiguredCodeType());
-    }
-    // lookup call
-    Class<? extends LookupCall> lsCls = getConfiguredLookupCall();
-    if (lsCls != null) {
-      try {
-        LookupCall call = lsCls.newInstance();
-        setLookupCall(call);
-      }
-      catch (Exception e) {
-        SERVICES.getService(IExceptionHandlerService.class).handleException(new ProcessingException(this.getClass().getSimpleName(), e));
-      }
-    }
-    // menus
-    ArrayList<IMenu> menuList = new ArrayList<IMenu>();
-    Class<? extends IMenu>[] a = getConfiguredMenus();
-    for (int i = 0; i < a.length; i++) {
-      try {
-        IMenu menu = ConfigurationUtility.newInnerInstance(this, a[i]);
-        menuList.add(menu);
-      }
-      catch (Exception e) {
-        SERVICES.getService(IExceptionHandlerService.class).handleException(new ProcessingException(this.getClass().getSimpleName(), e));
-      }
-    }
-    try {
-      injectMenusInternal(menuList);
-    }
-    catch (Exception e) {
-      LOG.error("error occured while dynamically contributing menus.", e);
-    }
-    m_menus = menuList.toArray(new IMenu[0]);
-
-    // convenience check for allowCustomText=true
-    if (isAllowCustomText() && getHolderType() != String.class) {
-      LOG.warn(getClass().getName() + ": allowCustomText=true is normally used only on smart fields of generic type String.");
-    }
-  }
-
-  /**
-   * Override this internal method only in order to make use of dynamic menus<br>
-   * Used to manage menu list and add/remove menus
-   * 
-   * @param menuList
-   *          live and mutable list of configured menus
-   */
-  protected void injectMenusInternal(List<IMenu> menuList) {
-  }
-
-  @Override
-  public IMenu[] getMenus() {
-    return m_menus;
-  }
-
-  @Override
-  public boolean hasMenus() {
-    return m_menus.length > 0;
-  }
-
-  /**
-   * Model Observer
-   */
-  @Override
-  public void addSmartFieldListener(SmartFieldListener listener) {
-    m_listenerList.add(SmartFieldListener.class, listener);
-  }
-
-  @Override
-  public void removeSmartFieldListener(SmartFieldListener listener) {
-    m_listenerList.remove(SmartFieldListener.class, listener);
-  }
-
-  // main handler
-  private void fireSmartFieldEvent(SmartFieldEvent e) {
-    EventListener[] listeners = m_listenerList.getListeners(SmartFieldListener.class);
-    if (listeners != null && listeners.length > 0) {
-      for (int i = 0; i < listeners.length; i++) {
-        ((SmartFieldListener) listeners[i]).smartFieldChanged(e);
-      }
-    }
-  }
-
-  @Override
-  public boolean isActiveFilterEnabled() {
-    return m_activeFilterEnabled;
-  }
-
-  @Override
-  public void setActiveFilterEnabled(boolean b) {
-    m_activeFilterEnabled = b;
-  }
-
-  @Override
-  public TriState getActiveFilter() {
-    return m_activeFilter;
-  }
-
-  @Override
-  public void setActiveFilter(TriState t) {
-    if (isActiveFilterEnabled()) {
-      if (t == null) {
-        t = TriState.TRUE;
-      }
-      m_activeFilter = t;
-    }
-  }
-
-  /**
-   * see {@link AbstractSmartField#execBrowseNew(String)}
-   */
-  @SuppressWarnings("unchecked")
-  @Override
-  public void doBrowseNew(String newText) {
-    if (getBrowseNewText() != null) {
-      try {
-        LookupRow newRow = execBrowseNew(newText);
-        if (newRow == null) {
-          // nop
-        }
-        else if (newRow.getKey() != null) {
-          setValue((T) newRow.getKey());
-        }
-        else if (newRow.getText() != null) {
-          parseValue(newRow.getText());
-        }
-      }
-      catch (ProcessingException e) {
-        SERVICES.getService(IExceptionHandlerService.class).handleException(e);
-      }
-      catch (Throwable t) {
-        SERVICES.getService(IExceptionHandlerService.class).handleException(new ProcessingException("Unexpected", t));
-      }
-    }
-  }
-
-  @Override
-  public String getBrowseIconId() {
-    return propertySupport.getPropertyString(PROP_BROWSE_ICON_ID);
-  }
-
-  @Override
-  public void setBrowseIconId(String s) {
-    propertySupport.setPropertyString(PROP_BROWSE_ICON_ID, s);
-  }
-
-  @Override
-  public String getIconId() {
-    return propertySupport.getPropertyString(PROP_ICON_ID);
-  }
-
-  @Override
-  public void setIconId(String s) {
-    propertySupport.setPropertyString(PROP_ICON_ID, s);
-  }
-
-  @Override
-  public boolean isBrowseAutoExpandAll() {
-    return m_browseAutoExpandAll;
-  }
-
-  @Override
-  public void setBrowseAutoExpandAll(boolean b) {
-    m_browseAutoExpandAll = b;
-  }
-
-  @Override
-  public boolean isBrowseLoadIncremental() {
-    return m_loadIncremental;
-  }
-
-  @Override
-  public void setBrowseLoadIncremental(boolean b) {
-    m_loadIncremental = b;
-  }
-
-  @Override
-  public boolean isBrowseHierarchy() {
-    return m_browseHierarchy;
-  }
-
-  @Override
-  public void setBrowseHierarchy(boolean b) {
-    m_browseHierarchy = b;
-  }
-
-  @Override
-  public int getBrowseMaxRowCount() {
-    return m_maxRowCount;
-  }
-
-  @Override
-  public void setBrowseMaxRowCount(int n) {
-    m_maxRowCount = n;
-  }
-
-  @Override
-  public String getBrowseNewText() {
-    return m_browseNewText;
-  }
-
-  @Override
-  public void setBrowseNewText(String s) {
-    m_browseNewText = s;
-  }
-
-  @Override
-  public boolean isAllowCustomText() {
-    return m_allowCustomText;
-  }
-
-  @Override
-  public void setAllowCustomText(boolean b) {
-    m_allowCustomText = b;
-  }
-
-  @Override
-  public Class<? extends ICodeType> getCodeTypeClass() {
-    return m_codeTypeClass;
-  }
-
-  @Override
-  public void setCodeTypeClass(Class<? extends ICodeType> codeType) {
-    m_codeTypeClass = codeType;
-    // create lookup service call
-    m_lookupCall = null;
-    if (m_codeTypeClass != null) {
-      m_lookupCall = CodeLookupCall.newInstanceByService(m_codeTypeClass);
-      ICodeType t = CODES.getCodeType(m_codeTypeClass);
-      if (t != null) {
-        if (!ConfigurationUtility.isMethodOverwrite(AbstractSmartField.class, "getConfiguredBrowseHierarchy", new Class[0], this.getClass())) {
-          setBrowseHierarchy(t.isHierarchy());
-        }
-      }
-    }
-  }
-
-  @Override
-  public LookupCall getLookupCall() {
-    return m_lookupCall;
-  }
-
-  @Override
-  public void setLookupCall(LookupCall call) {
-    m_lookupCall = call;
-  }
-
-  @Override
-  public void setUniquelyDefinedValue(boolean background) throws ProcessingException {
-    ILookupCallFetcher fetcher = new ILookupCallFetcher() {
-      @Override
-      @SuppressWarnings("unchecked")
-      public void dataFetched(LookupRow[] rows, ProcessingException failed) {
-        if (failed == null) {
-          if (rows.length == 1) {
-            T uniqueValue = (T) rows[0].getKey();
-            setValue(uniqueValue);
-          }
-        }
-      }
-    };
-    if (background) {
-      callBrowseLookupInBackground(ISmartField.BROWSE_ALL_TEXT, 2, fetcher);
-    }
-    else {
-      fetcher.dataFetched(callBrowseLookup(ISmartField.BROWSE_ALL_TEXT, 2), null);
-    }
-  }
-
-  @Override
-  public ISmartFieldProposalForm getProposalForm() {
-    return (ISmartFieldProposalForm) propertySupport.getProperty(PROP_PROPOSAL_FORM);
-  }
-
-  private void registerProposalFormInternal(ISmartFieldProposalForm form) {
-    ISmartFieldProposalForm oldForm = getProposalForm();
-    if (oldForm == form) {
-      return;
-    }
-    // old form
-    if (oldForm != null) {
-      if (m_proposalFormListener != null) {
-        oldForm.removeFormListener(m_proposalFormListener);
-        m_proposalFormListener = null;
-      }
-      try {
-        oldForm.doClose();
-      }
-      catch (Throwable t) {
-        // nop
-      }
-    }
-    // new form
-    if (form != null) {
-      if (m_proposalFormListener == null) {
-        m_proposalFormListener = new P_ProposalFormListener();
-      }
-      form.addFormListener(m_proposalFormListener);
-    }
-    propertySupport.setProperty(PROP_PROPOSAL_FORM, form);
-  }
-
-  private void unregisterProposalFormInternal(ISmartFieldProposalForm form) {
-    if (form != null) {
-      ISmartFieldProposalForm oldForm = getProposalForm();
-      if (oldForm == form) {
-        propertySupport.setProperty(PROP_PROPOSAL_FORM, null);
-      }
-      if (form.isFormOpen()) {
-        try {
-          form.doClose();
-        }
-        catch (ProcessingException e) {
-          // nop
-        }
-      }
-    }
-  }
-
-  @Override
-  public ISmartFieldProposalFormProvider getProposalFormProvider() {
-    return m_proposalFormProvider;
-  }
-
-  @Override
-  public void setProposalFormProvider(ISmartFieldProposalFormProvider provider) {
-    m_proposalFormProvider = provider;
-  }
-
-  public LookupRow getCurrentLookupRow() {
-    return m_currentLookupRow;
-  }
-
-  /**
-   * Returns the smartfield's proposal form with the use of a {@link ISmartFieldProposalFormProvider}.
-   * <p>
-   * To provide a custom proposal form create a custom proposal form provider and inject it with
-   * {@link #createProposalFormProvider()} or {@link #setProposalFormProvider()}.
-   * </p>
-   * 
-   * @return {@link#ISmartFieldProposalForm}
-   * @throws ProcessingException
-   */
-  protected ISmartFieldProposalForm createProposalForm() throws ProcessingException {
-    ISmartFieldProposalFormProvider proposalFormProvider = getProposalFormProvider();
-    if (proposalFormProvider == null) {
-      return null;
-    }
-
-    return proposalFormProvider.createProposalForm(this);
-  }
-
-  protected ISmartFieldProposalFormProvider createProposalFormProvider() {
-    return new DefaultSmartFieldProposalFormProvider();
-  }
-
-  @Override
-  protected T parseValueInternal(String text) throws ProcessingException {
-    if (text != null && text.length() == 0) {
-      text = null;
-    }
-    ISmartFieldProposalForm smartForm = getProposalForm();
-    LookupRow acceptedProposalRow = null;
-    if (smartForm != null && StringUtility.equalsIgnoreNewLines(smartForm.getSearchText(), text)) {
-      acceptedProposalRow = smartForm.getAcceptedProposal();
-    }
-    //
-    try {
-      String oldText = getDisplayText();
-      boolean parsingError = (getErrorStatus() instanceof ParsingFailedStatus);
-      if (acceptedProposalRow == null && (!parsingError) && m_currentLookupRow != null && StringUtility.equalsIgnoreNewLines(StringUtility.emptyIfNull(text), StringUtility.emptyIfNull(oldText))) {
-        // no change
-        return getValue();
-      }
-      else {
-        // changed
-        if (acceptedProposalRow != null) {
-          m_currentLookupRow = acceptedProposalRow;
-          return TypeCastUtility.castValue(m_currentLookupRow.getKey(), getHolderType());
-        }
-        else if (text == null) {
-          m_currentLookupRow = EMPTY_LOOKUP_ROW;
-          return null;
-        }
-        else {
-          if (smartForm == null) {
-            smartForm = createProposalForm();
-            smartForm.setSearchText(text);
-            smartForm.startForm();
-            smartForm.update(false, true);
-          }
-          else {
-            smartForm.setSearchText(text);
-            smartForm.update(false, true);
-          }
-          acceptedProposalRow = smartForm.getAcceptedProposal();
-          if (acceptedProposalRow != null) {
-            m_currentLookupRow = acceptedProposalRow;
-            return TypeCastUtility.castValue(m_currentLookupRow.getKey(), getHolderType());
-          }
-          else {
-            // no match possible and proposal is inactive; reject change
-            registerProposalFormInternal(smartForm);
-            smartForm = null;// prevent close in finally
-            if (isAllowCustomText()) {
-              m_currentLookupRow = new LookupRow(text, text);
-              return TypeCastUtility.castValue(m_currentLookupRow.getKey(), getHolderType());
-            }
-            else {
-              throw new VetoException(ScoutTexts.get("SmartFieldCannotComplete", text));
-            }
-          }
-        }
-      }
-    }
-    finally {
-      unregisterProposalFormInternal(smartForm);
-    }
-  }
-
-  @Override
-  protected final T execValidateValue(T rawValue) throws ProcessingException {
-    return rawValue;
-  }
-
-  @Override
-  protected T validateValueInternal(T rawKey) throws ProcessingException {
-    if (rawKey instanceof Number) {
-      if (getConfiguredTreat0AsNull()) {
-        if (((Number) rawKey).longValue() == 0) {
-          rawKey = null;
-        }
-      }
-    }
-    else if (rawKey instanceof String) {
-      if (getConfiguredTreat0AsNull()) {
-        if (((String) rawKey).length() == 0) {
-          rawKey = null;
-        }
-      }
-    }
-    return super.validateValueInternal(rawKey);
-  }
-
-  @Override
-  protected String formatValueInternal(T validKey) {
-    // check if current context row is still valid
-    if (m_currentLookupRow != null) {
-      if (validKey == m_currentLookupRow.getKey() || (validKey != null && validKey.equals(m_currentLookupRow.getKey()))) {
-        // still valid
-      }
-      else {
-        m_currentLookupRow = null;
-      }
-    }
-    /*
-     * Ticket 76232
-     */
-    if (m_currentGetLookupRowByKeyJob != null) {
-      m_currentGetLookupRowByKeyJob.cancel();
-      m_currentGetLookupRowByKeyJob = null;
-    }
-    //
-    // trivial case for null
-    if (m_currentLookupRow == null) {
-      if (validKey == null) {
-        m_currentLookupRow = EMPTY_LOOKUP_ROW;
-      }
-    }
-    if (m_currentLookupRow != null) {
-      installLookupRowContext(m_currentLookupRow);
-      String text = m_currentLookupRow.getText();
-      if (text != null) {
-        text = text.replaceAll("[\\n\\r]+", " ");
-      }
-      return text;
-    }
-    else {
-      // service lookup required
-      // start a background thread that loads the text
-      if (getLookupCall() != null) {
-        try {
-          if (getLookupCall() instanceof LocalLookupCall) {
-            LookupRow[] rows = callKeyLookup(validKey);
-            if (rows != null && rows.length > 0) {
-              installLookupRowContext(rows[0]);
-            }
-            else {
-              installLookupRowContext(EMPTY_LOOKUP_ROW);
-            }
-          }
-          else {
-            // enqueue LookupRow fetcher
-            // this will lateron call installLookupRowContext()
-            LookupCall call = SERVICES.getService(ILookupCallProvisioningService.class).newClonedInstance(getLookupCall(), new FormFieldProvisioningContext(AbstractSmartField.this));
-            prepareKeyLookup(call, validKey);
-            m_currentGetLookupRowByKeyJob = new P_GetLookupRowByKeyJob(call);
-            m_currentGetLookupRowByKeyJob.schedule();
-          }
-        }
-        catch (ProcessingException e) {
-          SERVICES.getService(IExceptionHandlerService.class).handleException(e);
-        }
-      }
-      return propertySupport.getPropertyString(PROP_DISPLAY_TEXT);
-    }
-  }
-
-  @Override
-  public void refreshDisplayText() {
-    if (getLookupCall() != null && getValue() != null) {
-      try {
-        LookupRow[] rows = callKeyLookup(getValue());
-        if (rows != null && rows.length > 0) {
-          installLookupRowContext(rows[0]);
-        }
-      }
-      catch (ProcessingException e) {
-        SERVICES.getService(IExceptionHandlerService.class).handleException(e);
-      }
-    }
-  }
-
-  @Override
-  public void revertValue() {
-    setValue(getValue());
-  }
-
-  @Override
-  @SuppressWarnings("unchecked")
-  public void acceptProposal(LookupRow row) {
-    m_currentLookupRow = row;
-    if (isAllowCustomText()) {
-      setValue((T) row.getText());
-    }
-    else {
-      setValue((T) row.getKey());
-    }
-  }
-
-  @Override
-  public ISmartFieldUIFacade getUIFacade() {
-    return m_uiFacade;
-  }
-
-  /**
-   * Notice: This method is called from a worker originated outside the scout
-   * thread (sync into scout model thread)
-   */
-  private void installLookupRowContext(LookupRow row) {
-    try {
-      m_installingRowContext = true;
-      m_currentLookupRow = row;
-      String text = row.getText();
-      if (text != null) {
-        text = text.replaceAll("[\\n\\r]+", " ");
-      }
-      setDisplayText(text);
-      if (StringUtility.hasText(row.getTooltipText())) {
-        setTooltipText(row.getTooltipText());
-      }
-      else {
-        setTooltipText(m_decorationRow.getTooltipText());
-      }
-
-      if (StringUtility.hasText(row.getBackgroundColor())) {
-        setBackgroundColor(row.getBackgroundColor());
-      }
-      else {
-        setBackgroundColor(m_decorationRow.getBackgroundColor());
-      }
-
-      if (StringUtility.hasText(row.getForegroundColor())) {
-        setForegroundColor(row.getForegroundColor());
-      }
-      else {
-        setForegroundColor(m_decorationRow.getForegroundColor());
-      }
-
-      if (row.getFont() != null) {
-        setFont(row.getFont());
-      }
-      else {
-        setFont(m_decorationRow.getFont());
-      }
-    }
-    finally {
-      m_installingRowContext = false;
-    }
-  }
-
-  @Override
-  public void applyLazyStyles() {
-    // override: ensure that (async loading) lookup context has been set
-    if (m_currentGetLookupRowByKeyJob != null) {
-      if (m_currentGetLookupRowByKeyJob.getClientSession() == ClientSyncJob.getCurrentSession() && ClientSyncJob.isSyncClientJob()) {
-        m_currentGetLookupRowByKeyJob.runNow(new NullProgressMonitor());
-      }
-    }
-  }
-
-  @Override
-  public String getDisplayText() {
-    applyLazyStyles();
-    return super.getDisplayText();
-  }
-
-  @Override
-  public String getTooltipText() {
-    applyLazyStyles();
-    return super.getTooltipText();
-  }
-
-  @Override
-  public String getBackgroundColor() {
-    applyLazyStyles();
-    return super.getBackgroundColor();
-  }
-
-  @Override
-  public String getForegroundColor() {
-    applyLazyStyles();
-    return super.getForegroundColor();
-  }
-
-  @Override
-  public FontSpec getFont() {
-    applyLazyStyles();
-    return super.getFont();
-  }
-
-  @Override
-  public void prepareKeyLookup(LookupCall call, T key) throws ProcessingException {
-    call.setKey(key);
-    call.setText(null);
-    call.setAll(null);
-    call.setRec(null);
-    call.setActive(TriState.UNDEFINED);
-    //when there is a master value defined in the original call, don't set it to null when no master value is available
-    if (getMasterValue() != null || getLookupCall() == null || getLookupCall().getMaster() == null) {
-      call.setMaster(getMasterValue());
-    }
-    execPrepareLookup(call);
-    execPrepareKeyLookup(call, key);
-  }
-
-  @Override
-  public void prepareTextLookup(LookupCall call, String text) throws ProcessingException {
-    String textPattern = text;
-    if (textPattern == null) {
-      textPattern = "";
-    }
-    textPattern = textPattern.toLowerCase();
-    IDesktop desktop = ClientSyncJob.getCurrentSession().getDesktop();
-    if (desktop != null && desktop.isAutoPrefixWildcardForTextSearch()) {
-      textPattern = "*" + textPattern;
-    }
-    if (!textPattern.endsWith("*")) {
-      textPattern = textPattern + "*";
-    }
-    call.setKey(null);
-    call.setText(textPattern);
-    call.setAll(null);
-    call.setRec(null);
-    call.setActive(isActiveFilterEnabled() ? getActiveFilter() : TriState.TRUE);
-    //when there is a master value defined in the original call, don't set it to null when no master value is available
-    if (getMasterValue() != null || getLookupCall() == null || getLookupCall().getMaster() == null) {
-      call.setMaster(getMasterValue());
-    }
-    execPrepareLookup(call);
-    execPrepareTextLookup(call, text);
-  }
-
-  @Override
-  public void prepareBrowseLookup(LookupCall call, String browseHint, TriState activeState) throws ProcessingException {
-    call.setKey(null);
-    call.setText(null);
-    call.setAll(browseHint);
-    call.setRec(null);
-    call.setActive(activeState);
-    //when there is a master value defined in the original call, don't set it to null when no master value is available
-    if (getMasterValue() != null || getLookupCall() == null || getLookupCall().getMaster() == null) {
-      call.setMaster(getMasterValue());
-    }
-    execPrepareLookup(call);
-    execPrepareBrowseLookup(call, browseHint);
-  }
-
-  @Override
-  public void prepareRecLookup(LookupCall call, T parentKey, TriState activeState) throws ProcessingException {
-    call.setKey(null);
-    call.setText(null);
-    call.setAll(null);
-    call.setRec(parentKey);
-    //when there is a master value defined in the original call, don't set it to null when no master value is available
-    if (getMasterValue() != null || getLookupCall() == null || getLookupCall().getMaster() == null) {
-      call.setMaster(getMasterValue());
-    }
-    call.setActive(activeState);
-    execPrepareLookup(call);
-    execPrepareRecLookup(call, parentKey);
-  }
-
-  private void filterKeyLookup(LookupCall call, List<LookupRow> result) throws ProcessingException {
-    execFilterLookupResult(call, result);
-    execFilterKeyLookupResult(call, result);
-    /*
-     * ticket 79027
-     */
-    if (result.size() == 0) {
-      if (isAllowCustomText()) {
-        String key = "" + call.getKey();
-        result.add(new LookupRow(key, key));
-      }
-    }
-  }
-
-  private void filterTextLookup(LookupCall call, List<LookupRow> result) throws ProcessingException {
-    execFilterLookupResult(call, result);
-    execFilterTextLookupResult(call, result);
-  }
-
-  private void filterBrowseLookup(LookupCall call, List<LookupRow> result) throws ProcessingException {
-    execFilterLookupResult(call, result);
-    execFilterBrowseLookupResult(call, result);
-  }
-
-  private void filterRecLookup(LookupCall call, List<LookupRow> result) throws ProcessingException {
-    execFilterLookupResult(call, result);
-    execFilterRecLookupResult(call, result);
-  }
-
-  @Override
-  public LookupRow[] callKeyLookup(T key) throws ProcessingException {
-    LookupRow[] data = null;
-    LookupCall call = getLookupCall();
-    if (call != null) {
-      call = SERVICES.getService(ILookupCallProvisioningService.class).newClonedInstance(call, new FormFieldProvisioningContext(AbstractSmartField.this));
-      prepareKeyLookup(call, key);
-      data = call.getDataByKey();
-    }
-    ArrayList<LookupRow> result;
-    if (data != null) {
-      result = new ArrayList<LookupRow>(Arrays.asList(data));
-    }
-    else {
-      result = new ArrayList<LookupRow>();
-    }
-    filterKeyLookup(call, result);
-    return cleanupResultList(result);
-  }
-
-  @Override
-  public LookupRow[] callTextLookup(String text, int maxRowCount) throws ProcessingException {
-    final Holder<LookupRow[]> rowsHolder = new Holder<LookupRow[]>(LookupRow[].class);
-    final Holder<ProcessingException> failedHolder = new Holder<ProcessingException>(ProcessingException.class, new ProcessingException("callback was not invoked"));
-    callTextLookupInternal(text, maxRowCount, new ILookupCallFetcher() {
-      @Override
-      public void dataFetched(LookupRow[] rows, ProcessingException failed) {
-        rowsHolder.setValue(rows);
-        failedHolder.setValue(failed);
-      }
-    }, false);
-    if (failedHolder.getValue() != null) {
-      throw failedHolder.getValue();
-    }
-    else {
-      return rowsHolder.getValue();
-    }
-  }
-
-  @Override
-  public JobEx callTextLookupInBackground(String text, int maxRowCount, ILookupCallFetcher fetcher) {
-    return callTextLookupInternal(text, maxRowCount, fetcher, true);
-  }
-
-  private JobEx callTextLookupInternal(String text, int maxRowCount, final ILookupCallFetcher fetcher, final boolean background) {
-    final LookupCall call = (getLookupCall() != null ? SERVICES.getService(ILookupCallProvisioningService.class).newClonedInstance(getLookupCall(), new FormFieldProvisioningContext(AbstractSmartField.this)) : null);
-    final IClientSession session = ClientSyncJob.getCurrentSession();
-    ILookupCallFetcher internalFetcher = new ILookupCallFetcher() {
-      @Override
-      public void dataFetched(final LookupRow[] rows, final ProcessingException failed) {
-        ClientSyncJob scoutSyncJob = new ClientSyncJob("Smartfield text lookup", session) {
-          @Override
-          protected void runVoid(IProgressMonitor monitor) throws Throwable {
-            if (failed == null) {
-              ArrayList<LookupRow> result = new ArrayList<LookupRow>(Arrays.asList(rows));
-              try {
-                filterTextLookup(call, result);
-                fetcher.dataFetched(cleanupResultList(result), null);
-              }
-              catch (ProcessingException e) {
-                fetcher.dataFetched(null, e);
-              }
-            }
-            else {
-              fetcher.dataFetched(null, failed);
-            }
-          }
-        };
-        if (background) {
-          scoutSyncJob.schedule();
-        }
-        else {
-          scoutSyncJob.runNow(new NullProgressMonitor());
-        }
-      }
-    };
-    //
-    if (call != null) {
-      if (maxRowCount > 0) {
-        call.setMaxRowCount(maxRowCount);
-      }
-      else {
-        call.setMaxRowCount(getBrowseMaxRowCount());
-      }
-      if (background) {
-        try {
-          prepareTextLookup(call, text);
-          return call.getDataByTextInBackground(internalFetcher);
-        }
-        catch (ProcessingException e1) {
-          internalFetcher.dataFetched(null, e1);
-        }
-      }
-      else {
-        try {
-          prepareTextLookup(call, text);
-          internalFetcher.dataFetched(call.getDataByText(), null);
-        }
-        catch (ProcessingException e) {
-          internalFetcher.dataFetched(null, e);
-        }
-      }
-    }
-    else {
-      internalFetcher.dataFetched(new LookupRow[0], null);
-    }
-    return null;
-  }
-
-  @Override
-  public LookupRow[] callBrowseLookup(String browseHint, int maxRowCount) throws ProcessingException {
-    return callBrowseLookup(browseHint, maxRowCount, isActiveFilterEnabled() ? getActiveFilter() : TriState.TRUE);
-  }
-
-  @Override
-  public LookupRow[] callBrowseLookup(String browseHint, int maxRowCount, TriState activeState) throws ProcessingException {
-    final Holder<LookupRow[]> rowsHolder = new Holder<LookupRow[]>(LookupRow[].class);
-    final Holder<ProcessingException> failedHolder = new Holder<ProcessingException>(ProcessingException.class, new ProcessingException("callback was not invoked"));
-    callBrowseLookupInternal(browseHint, maxRowCount, activeState, new ILookupCallFetcher() {
-      @Override
-      public void dataFetched(LookupRow[] rows, ProcessingException failed) {
-        rowsHolder.setValue(rows);
-        failedHolder.setValue(failed);
-      }
-    }, false);
-    if (failedHolder.getValue() != null) {
-      throw failedHolder.getValue();
-    }
-    else {
-      return rowsHolder.getValue();
-    }
-  }
-
-  @Override
-  public JobEx callBrowseLookupInBackground(String browseHint, int maxRowCount, ILookupCallFetcher fetcher) {
-    return callBrowseLookupInBackground(browseHint, maxRowCount, isActiveFilterEnabled() ? getActiveFilter() : TriState.TRUE, fetcher);
-  }
-
-  @Override
-  public JobEx callBrowseLookupInBackground(String browseHint, int maxRowCount, TriState activeState, ILookupCallFetcher fetcher) {
-    return callBrowseLookupInternal(browseHint, maxRowCount, activeState, fetcher, true);
-  }
-
-  private JobEx callBrowseLookupInternal(String browseHint, int maxRowCount, TriState activeState, final ILookupCallFetcher fetcher, final boolean background) {
-    final LookupCall call = (getLookupCall() != null ? SERVICES.getService(ILookupCallProvisioningService.class).newClonedInstance(getLookupCall(), new FormFieldProvisioningContext(AbstractSmartField.this)) : null);
-    final IClientSession session = ClientSyncJob.getCurrentSession();
-    ILookupCallFetcher internalFetcher = new ILookupCallFetcher() {
-      @Override
-      public void dataFetched(final LookupRow[] rows, final ProcessingException failed) {
-        ClientSyncJob scoutSyncJob = new ClientSyncJob("Smartfield browse lookup", session) {
-          @Override
-          protected void runVoid(IProgressMonitor monitor) throws Throwable {
-            if (failed == null) {
-              ArrayList<LookupRow> result = new ArrayList<LookupRow>(Arrays.asList(rows));
-              try {
-                filterBrowseLookup(call, result);
-                fetcher.dataFetched(cleanupResultList(result), null);
-              }
-              catch (ProcessingException e) {
-                fetcher.dataFetched(null, e);
-              }
-            }
-            else {
-              fetcher.dataFetched(null, failed);
-            }
-          }
-        };
-        if (background) {
-          scoutSyncJob.schedule();
-        }
-        else {
-          scoutSyncJob.runNow(new NullProgressMonitor());
-        }
-      }
-    };
-    //
-    if (call != null) {
-      if (maxRowCount > 0) {
-        call.setMaxRowCount(maxRowCount);
-      }
-      else {
-        call.setMaxRowCount(getBrowseMaxRowCount());
-      }
-      if (background) {
-        try {
-          prepareBrowseLookup(call, browseHint, activeState);
-          return call.getDataByAllInBackground(internalFetcher);
-        }
-        catch (ProcessingException e1) {
-          internalFetcher.dataFetched(null, e1);
-        }
-      }
-      else {
-        try {
-          prepareBrowseLookup(call, browseHint, activeState);
-          internalFetcher.dataFetched(call.getDataByAll(), null);
-        }
-        catch (ProcessingException e) {
-          internalFetcher.dataFetched(null, e);
-        }
-      }
-    }
-    else {
-      internalFetcher.dataFetched(new LookupRow[0], null);
-    }
-    return null;
-  }
-
-  @Override
-  public LookupRow[] callSubTreeLookup(T parentKey) throws ProcessingException {
-    return callSubTreeLookup(parentKey, isActiveFilterEnabled() ? getActiveFilter() : TriState.TRUE);
-  }
-
-  @Override
-  public LookupRow[] callSubTreeLookup(T parentKey, TriState activeState) throws ProcessingException {
-    LookupRow[] data = null;
-    LookupCall call = getLookupCall();
-    if (call != null) {
-      call = SERVICES.getService(ILookupCallProvisioningService.class).newClonedInstance(call, new FormFieldProvisioningContext(AbstractSmartField.this));
-      call.setMaxRowCount(getBrowseMaxRowCount());
-      prepareRecLookup(call, parentKey, activeState);
-      data = call.getDataByRec();
-    }
-    ArrayList<LookupRow> result;
-    if (data != null) {
-      result = new ArrayList<LookupRow>(Arrays.asList(data));
-    }
-    else {
-      result = new ArrayList<LookupRow>(0);
-    }
-    filterRecLookup(call, result);
-    return cleanupResultList(result);
-  }
-
-  private LookupRow[] cleanupResultList(List<LookupRow> list) {
-    int len = 0;
-    for (LookupRow r : list) {
-      if (r != null) {
-        len++;
-      }
-    }
-    LookupRow[] a = new LookupRow[len];
-    int index = 0;
-    for (LookupRow r : list) {
-      if (r != null) {
-        a[index] = r;
-        index++;
-      }
-    }
-    return a;
-  }
-
-  /*
-   * inner classes
-   */
-
-  private class P_GetLookupRowByKeyJob extends ClientSyncJob {
-    private LookupRow[] m_rows;
-    private final ClientAsyncJob m_backgroundJob;
-
-    public P_GetLookupRowByKeyJob(final LookupCall call) {
-      super("Fetch smartfield data for " + getLabel(), getCurrentSession());
-      // immediately start a thread that fetches data async
-      m_backgroundJob = new ClientAsyncJob("Fetch smartfield data", ClientSyncJob.getCurrentSession()) {
-        @Override
-        protected void runVoid(IProgressMonitor monitor) throws Throwable {
-          ArrayList<LookupRow> result = new ArrayList<LookupRow>(Arrays.asList(call.getDataByKey()));
-          filterKeyLookup(call, result);
-          m_rows = cleanupResultList(result);
-        }
-      };
-      m_backgroundJob.schedule();
-    }
-
-    @Override
-    protected void runVoid(IProgressMonitor monitor) throws Throwable {
-      // here we are in the scout thread and simply need to wait until the
-      // background thread finished fetching
-      if (this == m_currentGetLookupRowByKeyJob) {
-        m_currentGetLookupRowByKeyJob = null;
-        try {
-          m_backgroundJob.join();
-        }
-        catch (InterruptedException e) {
-          // nop
-        }
-        if (m_backgroundJob.getResult() != null) {
-          if (m_backgroundJob.getResult().getException() == null) {
-            if (m_rows != null && m_rows.length > 0) {
-              installLookupRowContext(m_rows[0]);
-            }
-            else {
-              installLookupRowContext(EMPTY_LOOKUP_ROW);
-            }
-          }
-          else {
-            LOG.error(null, m_backgroundJob.getResult().getException());
-          }
-        }
-      }
-    }
-  }// end private class
-
-  private class P_ProposalFormListener implements FormListener {
-    @Override
-    public void formChanged(FormEvent e) throws ProcessingException {
-      switch (e.getType()) {
-        case FormEvent.TYPE_CLOSED: {
-          if (getProposalForm() == e.getForm()) {
-            ISmartFieldProposalForm f = (ISmartFieldProposalForm) e.getForm();
-            if (f.getCloseSystemType() == IButton.SYSTEM_TYPE_OK) {
-              LookupRow row = f.getAcceptedProposal();
-              if (row != null) {
-                acceptProposal(row);
-              }
-            }
-            else {
-              if (!isAllowCustomText()) {
-                revertValue();
-              }
-            }
-            registerProposalFormInternal(null);
-          }
-          break;
-        }
-      }
-    }
-  }// end private class
-
-  private class P_UIFacade implements ISmartFieldUIFacade {
-    private Map<ICell, LookupRow> m_validProposals;
-
-    @Override
-    public IMenu[] firePopupFromUI() {
-      T smartValue = getValue();
-      ArrayList<IMenu> filteredMenus = new ArrayList<IMenu>();
-      for (IMenu m : getMenus()) {
-        IMenu validMenu = null;
-        if ((!m.isInheritAccessibility()) || isEnabled()) {
-          if (m.isEmptySpaceAction()) {
-            validMenu = m;
-          }
-          else if (m.isSingleSelectionAction()) {
-            if (smartValue != null) {
-              validMenu = m;
-            }
-          }
-        }
-        //
-        if (validMenu != null) {
-          validMenu.prepareAction();
-          if (validMenu.isVisible()) {
-            filteredMenus.add(validMenu);
-          }
-        }
-      }
-      return filteredMenus.toArray(new IMenu[0]);
-    }
-
-    @Override
-    public void openProposalFromUI(String newText, boolean selectCurrentValue) {
-      if (newText == null) {
-        newText = BROWSE_ALL_TEXT;
-      }
-      try {
-        ISmartFieldProposalForm smartForm = getProposalForm();
-        if (smartForm == null) {
-          setActiveFilter(TriState.TRUE);
-          smartForm = createProposalForm();
-          smartForm.setSearchText(newText);
-          smartForm.startForm();
-          if (smartForm.isFormOpen()) {
-            smartForm.update(selectCurrentValue, false);
-            registerProposalFormInternal(smartForm);
-          }
-        }
-        else {
-          if (!StringUtility.equalsIgnoreNewLines(smartForm.getSearchText(), newText)) {
-            smartForm.setSearchText(newText);
-            smartForm.update(false, false);
-          }
-        }
-      }
-      catch (ProcessingException e) {
-        SERVICES.getService(IExceptionHandlerService.class).handleException(e);
-      }
-    }
-
-    @Override
-    public boolean acceptProposalFromUI() {
-      try {
-        ISmartFieldProposalForm smartForm = getProposalForm();
-        if (smartForm != null) {
-          if (smartForm.getAcceptedProposal() != null) {
-            smartForm.doOk();
-            return true;
-          }
-          else {
-            // allow with null text traverse
-            if (StringUtility.isNullOrEmpty(getDisplayText())) {
-              return true;
-            }
-            else {
-              // select first
-              smartForm.forceProposalSelection();
-              return false;
-            }
-          }
-        }
-      }
-      catch (ProcessingException e) {
-        SERVICES.getService(IExceptionHandlerService.class).handleException(e);
-      }
-      return false;
-    }
-
-    @Override
-    public boolean setTextFromUI(String text) {
-      String currentValidText = (m_currentLookupRow != null ? m_currentLookupRow.getText() : null);
-      ISmartFieldProposalForm smartForm = getProposalForm();
-      // accept proposal form if either input text matches search text or
-      // existing display text is valid
-      try {
-        if (smartForm != null && smartForm.getAcceptedProposal() != null) {
-          // a proposal was selected
-          return acceptProposalFromUI();
-        }
-        if (smartForm != null && (StringUtility.equalsIgnoreNewLines(text, smartForm.getSearchText()) || StringUtility.equalsIgnoreNewLines(StringUtility.emptyIfNull(text), StringUtility.emptyIfNull(currentValidText)))) {
-          /*
-           * empty text means null
-           */
-          if (text == null || text.length() == 0) {
-            boolean b = parseValue(text);
-            return b;
-          }
-          else {
-            // no proposal was selected...
-            if (!StringUtility.equalsIgnoreNewLines(StringUtility.emptyIfNull(text), StringUtility.emptyIfNull(currentValidText))) {
-              if (isAllowCustomText()) {
-                return parseValue(text);
-              }
-              else {
-                // ...and the current value is incomplete -> force proposal
-                // selection
-                smartForm.forceProposalSelection();
-                return false;
-              }
-            }
-            else {
-              // ... and current display is unchanged from model value -> nop
-              smartForm.doClose();
-              return true;
-            }
-          }
-
-        }
-        else {
-          /*
-           * ticket 88359
-           * check if changed at all
-           */
-          if (CompareUtility.equals(text, currentValidText)) {
-            return true;
-          }
-          else {
-            return parseValue(text);
-          }
-        }
-      }
-      catch (ProcessingException e) {
-        SERVICES.getService(IExceptionHandlerService.class).handleException(e);
-        return true;
-      }
-    }
-
-    @Override
-    public void unregisterProposalFormFromUI(ISmartFieldProposalForm form) {
-      unregisterProposalFormInternal(form);
-    }
-  }
-
-}
->>>>>>> 9ae2a80a
+}