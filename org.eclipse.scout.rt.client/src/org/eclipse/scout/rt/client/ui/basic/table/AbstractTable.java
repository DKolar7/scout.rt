<<<<<<< HEAD
/*******************************************************************************
 * Copyright (c) 2010 BSI Business Systems Integration AG.
 * All rights reserved. This program and the accompanying materials
 * are made available under the terms of the Eclipse Public License v1.0
 * which accompanies this distribution, and is available at
 * http://www.eclipse.org/legal/epl-v10.html
 *
 * Contributors:
 *     BSI Business Systems Integration AG - initial API and implementation
 ******************************************************************************/
package org.eclipse.scout.rt.client.ui.basic.table;

import java.net.URL;
import java.util.ArrayList;
import java.util.Arrays;
import java.util.Collections;
import java.util.EventListener;
import java.util.HashMap;
import java.util.HashSet;
import java.util.Iterator;
import java.util.LinkedHashSet;
import java.util.List;
import java.util.Map;
import java.util.Set;
import java.util.TreeMap;
import java.util.TreeSet;
import java.util.regex.Matcher;
import java.util.regex.Pattern;

import org.eclipse.scout.commons.BooleanUtility;
import org.eclipse.scout.commons.CompareUtility;
import org.eclipse.scout.commons.CompositeObject;
import org.eclipse.scout.commons.ConfigurationUtility;
import org.eclipse.scout.commons.EventListenerList;
import org.eclipse.scout.commons.HTMLUtility;
import org.eclipse.scout.commons.OptimisticLock;
import org.eclipse.scout.commons.StringUtility;
import org.eclipse.scout.commons.annotations.ConfigOperation;
import org.eclipse.scout.commons.annotations.ConfigProperty;
import org.eclipse.scout.commons.annotations.ConfigPropertyValue;
import org.eclipse.scout.commons.annotations.Order;
import org.eclipse.scout.commons.beans.AbstractPropertyObserver;
import org.eclipse.scout.commons.dnd.TextTransferObject;
import org.eclipse.scout.commons.dnd.TransferObject;
import org.eclipse.scout.commons.exception.ProcessingException;
import org.eclipse.scout.commons.logger.IScoutLogger;
import org.eclipse.scout.commons.logger.ScoutLogManager;
import org.eclipse.scout.rt.client.services.common.icon.IIconProviderService;
import org.eclipse.scout.rt.client.ui.ClientUIPreferences;
import org.eclipse.scout.rt.client.ui.IDNDSupport;
import org.eclipse.scout.rt.client.ui.IEventHistory;
import org.eclipse.scout.rt.client.ui.action.ActionFinder;
import org.eclipse.scout.rt.client.ui.action.keystroke.IKeyStroke;
import org.eclipse.scout.rt.client.ui.action.keystroke.KeyStroke;
import org.eclipse.scout.rt.client.ui.action.menu.IMenu;
import org.eclipse.scout.rt.client.ui.action.menu.MenuSeparator;
import org.eclipse.scout.rt.client.ui.basic.cell.Cell;
import org.eclipse.scout.rt.client.ui.basic.cell.ICell;
import org.eclipse.scout.rt.client.ui.basic.table.columnfilter.ColumnFilterMenu;
import org.eclipse.scout.rt.client.ui.basic.table.columnfilter.DefaultTableColumnFilterManager;
import org.eclipse.scout.rt.client.ui.basic.table.columnfilter.ITableColumnFilter;
import org.eclipse.scout.rt.client.ui.basic.table.columnfilter.ITableColumnFilterManager;
import org.eclipse.scout.rt.client.ui.basic.table.columns.AbstractBooleanColumn;
import org.eclipse.scout.rt.client.ui.basic.table.columns.AbstractColumn;
import org.eclipse.scout.rt.client.ui.basic.table.columns.AbstractStringColumn;
import org.eclipse.scout.rt.client.ui.basic.table.columns.IBooleanColumn;
import org.eclipse.scout.rt.client.ui.basic.table.columns.IColumn;
import org.eclipse.scout.rt.client.ui.basic.table.columns.ISmartColumn;
import org.eclipse.scout.rt.client.ui.basic.table.customizer.AddCustomColumnMenu;
import org.eclipse.scout.rt.client.ui.basic.table.customizer.ITableCustomizer;
import org.eclipse.scout.rt.client.ui.basic.table.customizer.ModifyCustomColumnMenu;
import org.eclipse.scout.rt.client.ui.basic.table.customizer.RemoveCustomColumnMenu;
import org.eclipse.scout.rt.client.ui.basic.table.internal.InternalTableRow;
import org.eclipse.scout.rt.client.ui.basic.table.menus.CopyWidthsOfColumnsMenu;
import org.eclipse.scout.rt.client.ui.basic.table.menus.OrganizeColumnsMenu;
import org.eclipse.scout.rt.client.ui.basic.table.menus.ResetColumnsMenu;
import org.eclipse.scout.rt.client.ui.form.fields.IFormField;
import org.eclipse.scout.rt.client.ui.form.fields.booleanfield.IBooleanField;
import org.eclipse.scout.rt.client.ui.form.fields.tablefield.AbstractTableField;
import org.eclipse.scout.rt.client.ui.profiler.DesktopProfiler;
import org.eclipse.scout.rt.shared.data.form.fields.tablefield.AbstractTableFieldData;
import org.eclipse.scout.rt.shared.services.common.code.ICode;
import org.eclipse.scout.rt.shared.services.common.exceptionhandler.IExceptionHandlerService;
import org.eclipse.scout.rt.shared.services.lookup.BatchLookupCall;
import org.eclipse.scout.rt.shared.services.lookup.BatchLookupResultCache;
import org.eclipse.scout.rt.shared.services.lookup.IBatchLookupService;
import org.eclipse.scout.rt.shared.services.lookup.LocalLookupCall;
import org.eclipse.scout.rt.shared.services.lookup.LookupCall;
import org.eclipse.scout.rt.shared.services.lookup.LookupRow;
import org.eclipse.scout.service.SERVICES;

/**
 * Columns are defined as inner classes<br>
 * for every inner column class there is a generated getXYColumn method directly
 * on the table
 */
public abstract class AbstractTable extends AbstractPropertyObserver implements ITable {
  private static final IScoutLogger LOG = ScoutLogManager.getLogger(AbstractTable.class);

  private boolean m_initialized;
  private final OptimisticLock m_initLock;
  private ColumnSet m_columnSet;
  /**
   * synchronized list
   */
  private final List<ITableRow> m_rows;
  private final Object m_cachedRowsLock;
  private ITableRow[] m_cachedRows;
  private final HashMap<CompositeObject, ITableRow> m_deletedRows;
  private TreeSet<ITableRow/* ordered by rowIndex */> m_selectedRows = new TreeSet<ITableRow>(new RowIndexComparator());
  private IMenu[] m_menus;
  private ITableUIFacade m_uiFacade;
  private final ArrayList<ITableRowFilter> m_rowFilters;
  private String m_userPreferenceContext;
  // batch mutation
  private boolean m_autoDiscardOnDelete;
  private boolean m_sortEnabled;
  private boolean m_sortValid;
  private boolean m_initialMultiLineText;
  private int m_tableChanging;
  private ArrayList<TableEvent> m_tableEventBuffer = new ArrayList<TableEvent>();
  private final HashSet<P_CellLookup> m_cellLookupBuffer = new HashSet<P_CellLookup>();
  private HashSet<ITableRow> m_rowDecorationBuffer = new HashSet<ITableRow>();
  // key stroke buffer for select-as-you-type
  private final KeyStrokeBuffer m_keyStrokeBuffer;
  private final EventListenerList m_listenerList = new EventListenerList();
  //cell editing
  private P_CellEditorContext m_editContext;
  //checkable table
  private IBooleanColumn m_checkableColumn;
  //auto filter
  private final Object m_cachedFilteredRowsLock;
  private ITableRow[] m_cachedFilteredRows;
  private ITableColumnFilterManager m_columnFilterManager;
  private ITableCustomizer m_tableCustomizer;
  private IEventHistory<TableEvent> m_eventHistory;
  // only do one action at a time
  private boolean m_actionRunning;

  public AbstractTable() {
    this(true);
  }

  public AbstractTable(boolean callInitializer) {
    if (DesktopProfiler.getInstance().isEnabled()) {
      DesktopProfiler.getInstance().registerTable(this);
    }
    m_cachedRowsLock = new Object();
    m_cachedFilteredRowsLock = new Object();
    m_rows = Collections.synchronizedList(new ArrayList<ITableRow>(1));
    m_deletedRows = new HashMap<CompositeObject, ITableRow>();
    m_keyStrokeBuffer = new KeyStrokeBuffer(500L);
    m_rowFilters = new ArrayList<ITableRowFilter>(1);
    m_initLock = new OptimisticLock();
    m_actionRunning = false;
    //add single observer listener
    addTableListener(new P_TableListener());
    if (callInitializer) {
      callInitializer();
    }
  }

  protected void callInitializer() {
    initConfig();
  }

  /*
   * Configuration
   */

  /**
   * Configures the title of this table. The title of the table is rarely used because a table is usually surrounded by
   * an {@link AbstractTableField} having its own title / label.
   * <p>
   * Subclasses can override this method. Default is {@code null}.
   * 
   * @return Title of this table.
   */
  @ConfigProperty(ConfigProperty.TEXT)
  @Order(10)
  @ConfigPropertyValue("null")
  protected String getConfiguredTitle() {
    return null;
  }

  /**
   * Configures the default icon for this table. The default icon is used for each row in the table.
   * <p>
   * Subclasses can override this method. Default is {@code null}.
   * 
   * @return the ID (name) of the icon
   * @see IIconProviderService
   */
  @ConfigProperty(ConfigProperty.ICON_ID)
  @Order(20)
  @ConfigPropertyValue("null")
  protected String getConfiguredDefaultIconId() {
    return null;
  }

  /**
   * Configures whether only one row can be selected at once in this table.
   * <p>
   * Subclasses can override this method. Default is {@code true}.
   * 
   * @return {@code true} if more then one row in this table can be selected at once, {@code false} otherwise.
   */
  @ConfigProperty(ConfigProperty.BOOLEAN)
  @Order(30)
  @ConfigPropertyValue("true")
  protected boolean getConfiguredMultiSelect() {
    return true;
  }

  /**
   * Configures whether only one row can be checked in this table. This configuration is only useful if
   * {@link #getConfiguredCheckable()} is {@code true} .
   * <p>
   * Subclasses can override this method. Default is {@code true}.
   * 
   * @return {@code true} if more then one row in this table can be checked, {@code false} otherwise.
   */
  @ConfigProperty(ConfigProperty.BOOLEAN)
  @Order(32)
  @ConfigPropertyValue("true")
  protected boolean getConfiguredMultiCheck() {
    return true;
  }

  /**
   * Configures the default menu that is used on the ENTER (action key) or the double click on a table row.
   * <p>
   * Subclasses can override this method. Default is {@code null}.
   * 
   * @return The default menu to use.
   */
  @ConfigProperty(ConfigProperty.MENU_CLASS)
  @Order(35)
  @ConfigPropertyValue("null")
  protected Class<? extends IMenu> getConfiguredDefaultMenu() {
    return null;
  }

  /**
   * Interception method used for customizing the default menu. Should be used by the framework only.
   * 
   * @since 3.8.1
   */
  protected Class<? extends IMenu> getDefaultMenuInternal() {
    return getConfiguredDefaultMenu();
  }

  /**
   * Configures whether deleted rows are automatically erased or cached for later processing (service deletion).
   * <p>
   * Subclasses can override this method. Default is {@code false}.
   * 
   * @return {@code true} if deleted rows are automatically erased, {@code false} if deleted nodes are cached for later
   *         processing.
   */
  @ConfigProperty(ConfigProperty.BOOLEAN)
  @Order(50)
  @ConfigPropertyValue("false")
  protected boolean getConfiguredAutoDiscardOnDelete() {
    return false;
  }

  /**
   * Configures whether sort is enabled for this table. If sort is enabled, the table rows are sorted based on their
   * sort index (see {@link AbstractColumn#getConfiguredSortIndex()}) and the user might change the sorting at run time.
   * If sort is disabled, the table rows are not sorted and the user cannot change the sorting.
   * <p>
   * Subclasses can override this method. Default is {@code true}.
   * 
   * @return {@code true} if sort is enabled, {@code false} otherwise.
   */
  @ConfigProperty(ConfigProperty.BOOLEAN)
  @Order(60)
  @ConfigPropertyValue("true")
  protected boolean getConfiguredSortEnabled() {
    return true;
  }

  /**
   * Configures whether the header row is visible. The header row contains the titles of each column.
   * <p>
   * Subclasses can override this method. Default is {@code true}.
   * 
   * @return {@code true} if the header row is visible, {@code false} otherwise.
   */
  @ConfigProperty(ConfigProperty.BOOLEAN)
  @Order(70)
  @ConfigPropertyValue("true")
  protected boolean getConfiguredHeaderVisible() {
    return true;
  }

  /**
   * Configures whether the columns are auto resized. If true, all columns are resized so that the table never needs
   * horizontal scrolling. This is especially useful for tables inside a form.
   * <p>
   * Subclasses can override this method. Default is {@code true}.
   * 
   * @return {@code true} if the columns are auto resized, {@code false} otherwise.
   * @see {@link AbstractColumn#getConfiguredWidth()}
   */
  @ConfigProperty(ConfigProperty.BOOLEAN)
  @Order(80)
  @ConfigPropertyValue("false")
  protected boolean getConfiguredAutoResizeColumns() {
    return false;
  }

  /**
   * Configures whether the table supports multiline text. If multiline text is supported and a string column has set
   * the {@link AbstractStringColumn#getConfiguredTextWrap()} property to true, the text is wrapped and uses two or more
   * lines.
   * <p>
   * Subclasses can override this method. Default is {@code false}. If the method is not overridden and at least one
   * string column has set the {@link AbstractStringColumn#getConfiguredTextWrap()} to true, the multiline property is
   * set automatically to true.
   * 
   * @return {@code true} if the table supports multiline text, {@code false} otherwise.
   */
  @ConfigProperty(ConfigProperty.BOOLEAN)
  @Order(90)
  @ConfigPropertyValue("false")
  protected boolean getConfiguredMultilineText() {
    return false;
  }

  /**
   * Configures the row height hint. This is a hint for the UI if and only if it is not capable of having variable table
   * row height based on cell contents (such as rap/rwt or swt).
   * <p>
   * This property is interpreted in different manner for each GUI port:
   * <ul>
   * <li>Swing: The property is ignored.
   * <li>SWT: Used as the maximal row height.
   * <li>rap/rwt: Used as the fixed row height in multiline tables.
   * </ul>
   * This hint defines the table row height in pixels being used as the fixed row height for all table rows of this
   * table.
   * </p>
   * Subclasses can override this method. Default is {@code -1}.
   * 
   * @return Table row height hint in pixels.
   */
  @ConfigProperty(ConfigProperty.INTEGER)
  @Order(92)
  @ConfigPropertyValue("-1")
  protected int getConfiguredRowHeightHint() {
    return -1;
  }

  /**
   * Configures whether the table is checkable.
   * <p>
   * Subclasses can override this method. Default is {@code false}.
   * 
   * @return {@code true} if the table is checkable, {@code false} otherwise.
   */
  @ConfigProperty(ConfigProperty.BOOLEAN)
  @Order(100)
  @ConfigPropertyValue("false")
  protected boolean getConfiguredCheckable() {
    return false;
  }

  /**
   * Configures the checkable column. The checkable column represents the check state of the row, i.e. if it is checked
   * or not. If no checkable column is configured, only the row itself represents if the row was checked or not.
   * <p>
   * Subclasses can override this method. Default is {@code null}.
   * 
   * @return A column class extending {@link AbstractBooleanColumn} that represents the row check state.
   */
  @ConfigProperty(ConfigProperty.TABLE_COLUMN)
  @Order(102)
  @ConfigPropertyValue("false")
  protected Class<? extends AbstractBooleanColumn> getConfiguredCheckableColumn() {
    return null;
  }

  /**
   * Configures the drop support of this table.
   * <p>
   * Subclasses can override this method. Default is {@code 0} (no drop support).
   * 
   * @return {@code 0} for no support or one or more of {@link IDNDSupport#TYPE_FILE_TRANSFER},
   *         {@link IDNDSupport#TYPE_IMAGE_TRANSFER}, {@link IDNDSupport#TYPE_JAVA_ELEMENT_TRANSFER} or
   *         {@link IDNDSupport#TYPE_TEXT_TRANSFER} (e.g. {@code TYPE_TEXT_TRANSFER | TYPE_FILE_TRANSFER}).
   */
  @ConfigProperty(ConfigProperty.DRAG_AND_DROP_TYPE)
  @Order(190)
  @ConfigPropertyValue("0")
  protected int getConfiguredDropType() {
    return 0;
  }

  /**
   * Configures the drag support of this table.
   * <p>
   * Subclasses can override this method. Default is {@code 0} (no drag support).
   * 
   * @return {@code 0} for no support or one or more of {@link IDNDSupport#TYPE_FILE_TRANSFER},
   *         {@link IDNDSupport#TYPE_IMAGE_TRANSFER}, {@link IDNDSupport#TYPE_JAVA_ELEMENT_TRANSFER} or
   *         {@link IDNDSupport#TYPE_TEXT_TRANSFER} (e.g. {@code TYPE_TEXT_TRANSFER | TYPE_FILE_TRANSFER}).
   */
  @ConfigProperty(ConfigProperty.DRAG_AND_DROP_TYPE)
  @Order(190)
  @ConfigPropertyValue("0")
  protected int getConfiguredDragType() {
    return 0;
  }

  /**
   * Configures whether the keyboard can be used for navigation in table. When activated, the user can click on a column
   * in the table. Now starting to type some letters, the row matching the typed letters in the column will be selected.
   * <p>
   * Subclasses can override this method. Default is {@code true}.
   * 
   * @return {@code true} if the keyboard navigation is supported, {@code false} otherwise.
   */
  @ConfigProperty(ConfigProperty.BOOLEAN)
  @Order(200)
  @ConfigPropertyValue("true")
  protected boolean getConfiguredKeyboardNavigation() {
    return true;
  }

  /**
   * Configures whether the table always scrolls to the selection. When activated and the selection in a table changes,
   * the table is scrolled to the selection so that the selected row is visible.
   * <p>
   * Subclasses can override this method. Default is {@code false}.
   * 
   * @return {@code true} if the table scrolls to the selection, {@code false} otherwise.
   */
  @ConfigProperty(ConfigProperty.BOOLEAN)
  @Order(230)
  @ConfigPropertyValue("false")
  protected boolean getConfiguredScrollToSelection() {
    return false;
  }

  /**
   * Called after a drag operation was executed on one or several table rows.
   * <p>
   * Subclasses can override this method. The default does nothing.
   * 
   * @param rows
   *          Table rows that were dragged.
   * @return A transferable object representing the given rows.
   * @throws ProcessingException
   */
  @ConfigOperation
  @Order(10)
  protected TransferObject execDrag(ITableRow[] rows) throws ProcessingException {
    return null;
  }

  /**
   * Called after a drop operation was executed on the table.
   * <p>
   * Subclasses can override this method. The default does nothing.
   * 
   * @param row
   *          Table row on which the transferable object was dropped (row may be null for empty space drop).
   * @param t
   *          Transferable object that was dropped on the row.
   * @throws ProcessingException
   */
  @ConfigOperation
  @Order(20)
  protected void execDrop(ITableRow row, TransferObject t) throws ProcessingException {
  }

  /**
   * Called by a <code>CTRL-C</code> event on the table to copy the given rows into the clipboard.
   * <p>
   * Subclasses can override this method. The default creates a {@link TextTransferObject} of the table content (HTML
   * table).
   * 
   * @param rows
   *          The selected table rows to copy.
   * @return A transferable object representing the given rows or null to not populate the clipboard.
   * @throws ProcessingException
   */
  @ConfigOperation
  @Order(30)
  protected TransferObject execCopy(ITableRow[] rows) throws ProcessingException {
    if (rows.length == 0) {
      return null;
    }

    StringBuilder plainText = new StringBuilder();
    StringBuilder htmlText = new StringBuilder("<html>");
    // Adding the following MS-office specific style information will cause Excel
    // to put all line-break-delimited entries of a <td> cell into a single Excel cell,
    // instead of one sub-cell for each <br />
    htmlText.append("<head><style type=\"text/css\"> br {mso-data-placement:same-cell;} </style></head>");
    htmlText.append("<body><table border=\"0\">");

    IColumn<?>[] columns = getColumnSet().getVisibleColumns();
    Pattern patternHtmlCheck = Pattern.compile(".*?<\\s*html.*?>.*", Pattern.CASE_INSENSITIVE | Pattern.MULTILINE | Pattern.DOTALL);
    Pattern patternBodyContent = Pattern.compile("<\\s*body.*?>(.*?)<\\s*/\\s*body\\s*>", Pattern.CASE_INSENSITIVE | Pattern.MULTILINE | Pattern.DOTALL);

    boolean firstRow = true;
    for (ITableRow row : rows) {
      // text/html
      htmlText.append("<tr>");
      // text/plain
      if (!firstRow) {
        plainText.append(System.getProperty("line.separator"));
      }

      boolean firstColumn = true;
      for (IColumn<?> column : columns) {
        String text;
        if (column instanceof IBooleanColumn) {
          boolean value = BooleanUtility.nvl(((IBooleanColumn) column).getValue(row), false);
          text = value ? "X" : "";
        }
        else {
          text = StringUtility.emptyIfNull(row.getCell(column).getText());
        }

        // text/plain
        if (!firstColumn) {
          plainText.append("\t");
        }
        plainText.append(StringUtility.emptyIfNull(StringUtility.unwrapText(text)));

        // text/html
        String html = null;
        if (patternHtmlCheck.matcher(text).matches()) {
          // ensure proper HTML and extract body content
          Matcher matcher = patternBodyContent.matcher(HTMLUtility.cleanupHtml(text, false, false, null));
          if (matcher.find()) {
            html = matcher.group(1);
          }
        }
        if (html == null) {
          html = StringUtility.htmlEncode(text);
        }
        htmlText.append("<td>");
        htmlText.append(html);
        htmlText.append("</td>");
        firstColumn = false;
      }
      htmlText.append("</tr>");
      firstRow = false;
    }
    htmlText.append("</table></body></html>");

    TextTransferObject transferObject = new TextTransferObject(plainText.toString(), htmlText.toString());
    return transferObject;
  }

  /**
   * Called after the table content changed, rows were added, removed or changed.
   * <p>
   * Subclasses can override this method. The default does nothing.
   * 
   * @throws ProcessingException
   */
  @ConfigOperation
  @Order(40)
  protected void execContentChanged() throws ProcessingException {
  }

  /**
   * Called after {@link AbstractColumn#execDecorateCell(Cell,ITableRow)} on the column to decorate the cell.
   * <p>
   * Subclasses can override this method. The default does nothing.
   * 
   * @throws ProcessingException
   */
  @ConfigOperation
  @Order(50)
  protected void execDecorateCell(Cell view, ITableRow row, IColumn<?> col) throws ProcessingException {
  }

  /**
   * Called during initialization of this table, after the columns were initialized.
   * <p>
   * Subclasses can override this method. The default does nothing.
   * 
   * @throws ProcessingException
   */
  @ConfigOperation
  @Order(60)
  protected void execInitTable() throws ProcessingException {
  }

  /**
   * Called when this table is disposed, after the columns were disposed.
   * <p>
   * Subclasses can override this method. The default does nothing.
   * 
   * @throws ProcessingException
   */
  @ConfigOperation
  @Order(70)
  protected void execDisposeTable() throws ProcessingException {
  }

  /**
   * Called when the user clicks on a row in this table.
   * <p>
   * Subclasses can override this method. The default fires a {@link TableEvent#TYPE_ROW_CLICK} event.
   * 
   * @param Row
   *          that was clicked (never null).
   * @throws ProcessingException
   */
  @ConfigOperation
  @Order(80)
  protected void execRowClick(ITableRow row) throws ProcessingException {
    TableEvent e = new TableEvent(this, TableEvent.TYPE_ROW_CLICK, new ITableRow[]{row});
    fireTableEventInternal(e);
  }

  /**
   * Called when the row has been activated.
   * <p>
   * Subclasses can override this method. The default opens the configured default menu or if no default menu is
   * configured, fires a {@link TableEvent#TYPE_ROW_ACTION} event.
   * 
   * @param Row
   *          that was activated (never null).
   * @throws ProcessingException
   */
  @ConfigOperation
  @Order(90)
  protected void execRowAction(ITableRow row) throws ProcessingException {
    Class<? extends IMenu> defaultMenuType = getDefaultMenuInternal();
    if (defaultMenuType != null) {
      try {
        runMenu(defaultMenuType);
      }
      catch (ProcessingException ex) {
        SERVICES.getService(IExceptionHandlerService.class).handleException(ex);
      }
      catch (Throwable t) {
        SERVICES.getService(IExceptionHandlerService.class).handleException(createNewUnexpectedProcessingExcpetion(t));
      }
    }
    else {
      TableEvent e = new TableEvent(this, TableEvent.TYPE_ROW_ACTION, new ITableRow[]{row});
      fireTableEventInternal(e);
    }
  }

  /**
   * Called when one or more rows are selected.
   * <p>
   * Subclasses can override this method. The default does nothing.
   * 
   * @param rows
   *          that were selected.
   * @throws ProcessingException
   */
  @ConfigOperation
  @Order(100)
  protected void execRowsSelected(ITableRow[] rows) throws ProcessingException {
  }

  /**
   * Called when the row is going to be decorated.
   * <p>
   * Subclasses can override this method. The default does nothing.
   * 
   * @param row
   *          that is going to be decorated.
   * @throws ProcessingException
   */
  @ConfigOperation
  @Order(110)
  protected void execDecorateRow(ITableRow row) throws ProcessingException {
  }

  /**
   * Called when a hyperlink is used within the table. The hyperlink's table row is the selected row and the column is
   * the context column ({@link #getContextColumn()}).
   * <p>
   * Subclasses can override this method. The default does nothing.
   * 
   * @param url
   *          Hyperlink to process.
   * @param path
   *          Path of URL ({@link URL#getPath()}).
   * @param local
   *          {@code true} if the url is not a valid external url but a local model url (http://local/...)
   * @throws ProcessingException
   */
  @ConfigOperation
  @Order(120)
  protected void execHyperlinkAction(URL url, String path, boolean local) throws ProcessingException {
  }

  private Class<? extends IMenu>[] getConfiguredMenus() {
    Class[] dca = ConfigurationUtility.getDeclaredPublicClasses(getClass());
    return ConfigurationUtility.sortFilteredClassesByOrderAnnotation(dca, IMenu.class);
  }

  private Class<? extends IColumn>[] getConfiguredColumns() {
    Class[] dca = ConfigurationUtility.getDeclaredPublicClasses(getClass());
    return ConfigurationUtility.sortFilteredClassesByOrderAnnotation(dca, IColumn.class);
  }

  private Class<? extends IKeyStroke>[] getConfiguredKeyStrokes() {
    Class[] dca = ConfigurationUtility.getDeclaredPublicClasses(getClass());
    return ConfigurationUtility.filterClasses(dca, IKeyStroke.class);
  }

  protected void initConfig() {
    m_eventHistory = createEventHistory();
    m_uiFacade = createUIFacade();
    setTitle(getConfiguredTitle());
    setAutoDiscardOnDelete(getConfiguredAutoDiscardOnDelete());
    setSortEnabled(getConfiguredSortEnabled());
    setDefaultIconId(getConfiguredDefaultIconId());
    setHeaderVisible(getConfiguredHeaderVisible());
    setAutoResizeColumns(getConfiguredAutoResizeColumns());
    setCheckable(getConfiguredCheckable());
    setMultiCheck(getConfiguredMultiCheck());
    setMultiSelect(getConfiguredMultiSelect());
    setInitialMultilineText(getConfiguredMultilineText());
    setMultilineText(getConfiguredMultilineText());
    setRowHeightHint(getConfiguredRowHeightHint());
    setKeyboardNavigation(getConfiguredKeyboardNavigation());
    setDragType(getConfiguredDragType());
    setDropType(getConfiguredDropType());
    setScrollToSelection(getConfiguredScrollToSelection());
    if (getTableCustomizer() == null) {
      setTableCustomizer(createTableCustomizer());
    }
    // columns
    createColumnsInternal();
    // menus
    ArrayList<IMenu> menuList = new ArrayList<IMenu>();
    Class<? extends IMenu>[] ma = getConfiguredMenus();
    for (int i = 0; i < ma.length; i++) {
      try {
        IMenu menu = ConfigurationUtility.newInnerInstance(this, ma[i]);
        menuList.add(menu);
      }
      catch (Throwable t) {
        LOG.error("create " + ma[i].getName(), t);
      }
    }

    try {
      injectMenusInternal(menuList);
    }
    catch (Exception e) {
      LOG.error("error occured while dynamically contributing menus.", e);
    }
    m_menus = menuList.toArray(new IMenu[menuList.size()]);
    // key strokes
    ArrayList<IKeyStroke> ksList = new ArrayList<IKeyStroke>();
    Class<? extends IKeyStroke>[] ksArray = getConfiguredKeyStrokes();
    for (int i = 0; i < ksArray.length; i++) {
      try {
        IKeyStroke ks = ConfigurationUtility.newInnerInstance(this, ksArray[i]);
        ksList.add(ks);
      }
      catch (Throwable t) {
        LOG.error("create " + ksArray[i].getName(), t);
      }
    }
    //add ENTER key stroke when default menu is used or execRowAction has an override
    Class<? extends IMenu> defaultMenuType = getDefaultMenuInternal();
    if (defaultMenuType != null || ConfigurationUtility.isMethodOverwrite(AbstractTable.class, "execRowAction", new Class[]{ITableRow.class}, this.getClass())) {
      ksList.add(new KeyStroke("ENTER") {
        @Override
        protected void execAction() throws ProcessingException {
          fireRowAction(getSelectedRow());
        }
      });
    }
    setKeyStrokes(ksList.toArray(new IKeyStroke[ksList.size()]));
    // add Convenience observer for drag & drop callbacks and event history
    addTableListener(new TableAdapter() {
      @Override
      public void tableChanged(TableEvent e) {
        //event history
        IEventHistory<TableEvent> h = getEventHistory();
        if (h != null) {
          h.notifyEvent(e);
        }
        //dnd
        switch (e.getType()) {
          case TableEvent.TYPE_ROWS_DRAG_REQUEST: {
            if (e.getDragObject() == null) {
              try {
                e.setDragObject(execDrag(e.getRows()));
              }
              catch (ProcessingException ex) {
                SERVICES.getService(IExceptionHandlerService.class).handleException(ex);
              }
            }
            break;
          }
          case TableEvent.TYPE_ROW_DROP_ACTION: {
            if (e.getDropObject() != null) {
              try {
                execDrop(e.getFirstRow(), e.getDropObject());
              }
              catch (ProcessingException ex) {
                SERVICES.getService(IExceptionHandlerService.class).handleException(ex);
              }
            }
            break;
          }
          case TableEvent.TYPE_ROWS_COPY_REQUEST: {
            if (e.getCopyObject() == null) {
              try {
                e.setCopyObject(execCopy(e.getRows()));
              }
              catch (ProcessingException ex) {
                SERVICES.getService(IExceptionHandlerService.class).handleException(ex);
              }
            }
            break;
          }
          case TableEvent.TYPE_ALL_ROWS_DELETED:
          case TableEvent.TYPE_ROWS_DELETED:
          case TableEvent.TYPE_ROWS_INSERTED:
          case TableEvent.TYPE_ROWS_UPDATED: {
            try {
              execContentChanged();
            }
            catch (ProcessingException ex) {
              SERVICES.getService(IExceptionHandlerService.class).handleException(ex);
            }
            break;
          }
        }
      }
    });
  }

  private void initColumnsInternal() {
    for (IColumn<?> c : getColumnSet().getColumns()) {
      try {
        c.initColumn();
      }
      catch (Throwable t) {
        LOG.error("column " + c, t);
      }
    }
    getColumnSet().initialize();
  }

  private void disposeColumnsInternal() {
    for (IColumn<?> c : getColumnSet().getColumns()) {
      try {
        c.disposeColumn();
      }
      catch (Throwable t) {
        LOG.error("column " + c, t);
      }
    }
  }

  private void createColumnsInternal() {
    Class<? extends IColumn>[] ca = getConfiguredColumns();
    ArrayList<IColumn<?>> colList = new ArrayList<IColumn<?>>();
    for (int i = 0; i < ca.length; i++) {
      try {
        IColumn<?> column = ConfigurationUtility.newInnerInstance(this, ca[i]);
        colList.add(column);
      }
      catch (Exception e) {
        LOG.warn(null, e);
      }
    }
    try {
      injectColumnsInternal(colList);
    }
    catch (Exception e) {
      LOG.error("error occured while dynamically contribute columns.", e);
    }
    ArrayList<IColumn> completeList = new ArrayList<IColumn>();
    completeList.addAll(colList);
    m_columnSet = new ColumnSet(this, completeList);
    if (getConfiguredCheckableColumn() != null) {
      AbstractBooleanColumn checkableColumn = getColumnSet().getColumnByClass(getConfiguredCheckableColumn());
      setCheckableColumn(checkableColumn);
    }
  }

  /**
   * Override this internal method only in order to make use of dynamic fields<br>
   * Used to manage column list and add/remove columns
   * 
   * @param columnList
   *          live and mutable list of configured columns, not yet initialized
   */
  protected void injectColumnsInternal(List<IColumn<?>> columnList) {
    ITableCustomizer c = getTableCustomizer();
    if (c != null) {
      c.injectCustomColumns(columnList);
    }
  }

  /**
   * Override this internal method only in order to make use of dynamic menus<br>
   * Used to manage menu list and add/remove menus
   * 
   * @param menuList
   *          live and mutable list of configured menus
   */
  protected void injectMenusInternal(List<IMenu> menuList) {
  }

  protected ITableUIFacade createUIFacade() {
    return new P_TableUIFacade();
  }

  /*
   * Runtime
   */

  @Override
  public String getUserPreferenceContext() {
    return m_userPreferenceContext;
  }

  @Override
  public void setUserPreferenceContext(String context) {
    m_userPreferenceContext = context;
    if (isTableInitialized()) {
      //re-initialize
      try {
        initTable();
      }
      catch (ProcessingException e) {
        LOG.error("Failed re-initializing table " + getClass().getName(), e);
      }
    }
  }

  /**
   * This is the init of the runtime model after the table and columns are built
   * and configured
   */
  @Override
  public final void initTable() throws ProcessingException {
    try {
      if (m_initLock.acquire()) {
        try {
          setTableChanging(true);
          //
          initTableInternal();
          execInitTable();
        }
        finally {
          setTableChanging(false);
        }
      }
    }
    finally {
      m_initialized = true;
      m_initLock.release();
    }
  }

  protected void initTableInternal() throws ProcessingException {
    initColumnsInternal();
    if (getColumnFilterManager() == null) {
      setColumnFilterManager(createColumnFilterManager());
    }
  }

  @Override
  public final void disposeTable() {
    try {
      disposeTableInternal();
      execDisposeTable();
    }
    catch (Throwable t) {
      LOG.warn(getClass().getName(), t);
    }
  }

  protected void disposeTableInternal() throws ProcessingException {
    disposeColumnsInternal();
  }

  @Override
  public void doHyperlinkAction(ITableRow row, IColumn<?> col, URL url) throws ProcessingException {
    if (!m_actionRunning) {
      try {
        m_actionRunning = true;
        if (row != null) {
          selectRow(row);
        }
        if (col != null) {
          setContextColumn(col);
        }
        execHyperlinkAction(url, url.getPath(), url != null && url.getHost().equals(LOCAL_URL_HOST));
      }
      finally {
        m_actionRunning = false;
      }
    }
  }

  @Override
  public ITableRowFilter[] getRowFilters() {
    return m_rowFilters.toArray(new ITableRowFilter[m_rowFilters.size()]);
  }

  @Override
  public void addRowFilter(ITableRowFilter filter) {
    if (filter != null) {
      //avoid duplicate add
      boolean exists = false;
      for (ITableRowFilter existingFilter : m_rowFilters) {
        if (existingFilter == filter) {
          exists = true;
          break;
        }
      }
      if (!exists) {
        m_rowFilters.add(filter);
      }
      applyRowFilters();
    }
  }

  @Override
  public void removeRowFilter(ITableRowFilter filter) {
    if (filter != null) {
      m_rowFilters.remove(filter);
      applyRowFilters();
    }
  }

  @Override
  public void applyRowFilters() {
    applyRowFiltersInternal();
    fireRowFilterChanged();
  }

  private void applyRowFiltersInternal() {
    for (ITableRow row : m_rows) {
      applyRowFiltersInternal((InternalTableRow) row);
    }
  }

  private void applyRowFiltersInternal(InternalTableRow row) {
    row.setFilterAcceptedInternal(true);
    if (m_rowFilters.size() > 0) {
      for (ITableRowFilter filter : m_rowFilters) {
        if (!filter.accept(row)) {
          row.setFilterAcceptedInternal(false);
          /*
           * ticket 95770
           */
          if (isSelectedRow(row)) {
            deselectRow(row);
          }
          break;
        }
      }
    }
  }

  @Override
  public String getTitle() {
    return propertySupport.getPropertyString(PROP_TITLE);
  }

  @Override
  public void setTitle(String s) {
    propertySupport.setPropertyString(PROP_TITLE, s);
  }

  @Override
  public boolean isAutoResizeColumns() {
    return propertySupport.getPropertyBool(PROP_AUTO_RESIZE_COLUMNS);
  }

  @Override
  public void setAutoResizeColumns(boolean b) {
    propertySupport.setPropertyBool(PROP_AUTO_RESIZE_COLUMNS, b);
  }

  @Override
  public ColumnSet getColumnSet() {
    return m_columnSet;
  }

  @Override
  public int getColumnCount() {
    return getColumnSet().getColumnCount();
  }

  @Override
  public IColumn<?>[] getColumns() {
    return getColumnSet().getColumns();
  }

  @Override
  public String[] getColumnNames() {
    String[] a = new String[getColumnCount()];
    for (int i = 0; i < a.length; i++) {
      a[i] = getColumnSet().getColumn(i).getHeaderCell().getText();
    }
    return a;
  }

  @Override
  public int getVisibleColumnCount() {
    return getColumnSet().getVisibleColumnCount();
  }

  @Override
  public IHeaderCell getVisibleHeaderCell(int visibleColumnIndex) {
    return getHeaderCell(getColumnSet().getVisibleColumn(visibleColumnIndex));
  }

  @Override
  public IHeaderCell getHeaderCell(int columnIndex) {
    return getHeaderCell(getColumnSet().getColumn(columnIndex));
  }

  @Override
  public IHeaderCell getHeaderCell(IColumn<?> col) {
    return col.getHeaderCell();
  }

  @Override
  public ICell getVisibleCell(int rowIndex, int visibleColumnIndex) {
    return getVisibleCell(getRow(rowIndex), visibleColumnIndex);
  }

  @Override
  public ICell getVisibleCell(ITableRow row, int visibleColumnIndex) {
    return getCell(row, getColumnSet().getVisibleColumn(visibleColumnIndex));
  }

  @Override
  public ICell getCell(int rowIndex, int columnIndex) {
    return getCell(getRow(rowIndex), getColumnSet().getColumn(columnIndex));
  }

  @Override
  public ICell getSummaryCell(int rowIndex) {
    return getSummaryCell(getRow(rowIndex));
  }

  @Override
  public ICell getSummaryCell(ITableRow row) {
    IColumn<?>[] a = getColumnSet().getSummaryColumns();
    if (a.length == 0) {
      IColumn<?> col = getColumnSet().getFirstDefinedVisibileColumn();
      if (col != null) {
        a = new IColumn<?>[]{col};
      }
    }
    if (a.length == 0) {
      return new Cell();
    }
    else if (a.length == 1) {
      Cell cell = new Cell(getCell(row, a[0]));
      if (cell.getIconId() == null) {
        // use icon of row
        cell.setIconId(row.getIconId());
      }
      return cell;
    }
    else {
      Cell cell = new Cell(getCell(row, a[0]));
      if (cell.getIconId() == null) {
        // use icon of row
        cell.setIconId(row.getIconId());
      }
      StringBuilder b = new StringBuilder();
      for (IColumn<?> c : a) {
        if (b.length() > 0) {
          b.append(" ");
        }
        b.append(getCell(row, c).getText());
      }
      cell.setText(b.toString());
      return cell;
    }
  }

  @Override
  public ICell getCell(ITableRow row, IColumn<?> col) {
    row = resolveRow(row);
    if (row == null || col == null) {
      return null;
    }
    return row.getCell(col.getColumnIndex());
  }

  /**
   * Note that this is not a java bean method and thus not thread-safe
   */
  @Override
  public boolean isCellEditable(int rowIndex, int columnIndex) {
    return isCellEditable(getRow(rowIndex), getColumnSet().getColumn(columnIndex));
  }

  /**
   * Note that this is not a java bean method and thus not thread-safe
   */
  @Override
  public boolean isCellEditable(ITableRow row, int visibleColumnIndex) {
    return isCellEditable(row, getColumnSet().getVisibleColumn(visibleColumnIndex));
  }

  /**
   * Note that this is not a java bean method and thus not thread-safe
   */
  @Override
  public boolean isCellEditable(ITableRow row, IColumn<?> column) {
    return row != null && column != null && column.isVisible() && column.isCellEditable(row);
  }

  @Override
  public Object getProperty(String name) {
    return propertySupport.getProperty(name);
  }

  @Override
  public void setProperty(String name, Object value) {
    propertySupport.setProperty(name, value);
  }

  @Override
  public boolean hasProperty(String name) {
    return propertySupport.hasProperty(name);
  }

  @Override
  public boolean isCheckable() {
    return propertySupport.getPropertyBool(PROP_CHECKABLE);
  }

  @Override
  public void setCheckable(boolean b) {
    propertySupport.setPropertyBool(PROP_CHECKABLE, b);
  }

  @Override
  public void setDragType(int dragType) {
    propertySupport.setPropertyInt(PROP_DRAG_TYPE, dragType);
  }

  @Override
  public int getDragType() {
    return propertySupport.getPropertyInt(PROP_DRAG_TYPE);
  }

  @Override
  public void setDropType(int dropType) {
    propertySupport.setPropertyInt(PROP_DROP_TYPE, dropType);
  }

  @Override
  public int getDropType() {
    return propertySupport.getPropertyInt(PROP_DROP_TYPE);
  }

  @Override
  public boolean isMultilineText() {
    return propertySupport.getPropertyBool(PROP_MULTILINE_TEXT);
  }

  @Override
  public void setMultilineText(boolean on) {
    propertySupport.setPropertyBool(PROP_MULTILINE_TEXT, on);
  }

  @Override
  public int getRowHeightHint() {
    return propertySupport.getPropertyInt(PROP_ROW_HEIGHT_HINT);
  }

  @Override
  public void setRowHeightHint(int h) {
    propertySupport.setPropertyInt(PROP_ROW_HEIGHT_HINT, h);
  }

  @Override
  public boolean isInitialMultilineText() {
    return m_initialMultiLineText;
  }

  @Override
  public void setInitialMultilineText(boolean on) {
    m_initialMultiLineText = on;
  }

  @Override
  public boolean hasKeyboardNavigation() {
    return propertySupport.getPropertyBool(PROP_KEYBOARD_NAVIGATION);
  }

  @Override
  public void setKeyboardNavigation(boolean on) {
    propertySupport.setPropertyBool(PROP_KEYBOARD_NAVIGATION, on);
  }

  @Override
  public boolean isMultiSelect() {
    return propertySupport.getPropertyBool(PROP_MULTI_SELECT);
  }

  @Override
  public void setMultiSelect(boolean b) {
    propertySupport.setPropertyBool(PROP_MULTI_SELECT, b);
  }

  @Override
  public boolean isMultiCheck() {
    return propertySupport.getPropertyBool(PROP_MULTI_CHECK);
  }

  @Override
  public void setMultiCheck(boolean b) {
    propertySupport.setPropertyBool(PROP_MULTI_CHECK, b);
  }

  @Override
  public IBooleanColumn getCheckableColumn() {
    return m_checkableColumn;
  }

  @Override
  public void setCheckableColumn(IBooleanColumn checkableColumn) {
    m_checkableColumn = checkableColumn;
  }

  @Override
  public boolean isAutoDiscardOnDelete() {
    return m_autoDiscardOnDelete;
  }

  @Override
  public void setAutoDiscardOnDelete(boolean on) {
    m_autoDiscardOnDelete = on;
  }

  @Override
  public boolean isTableInitialized() {
    return m_initialized;
  }

  @Override
  public boolean isTableChanging() {
    return m_tableChanging > 0;
  }

  @Override
  public void setTableChanging(boolean b) {
    // use a stack counter because setTableChanging might be called in nested
    // loops
    if (b) {
      m_tableChanging++;
      if (m_tableChanging == 1) {
        // 0 --> 1
        propertySupport.setPropertiesChanging(true);
      }
    }
    else {
      // all calls to further methods are wrapped into a try-catch block so that the change counters are adjusted correctly
      if (m_tableChanging > 0) {
        Throwable saveEx = null;
        if (m_tableChanging == 1) {
          try {
            //will be going to zero, but process decorations here, so events are added to the event buffer
            processDecorationBuffer();
            if (!m_sortValid) {
              sort();
            }
          }
          catch (Throwable t) {
            saveEx = t;
          }
        }
        m_tableChanging--;
        if (m_tableChanging == 0) {
          try {
            processEventBuffer();
          }
          catch (Throwable t) {
            if (saveEx == null) {
              saveEx = t;
            }
          }
          try {
            propertySupport.setPropertiesChanging(false);
          }
          catch (Throwable t) {
            if (saveEx == null) {
              saveEx = t;
            }
          }
        }
        if (saveEx == null) {
          return;
        }
        else if (saveEx instanceof RuntimeException) {
          throw (RuntimeException) saveEx;
        }
        else if (saveEx instanceof Error) {
          throw (Error) saveEx;
        }
      }
    }
  }

  @Override
  public IKeyStroke[] getKeyStrokes() {
    IKeyStroke[] keyStrokes = (IKeyStroke[]) propertySupport.getProperty(PROP_KEY_STROKES);
    if (keyStrokes == null) {
      keyStrokes = new IKeyStroke[0];
    }
    return keyStrokes;
  }

  @Override
  public void setKeyStrokes(IKeyStroke[] keyStrokes) {
    propertySupport.setProperty(PROP_KEY_STROKES, keyStrokes);
  }

  @Override
  public void requestFocus() {
    fireRequestFocus();
  }

  @Override
  public void requestFocusInCell(IColumn<?> column, ITableRow row) {
    if (isCellEditable(row, column)) {
      fireRequestFocusInCell(column, row);
    }
  }

  @Override
  public void extractTableData(AbstractTableFieldData target) throws ProcessingException {
    for (int i = 0, ni = getRowCount(); i < ni; i++) {
      ITableRow row = getRow(i);
      int newRowIndex = target.addRow();
      for (int j = 0, nj = row.getCellCount(); j < nj; j++) {
        target.setValueAt(newRowIndex, j, row.getCellValue(j));
      }
      target.setRowState(newRowIndex, row.getStatus());
    }
    ITableRow[] deletedRows = getDeletedRows();
    for (int i = 0, ni = deletedRows.length; i < ni; i++) {
      ITableRow row = deletedRows[i];
      int newRowIndex = target.addRow();
      for (int j = 0, nj = row.getCellCount(); j < nj; j++) {
        target.setValueAt(newRowIndex, j, row.getCellValue(j));
      }
      target.setRowState(newRowIndex, AbstractTableFieldData.STATUS_DELETED);
    }
    target.setValueSet(true);
  }

  @Override
  @SuppressWarnings("unchecked")
  public void updateTable(AbstractTableFieldData source) throws ProcessingException {
    if (source.isValueSet()) {
      clearDeletedRows();
      int deleteCount = 0;
      ArrayList<ITableRow> newRows = new ArrayList<ITableRow>();
      for (int i = 0, ni = source.getRowCount(); i < ni; i++) {
        int importState = source.getRowState(i);
        if (importState != AbstractTableFieldData.STATUS_DELETED) {
          ITableRow newTableRow = new TableRow(getColumnSet());
          for (int j = 0, nj = source.getColumnCount(); j < nj; j++) {
            if (j < getColumnCount()) {
              getColumnSet().getColumn(j).setValue(newTableRow, source.getValueAt(i, j));
            }
            else {
              newTableRow.setCellValue(j, source.getValueAt(i, j));
            }
          }
          newTableRow.setStatus(importState);
          newRows.add(newTableRow);
        }
        else {
          deleteCount++;
        }
      }
      replaceRows(newRows.toArray(new ITableRow[newRows.size()]));
      if (deleteCount > 0) {
        try {
          setTableChanging(true);
          //
          for (int i = 0, ni = source.getRowCount(); i < ni; i++) {
            int importState = source.getRowState(i);
            if (importState == AbstractTableFieldData.STATUS_DELETED) {
              ITableRow newTableRow = new TableRow(getColumnSet());
              for (int j = 0, nj = source.getColumnCount(); j < nj; j++) {
                if (j < getColumnCount()) {
                  getColumnSet().getColumn(j).setValue(newTableRow, source.getValueAt(i, j));
                }
                else {
                  newTableRow.setCellValue(j, source.getValueAt(i, j));
                }
              }
              newTableRow.setStatus(ITableRow.STATUS_NON_CHANGED);
              ITableRow addedRow = addRow(newTableRow);
              deleteRow(addedRow);
            }
          }
        }
        finally {
          setTableChanging(false);
        }
      }
    }
  }

  @Override
  public IMenu[] getMenus() {
    return m_menus;
  }

  @Override
  public <T extends IMenu> T getMenu(Class<T> menuType) throws ProcessingException {
    return new ActionFinder().findAction(getMenus(), menuType);
  }

  @Override
  public boolean runMenu(Class<? extends IMenu> menuType) throws ProcessingException {
    for (IMenu m : getMenus()) {
      if (m.getClass() == menuType) {
        if (!m.isEnabledProcessingAction()) {
          return false;
        }
        if ((!m.isInheritAccessibility()) || isEnabled()) {
          m.prepareAction();
          if (m.isVisible() && m.isEnabled()) {
            m.doAction();
            return true;
          }
          else {
            return false;
          }
        }
      }
    }
    return false;
  }

  /**
   * factory to manage table column filters
   * <p>
   * default creates a {@link DefaultTableColumnFilterManager}
   */
  protected ITableColumnFilterManager createColumnFilterManager() {
    return new DefaultTableColumnFilterManager(this);
  }

  /**
   * factory to manage custom columns
   * <p>
   * default creates null
   */
  protected ITableCustomizer createTableCustomizer() {
    return null;
  }

  /*
   * Row handling methods. Operate on a Row instance.
   */

  public ITableRow createRow() throws ProcessingException {
    return new P_TableRowBuilder().createRow();
  }

  public ITableRow createRow(Object rowValues) throws ProcessingException {
    return new P_TableRowBuilder().createRow(rowValues);
  }

  public ITableRow[] createRowsByArray(Object dataArray) throws ProcessingException {
    return new P_TableRowBuilder().createRowsByArray(dataArray);
  }

  public ITableRow[] createRowsByArray(Object dataArray, int rowStatus) throws ProcessingException {
    return new P_TableRowBuilder().createRowsByArray(dataArray, rowStatus);
  }

  /**
   * Performance note:<br>
   * Since the matrix may contain large amount of data, the Object[][] can be passed as new
   * AtomicReference<Object>(Object[][])
   * so that the further processing can set the content of the holder to null while processing.
   */
  public ITableRow[] createRowsByMatrix(Object dataMatrixOrReference) throws ProcessingException {
    return new P_TableRowBuilder().createRowsByMatrix(dataMatrixOrReference);
  }

  /**
   * Performance note:<br>
   * Since the matrix may contain large amount of data, the Object[][] can be passed as new
   * AtomicReference<Object>(Object[][])
   * so that the further processing can set the content of the holder to null while processing.
   */
  public ITableRow[] createRowsByMatrix(Object dataMatrixOrReference, int rowStatus) throws ProcessingException {
    return new P_TableRowBuilder().createRowsByMatrix(dataMatrixOrReference, rowStatus);
  }

  public ITableRow[] createRowsByCodes(ICode[] codes) throws ProcessingException {
    return new P_TableRowBuilder().createRowsByCodes(codes);
  }

  /**
   * Performance note:<br>
   * Since the matrix may contain large amount of data, the Object[][] can be passed as new
   * AtomicReference<Object>(Object[][])
   * so that the further processing can set the content of the holder to null while processing.
   */
  @Override
  public void replaceRowsByMatrix(Object dataMatrixOrReference) throws ProcessingException {
    replaceRows(createRowsByMatrix(dataMatrixOrReference));
  }

  @Override
  public void replaceRowsByArray(Object dataArray) throws ProcessingException {
    replaceRows(createRowsByArray(dataArray));
  }

  @Override
  public void replaceRows(ITableRow[] newRows) throws ProcessingException {
    /*
     * There are two ways to replace: (1) Completely replace all rows by
     * discarding all rows and adding new rows when - autoDiscardOnDelete=true
     * (2) Replace rows by applying insert/update/delete on existing rows by
     * primary key match when - autoDiscardOnDelete=false
     */
    if (isAutoDiscardOnDelete()) {
      replaceRowsCase1(newRows);
    }
    else {
      replaceRowsCase2(newRows);
    }
  }

  private void replaceRowsCase1(ITableRow[] newRows) throws ProcessingException {
    try {
      setTableChanging(true);
      //
      ArrayList<CompositeObject> selectedKeys = new ArrayList<CompositeObject>();
      for (ITableRow r : getSelectedRows()) {
        selectedKeys.add(new CompositeObject(getRowKeys(r)));
      }
      discardAllRows();
      addRows(newRows, false);
      // restore selection
      ArrayList<ITableRow> selectedRows = new ArrayList<ITableRow>();
      if (selectedKeys.size() > 0) {
        for (ITableRow r : m_rows) {
          if (selectedKeys.remove(new CompositeObject(getRowKeys(r)))) {
            selectedRows.add(r);
            if (selectedKeys.size() == 0) {
              break;
            }
          }
        }
      }
      selectRows(selectedRows.toArray(new ITableRow[selectedRows.size()]), false);
    }
    finally {
      setTableChanging(false);
    }
  }

  private void replaceRowsCase2(ITableRow[] newRows) throws ProcessingException {
    try {
      setTableChanging(true);
      //
      int[] oldToNew = new int[getRowCount()];
      int[] newToOld = new int[newRows.length];
      Arrays.fill(oldToNew, -1);
      Arrays.fill(newToOld, -1);
      HashMap<CompositeObject, Integer> newRowIndexMap = new HashMap<CompositeObject, Integer>();
      for (int i = newRows.length - 1; i >= 0; i--) {
        newRowIndexMap.put(new CompositeObject(getRowKeys(newRows[i])), Integer.valueOf(i));
      }
      int mappedCount = 0;
      for (int i = 0, ni = getRowCount(); i < ni; i++) {
        ITableRow existingRow = m_rows.get(i);
        Integer newIndex = newRowIndexMap.remove(new CompositeObject(getRowKeys(existingRow)));
        if (newIndex != null) {
          oldToNew[i] = newIndex.intValue();
          newToOld[newIndex.intValue()] = i;
          mappedCount++;
        }
      }
      ITableRow[] updatedRows = new ITableRow[mappedCount];
      int index = 0;
      for (int i = 0; i < oldToNew.length; i++) {
        if (oldToNew[i] >= 0) {
          ITableRow oldRow = getRow(i);
          ITableRow newRow = newRows[oldToNew[i]];
          try {
            oldRow.setRowChanging(true);
            //
            oldRow.setEnabled(newRow.isEnabled());
            oldRow.setStatus(newRow.getStatus());
            for (int columnIndex = 0; columnIndex < getColumnCount(); columnIndex++) {
              if (columnIndex < newRow.getCellCount()) {
                oldRow.getCellForUpdate(columnIndex).updateFrom(newRow.getCell(columnIndex));
              }
              else {
                // reset the visible values
                oldRow.getCellForUpdate(columnIndex).setText(null);
                oldRow.getCellForUpdate(columnIndex).setValue(null);
              }
            }
          }
          finally {
            oldRow.setRowPropertiesChanged(false);
            oldRow.setRowChanging(false);
          }
          //
          updatedRows[index] = oldRow;
          index++;
        }
      }
      ITableRow[] deletedRows = new ITableRow[getRowCount() - mappedCount];
      index = 0;
      for (int i = 0; i < oldToNew.length; i++) {
        if (oldToNew[i] < 0) {
          deletedRows[index] = m_rows.get(i);
          index++;
        }
      }
      ITableRow[] insertedRows = new ITableRow[newRows.length - mappedCount];
      int[] insertedRowIndexes = new int[newRows.length - mappedCount];
      index = 0;
      for (int i = 0; i < newToOld.length; i++) {
        if (newToOld[i] < 0) {
          insertedRows[index] = newRows[i];
          insertedRowIndexes[index] = i;
          index++;
        }
      }
      //
      updateRows(updatedRows);
      deleteRows(deletedRows);
      addRows(insertedRows, false, insertedRowIndexes);
    }
    finally {
      setTableChanging(false);
    }
  }

  @Override
  public void updateRow(ITableRow row) {
    if (row != null) {
      updateRows(new ITableRow[]{row});
    }
  }

  @Override
  public void updateAllRows() {
    ITableRow[] rows = getRows();
    updateRows(rows);
  }

  @Override
  public void setRowState(ITableRow row, int rowState) throws ProcessingException {
    setRowState(new ITableRow[]{row}, rowState);
  }

  @Override
  public void setAllRowState(int rowState) throws ProcessingException {
    setRowState(getRows(), rowState);
  }

  @Override
  public void setRowState(ITableRow[] rows, int rowState) throws ProcessingException {
    try {
      setTableChanging(true);
      //
      for (int i = 0; i < rows.length; i++) {
        rows[i].setStatus(rowState);
      }
    }
    finally {
      setTableChanging(false);
    }
  }

  @Override
  public void updateRows(ITableRow[] rows) {
    try {
      setTableChanging(true);
      //
      ArrayList<ITableRow> resolvedRowList = new ArrayList<ITableRow>(rows.length);
      for (int i = 0; i < rows.length; i++) {
        ITableRow resolvedRow = resolveRow(rows[i]);
        if (resolvedRow != null) {
          resolvedRowList.add(resolvedRow);
          updateRowImpl(resolvedRow);
        }
      }
      if (resolvedRowList.size() > 0) {
        fireRowsUpdated(resolvedRowList.toArray(new ITableRow[resolvedRowList.size()]));
      }
      if (getColumnSet().getSortColumnCount() > 0) {
        // restore order of rows according to sort criteria
        if (isTableChanging()) {
          m_sortValid = false;
        }
        else {
          sort();
        }
      }
    }
    finally {
      setTableChanging(false);
    }
  }

  private void updateRowImpl(ITableRow row) {
    if (row != null) {
      /*
       * do NOT use ITableRow#setRowChanging, this might cause a stack overflow
       */
      enqueueDecorationTasks(row);
    }
  }

  @Override
  public int getRowCount() {
    return m_rows.size();
  }

  @Override
  public int getDeletedRowCount() {
    return m_deletedRows.size();
  }

  @Override
  public int getSelectedRowCount() {
    return m_selectedRows.size();
  }

  @Override
  public ITableRow getSelectedRow() {
    if (m_selectedRows.size() > 0) {
      return m_selectedRows.first();
    }
    else {
      return null;
    }
  }

  @Override
  public ITableRow[] getSelectedRows() {
    return m_selectedRows.toArray(new ITableRow[m_selectedRows.size()]);
  }

  @Override
  public boolean isSelectedRow(ITableRow row) {
    row = resolveRow(row);
    if (row == null) {
      return false;
    }
    else {
      return m_selectedRows.contains(row);
    }
  }

  @Override
  public void selectRow(int rowIndex) {
    selectRow(getRow(rowIndex));
  }

  @Override
  public void selectRow(ITableRow row) {
    selectRow(row, false);
  }

  @Override
  public void selectRow(ITableRow row, boolean append) {
    if (row != null) {
      selectRows(new ITableRow[]{row}, append);
    }
    else {
      selectRows(new ITableRow[0], append);
    }
  }

  @Override
  public void selectRows(ITableRow[] rows) {
    selectRows(rows, false);
  }

  @Override
  public void selectRows(ITableRow[] rows, boolean append) {
    rows = resolveRows(rows);
    TreeSet<ITableRow> newSelection = new TreeSet<ITableRow>(new RowIndexComparator());
    if (append) {
      newSelection.addAll(m_selectedRows);
      newSelection.addAll(Arrays.asList(rows));
    }
    else {
      newSelection.addAll(Arrays.asList(rows));
    }
    // check selection count with multiselect
    if (newSelection.size() > 1 && !isMultiSelect()) {
      ITableRow first = newSelection.first();
      newSelection.clear();
      newSelection.add(first);
    }
    if (!m_selectedRows.equals(newSelection)) {
      m_selectedRows = newSelection;
      fireRowsSelected(m_selectedRows.toArray(new ITableRow[m_selectedRows.size()]));
    }
  }

  @Override
  public void selectFirstRow() {
    selectRow(getRow(0));
  }

  @Override
  public void selectNextRow() {
    ITableRow row = getSelectedRow();
    if (row != null && row.getRowIndex() + 1 < getRowCount()) {
      selectRow(getRow(row.getRowIndex() + 1));
    }
    else if (row == null && getRowCount() > 0) {
      selectRow(0);
    }
  }

  @Override
  public void selectPreviousRow() {
    ITableRow row = getSelectedRow();
    if (row != null && row.getRowIndex() - 1 >= 0) {
      selectRow(getRow(row.getRowIndex() - 1));
    }
    else if (row == null && getRowCount() > 0) {
      selectRow(getRowCount() - 1);
    }
  }

  @Override
  public void selectLastRow() {
    selectRow(getRow(getRowCount() - 1));
  }

  @Override
  public void deselectRow(ITableRow row) {
    if (row != null) {
      deselectRows(new ITableRow[]{row});
    }
    else {
      deselectRows(new ITableRow[0]);
    }
  }

  @Override
  public void deselectRows(ITableRow[] rows) {
    rows = resolveRows(rows);
    if (rows != null && rows.length > 0) {
      TreeSet<ITableRow> newSelection = new TreeSet<ITableRow>(new RowIndexComparator());
      newSelection.addAll(m_selectedRows);
      if (newSelection.removeAll(Arrays.asList(rows))) {
        m_selectedRows = newSelection;
        fireRowsSelected(m_selectedRows.toArray(new ITableRow[m_selectedRows.size()]));
      }
    }
  }

  @Override
  public void selectAllRows() {
    selectRows(getRows(), false);
  }

  @Override
  public void deselectAllRows() {
    selectRow(null, false);
  }

  @Override
  public void selectAllEnabledRows() {
    ArrayList<ITableRow> newList = new ArrayList<ITableRow>();
    for (int i = 0, ni = getRowCount(); i < ni; i++) {
      ITableRow row = getRow(i);
      if (row.isEnabled()) {
        newList.add(row);
      }
      else if (isSelectedRow(row)) {
        newList.add(row);
      }
    }
    selectRows(newList.toArray(new ITableRow[newList.size()]), false);
  }

  @Override
  public void deselectAllEnabledRows() {
    ITableRow[] selectedRows = getSelectedRows();
    ArrayList<ITableRow> newList = new ArrayList<ITableRow>();
    for (int i = 0; i < selectedRows.length; i++) {
      if (selectedRows[i].isEnabled()) {
        newList.add(selectedRows[i]);
      }
    }
    deselectRows(newList.toArray(new ITableRow[newList.size()]));
  }

  @Override
  public ITableRow[] getCheckedRows() {
    final ArrayList<ITableRow> list = new ArrayList<ITableRow>();
    for (ITableRow row : getRows()) {
      if (row.isChecked()) {
        list.add(row);
      }
    }
    return list.toArray(new ITableRow[list.size()]);
  }

  @Override
  public void checkRow(int row, boolean value) throws ProcessingException {
    checkRow(getRow(row), value);
  }

  @Override
  public void checkRow(ITableRow row, boolean value) throws ProcessingException {
    if (!row.isEnabled()) {
      return;
    }
    if (!isMultiCheck() && value && getCheckedRows().length > 0) {
      uncheckAllRows();
    }
    row.setChecked(value);
    if (getCheckableColumn() != null) {
      getCheckableColumn().setValue(row, value);
    }
  }

  @Override
  public void checkRows(ITableRow[] rows, boolean value) throws ProcessingException {
    rows = resolveRows(rows);
    // check checked count with multicheck
    if (rows.length > 1 && !isMultiCheck()) {
      ITableRow first = rows[0];
      first.setChecked(value);
    }
    else {
      for (ITableRow row : rows) {
        checkRow(row, value);
      }
    }
  }

  @Override
  public void checkAllRows() throws ProcessingException {
    try {
      setTableChanging(true);
      for (int i = 0; i < getRowCount(); i++) {
        checkRow(i, true);
      }
    }
    finally {
      setTableChanging(false);
    }
  }

  @Override
  public void uncheckAllRows() throws ProcessingException {
    try {
      setTableChanging(true);
      for (int i = 0; i < getRowCount(); i++) {
        checkRow(i, false);
      }
    }
    finally {
      setTableChanging(false);
    }
  }

  @Override
  public String getDefaultIconId() {
    String iconId = propertySupport.getPropertyString(PROP_DEFAULT_ICON);
    if (iconId != null && iconId.length() == 0) {
      iconId = null;
    }
    return iconId;
  }

  @Override
  public void setDefaultIconId(String iconId) {
    propertySupport.setPropertyString(PROP_DEFAULT_ICON, iconId);
  }

  @Override
  public boolean isEnabled() {
    return propertySupport.getPropertyBool(PROP_ENABLED);
  }

  @Override
  public final void setEnabled(boolean b) {
    boolean changed = propertySupport.setPropertyBool(PROP_ENABLED, b);
    if (changed) {
      //update the state of all current cell beans that are out there
      try {
        setTableChanging(true);
        //
        ITableRow[] rows = getRows();
        for (ITableRow row : rows) {
          enqueueDecorationTasks(row);
        }
      }
      finally {
        setTableChanging(false);
      }
    }
  }

  @Override
  public boolean isScrollToSelection() {
    return propertySupport.getPropertyBool(PROP_SCROLL_TO_SELECTION);
  }

  @Override
  public void setScrollToSelection(boolean b) {
    propertySupport.setPropertyBool(PROP_SCROLL_TO_SELECTION, b);
  }

  @Override
  public void scrollToSelection() {
    fireTableEventInternal(new TableEvent(this, TableEvent.TYPE_SCROLL_TO_SELECTION));
  }

  /**
   * @return a copy of a row<br>
   *         when the row is changed it has to be applied to the table using
   *         modifyRow(row);
   */
  @Override
  public ITableRow getRow(int rowIndex) {
    ITableRow row = null;
    ITableRow[] rows = getRows();
    if (rowIndex >= 0 && rowIndex < rows.length) {
      row = rows[rowIndex];
    }
    return row;
  }

  @Override
  public ITableRow[] getRows() {
    //lazy create list in getter, make sure to be thread-safe since getters may be called from "wild" threads
    synchronized (m_cachedRowsLock) {
      if (m_cachedRows == null) {
        //this code must be thread-safe
        m_cachedRows = m_rows.toArray(new ITableRow[m_rows.size()]);
      }
      return m_cachedRows;
    }
  }

  @Override
  public ITableRow[] getFilteredRows() {
    ITableRow[] rows = getRows();
    if (m_rowFilters.size() > 0) {
      //lazy create list in getter, make sure to be thread-safe since getters may be called from "wild" threads
      synchronized (m_cachedFilteredRowsLock) {
        if (m_cachedFilteredRows == null) {
          //this code must be thread-safe
          if (m_rowFilters.size() > 0) {
            ArrayList<ITableRow> list = new ArrayList<ITableRow>(getRowCount());
            for (ITableRow row : rows) {
              if (row != null && row.isFilterAccepted()) {
                list.add(row);
              }
            }
            m_cachedFilteredRows = list.toArray(new ITableRow[list.size()]);
          }
          else {
            m_cachedFilteredRows = new ITableRow[0];
          }
        }
        return m_cachedFilteredRows;
      }
    }
    else {
      return rows;
    }
  }

  @Override
  public int getFilteredRowCount() {
    if (m_rowFilters.size() > 0) {
      return getFilteredRows().length;
    }
    else {
      return getRowCount();
    }
  }

  @Override
  public ITableRow getFilteredRow(int index) {
    if (m_rowFilters.size() > 0) {
      ITableRow row = null;
      ITableRow[] filteredRows = getFilteredRows();
      if (index >= 0 && index < filteredRows.length) {
        row = filteredRows[index];
      }
      return row;
    }
    else {
      return getRow(index);
    }
  }

  @Override
  public int getFilteredRowIndex(ITableRow row) {
    ITableRow[] filteredRows = getFilteredRows();
    for (int i = 0; i < filteredRows.length; i++) {
      if (filteredRows[i].equals(row)) {
        return i;
      }
    }
    return -1;
  }

  @Override
  public Object[][] getTableData() {
    Object[][] data = new Object[getRowCount()][getColumnCount()];
    for (int r = 0; r < getRowCount(); r++) {
      for (int c = 0; c < getColumnCount(); c++) {
        data[r][c] = getRow(r).getCellValue(c);
      }
    }
    return data;
  }

  @Override
  public Object[][] exportTableRowsAsCSV(ITableRow[] rows, IColumn<?>[] columns, boolean includeLineForColumnNames, boolean includeLineForColumnTypes, boolean includeLineForColumnFormats) {
    return TableUtility.exportRowsAsCSV(rows, columns, includeLineForColumnNames, includeLineForColumnTypes, includeLineForColumnFormats);
  }

  @Override
  public ITableRow[] getRows(int[] rowIndexes) {
    if (rowIndexes == null) {
      return new ITableRow[0];
    }
    ITableRow[] rows = new ITableRow[rowIndexes.length];
    int missingCount = 0;
    for (int i = 0; i < rowIndexes.length; i++) {
      rows[i] = getRow(rowIndexes[i]);
      if (rows[i] == null) {
        missingCount++;
      }
    }
    if (missingCount > 0) {
      ITableRow[] newRows = new ITableRow[rowIndexes.length - missingCount];
      int index = 0;
      for (int i = 0; i < rows.length; i++) {
        if (rows[i] != null) {
          newRows[index] = rows[i];
          index++;
        }
      }
      rows = newRows;
    }
    return rows;
  }

  /**
   * @return a copy of a deleted row<br>
   *         when the row is changed it has to be applied to the table using
   *         modifyRow(row);
   */
  @Override
  public ITableRow[] getDeletedRows() {
    return m_deletedRows.values().toArray(new ITableRow[m_deletedRows.size()]);
  }

  @Override
  public int getInsertedRowCount() {
    int count = 0;
    ITableRow[] rows = getRows();
    for (int i = 0, ni = rows.length; i < ni; i++) {
      if (rows[i].getStatus() == ITableRow.STATUS_INSERTED) {
        count++;
      }
    }
    return count;
  }

  @Override
  public ITableRow[] getInsertedRows() {
    ArrayList<ITableRow> rowList = new ArrayList<ITableRow>();
    ITableRow[] rows = getRows();
    for (int i = 0, ni = rows.length; i < ni; i++) {
      ITableRow row = rows[i];
      if (row.getStatus() == ITableRow.STATUS_INSERTED) {
        rowList.add(row);
      }
    }
    return rowList.toArray(new ITableRow[rowList.size()]);
  }

  @Override
  public int getUpdatedRowCount() {
    int count = 0;
    ITableRow[] rows = getRows();
    for (int i = 0, ni = rows.length; i < ni; i++) {
      if (rows[i].getStatus() == ITableRow.STATUS_UPDATED) {
        count++;
      }
    }
    return count;
  }

  @Override
  public ITableRow[] getUpdatedRows() {
    ArrayList<ITableRow> rowList = new ArrayList<ITableRow>();
    ITableRow[] rows = getRows();
    for (int i = 0, ni = rows.length; i < ni; i++) {
      ITableRow row = rows[i];
      if (row.getStatus() == ITableRow.STATUS_UPDATED) {
        rowList.add(row);
      }
    }
    return rowList.toArray(new ITableRow[rowList.size()]);
  }

  /**
   * Convenience to add row by data only
   */
  @Override
  public ITableRow addRowByArray(Object dataArray) throws ProcessingException {
    if (dataArray == null) {
      return null;
    }
    ITableRow[] a = addRowsByMatrix(new Object[]{dataArray});
    if (a.length > 0) {
      return a[0];
    }
    else {
      return null;
    }
  }

  @Override
  public ITableRow[] addRowsByMatrix(Object dataMatrix) throws ProcessingException {
    return addRowsByMatrix(dataMatrix, ITableRow.STATUS_INSERTED);
  }

  @Override
  public ITableRow[] addRowsByMatrix(Object dataMatrix, int rowStatus) throws ProcessingException {
    return addRows(createRowsByMatrix(dataMatrix, rowStatus));
  }

  @Override
  public ITableRow[] addRowsByArray(Object dataArray) throws ProcessingException {
    return addRowsByArray(dataArray, ITableRow.STATUS_INSERTED);
  }

  @Override
  public ITableRow[] addRowsByArray(Object dataArray, int rowStatus) throws ProcessingException {
    return addRows(createRowsByArray(dataArray, rowStatus));
  }

  @Override
  public ITableRow addRow(ITableRow newRow) throws ProcessingException {
    return addRow(newRow, false);
  }

  @Override
  public ITableRow addRow(ITableRow newRow, boolean markAsInserted) throws ProcessingException {
    ITableRow[] addedRows = addRows(new ITableRow[]{newRow}, markAsInserted);
    if (addedRows.length > 0) {
      return addedRows[0];
    }
    else {
      return null;
    }
  }

  @Override
  public ITableRow[] addRows(ITableRow[] newRows) throws ProcessingException {
    return addRows(newRows, false);
  }

  @Override
  public ITableRow[] addRows(ITableRow[] newRows, boolean markAsInserted) throws ProcessingException {
    return addRows(newRows, markAsInserted, null);
  }

  @Override
  public ITableRow[] addRows(ITableRow[] newRows, boolean markAsInserted, int[] insertIndexes) throws ProcessingException {
    if (newRows == null || newRows.length == 0) {
      return new ITableRow[0];
    }
    try {
      setTableChanging(true);
      //
      int oldRowCount = m_rows.size();
      //m_rows.ensureCapacity(m_rows.size() + newRows.length);
      ITableRow[] newIRows = new ITableRow[newRows.length];
      for (int i = 0; i < newRows.length; i++) {
        newIRows[i] = addRowImpl(newRows[i], markAsInserted);
      }
      fireRowsInserted(newIRows);
      if (getColumnSet().getSortColumnCount() > 0) {
        // restore order of rows according to sort criteria
        if (isTableChanging()) {
          m_sortValid = false;
        }
        else {
          sort();
        }
      }
      else if (insertIndexes != null) {
        ITableRow[] sortArray = new ITableRow[m_rows.size()];
        // add new rows that have a given sortIndex
        for (int i = 0; i < insertIndexes.length; i++) {
          sortArray[insertIndexes[i]] = newIRows[i];
        }
        int sortArrayIndex = 0;
        // add existing rows
        for (int i = 0; i < oldRowCount; i++) {
          // find next empty slot
          while (sortArray[sortArrayIndex] != null) {
            sortArrayIndex++;
          }
          sortArray[sortArrayIndex] = m_rows.get(i);
        }
        // add new rows that have no given sortIndex
        for (int i = insertIndexes.length; i < newIRows.length; i++) {
          // find next empty slot
          while (sortArray[sortArrayIndex] != null) {
            sortArrayIndex++;
          }
          sortArray[sortArrayIndex] = newIRows[i];
        }
        sortInternal(sortArray);
      }
      return newIRows;
    }
    finally {
      setTableChanging(false);
    }
  }

  private ITableRow addRowImpl(ITableRow newRow, boolean markAsInserted) throws ProcessingException {
    if (markAsInserted) {
      newRow.setStatus(ITableRow.STATUS_INSERTED);
    }
    InternalTableRow newIRow = new InternalTableRow(this, newRow);
    synchronized (m_cachedRowsLock) {
      m_cachedRows = null;
    }
    int newIndex = m_rows.size();
    newIRow.setRowIndex(newIndex);
    newIRow.setTableInternal(this);
    m_rows.add(newIRow);
    enqueueDecorationTasks(newIRow);
    return newIRow;
  }

  @Override
  public void moveRow(int sourceIndex, int targetIndex) {
    moveRowImpl(sourceIndex, targetIndex);
  }

  /**
   * move the movingRow to the location just before the target row
   */
  @Override
  public void moveRowBefore(ITableRow movingRow, ITableRow targetRow) {
    movingRow = resolveRow(movingRow);
    targetRow = resolveRow(targetRow);
    if (movingRow != null && targetRow != null) {
      moveRowImpl(movingRow.getRowIndex(), targetRow.getRowIndex());
    }
  }

  /**
   * move the movingRow to the location just after the target row
   */
  @Override
  public void moveRowAfter(ITableRow movingRow, ITableRow targetRow) {
    movingRow = resolveRow(movingRow);
    targetRow = resolveRow(targetRow);
    if (movingRow != null && targetRow != null) {
      moveRowImpl(movingRow.getRowIndex(), targetRow.getRowIndex() + 1);
    }
  }

  private void moveRowImpl(int sourceIndex, int targetIndex) {
    if (sourceIndex < 0) {
      sourceIndex = 0;
    }
    if (sourceIndex >= getRowCount()) {
      sourceIndex = getRowCount() - 1;
    }
    if (targetIndex < 0) {
      targetIndex = 0;
    }
    if (targetIndex >= getRowCount()) {
      targetIndex = getRowCount() - 1;
    }
    if (targetIndex != sourceIndex) {
      synchronized (m_cachedRowsLock) {
        m_cachedRows = null;
      }
      ITableRow row = m_rows.remove(sourceIndex);
      m_rows.add(targetIndex, row);
      // update row indexes
      int min = Math.min(sourceIndex, targetIndex);
      int max = Math.max(sourceIndex, targetIndex);
      ITableRow[] changedRows = new ITableRow[max - min + 1];
      for (int i = min; i <= max; i++) {
        changedRows[i - min] = getRow(i);
        ((InternalTableRow) changedRows[i - min]).setRowIndex(i);
      }
      fireRowOrderChanged();
      // rebuild selection
      selectRows(getSelectedRows(), false);
    }
  }

  @Override
  public void deleteRow(int rowIndex) {
    deleteRows(new int[]{rowIndex});
  }

  @Override
  public void deleteRows(int[] rowIndexes) {
    ArrayList<ITableRow> rowList = new ArrayList<ITableRow>();
    for (int i = 0; i < rowIndexes.length; i++) {
      ITableRow row = getRow(rowIndexes[i]);
      if (row != null) {
        rowList.add(row);
      }
    }
    deleteRows(rowList.toArray(new ITableRow[rowList.size()]));
  }

  @Override
  public void deleteRow(ITableRow row) {
    if (row != null) {
      deleteRows(new ITableRow[]{row});
    }
  }

  @Override
  public void deleteAllRows() {
    deleteRows(getRows());
  }

  @Override
  public void deleteRows(ITableRow[] rows) {
    ITableRow[] existingRows = getRows();
    //peformance quick-check
    if (rows != existingRows) {
      rows = resolveRows(rows);
    }
    if (rows != null && rows.length > 0) {
      try {
        setTableChanging(true);
        //
        int rowCountBefore = getRowCount();
        int min = getRowCount();
        int max = 0;
        for (int i = 0; i < rows.length; i++) {
          ITableRow row = rows[i];
          min = Math.min(min, row.getRowIndex());
          max = Math.max(max, row.getRowIndex());
        }
        ITableRow[] deletedRows = rows;
        // remove from selection
        deselectRows(deletedRows);
        //delete impl
        //peformance quick-check
        if (rows == existingRows) {
          //remove all of them
          m_rows.clear();
          synchronized (m_cachedRowsLock) {
            m_cachedRows = null;
          }
          for (int i = deletedRows.length - 1; i >= 0; i--) {
            ITableRow candidateRow = deletedRows[i];
            if (candidateRow != null) {
              deleteRowImpl(candidateRow);
            }
          }
        }
        else {
          for (int i = deletedRows.length - 1; i >= 0; i--) {
            ITableRow candidateRow = deletedRows[i];
            if (candidateRow != null) {
              // delete regardless if index is right
              boolean removed = m_rows.remove(candidateRow);
              if (removed) {
                synchronized (m_cachedRowsLock) {
                  m_cachedRows = null;
                }
                deleteRowImpl(candidateRow);
              }
            }
          }
        }
        // get affected rows
        HashSet<ITableRow> selectionRows = new HashSet<ITableRow>(Arrays.asList(getSelectedRows()));
        int minAffectedIndex = Math.max(min - 1, 0);
        ITableRow[] affectedRows = new ITableRow[getRowCount() - minAffectedIndex];
        for (int i = minAffectedIndex; i < getRowCount(); i++) {
          affectedRows[i - minAffectedIndex] = getRow(i);
          ((InternalTableRow) affectedRows[i - minAffectedIndex]).setRowIndex(i);
          selectionRows.remove(getRow(i));
        }
        if (rowCountBefore == deletedRows.length) {
          fireAllRowsDeleted(deletedRows);
        }
        else {
          fireRowsDeleted(deletedRows);
        }
        selectRows(selectionRows.toArray(new ITableRow[selectionRows.size()]), false);
      }
      finally {
        setTableChanging(false);
      }
    }
  }

  private void deleteRowImpl(ITableRow row) {
    if (!(row instanceof InternalTableRow)) {
      return;
    }
    InternalTableRow internalRow = (InternalTableRow) row;
    if (isAutoDiscardOnDelete()) {
      internalRow.setTableInternal(null);
      // don't manage deleted rows any further
    }
    else if (internalRow.getStatus() == ITableRow.STATUS_INSERTED) {
      internalRow.setTableInternal(null);
      // it was new and now it is gone, no further action required
    }
    else {
      internalRow.setStatus(ITableRow.STATUS_DELETED);
      m_deletedRows.put(new CompositeObject(getRowKeys(internalRow)), internalRow);
    }
  }

  @Override
  public void discardRow(int rowIndex) {
    discardRows(new int[]{rowIndex});
  }

  @Override
  public void discardRows(int[] rowIndexes) {
    ArrayList<ITableRow> rowList = new ArrayList<ITableRow>();
    for (int i = 0; i < rowIndexes.length; i++) {
      ITableRow row = getRow(rowIndexes[i]);
      if (row != null) {
        rowList.add(row);
      }
    }
    discardRows(rowList.toArray(new ITableRow[rowList.size()]));
  }

  @Override
  public void discardRow(ITableRow row) {
    if (row != null) {
      discardRows(new ITableRow[]{row});
    }
  }

  @Override
  public void discardAllRows() {
    discardRows(getRows());
  }

  /**
   * discard is the same as delete with the exception that discarded rows are
   * not collected in the deletedRows list
   */
  @Override
  public void discardRows(ITableRow[] rows) {
    try {
      setTableChanging(true);
      //
      for (int i = 0; i < rows.length; i++) {
        ((InternalTableRow) rows[i]).setStatus(ITableRow.STATUS_INSERTED);
      }
      deleteRows(rows);
    }
    finally {
      setTableChanging(false);
    }
  }

  @Override
  public void discardAllDeletedRows() {
    for (Iterator<ITableRow> it = m_deletedRows.values().iterator(); it.hasNext();) {
      ((InternalTableRow) it.next()).setTableInternal(null);
    }
    m_deletedRows.clear();
  }

  @Override
  public void discardDeletedRow(ITableRow deletedRow) {
    if (deletedRow != null) {
      discardDeletedRows(new ITableRow[]{deletedRow});
    }
  }

  @Override
  public void discardDeletedRows(ITableRow[] deletedRows) {
    if (deletedRows != null) {
      for (ITableRow row : deletedRows) {
        m_deletedRows.remove(new CompositeObject(getRowKeys(row)));
        ((InternalTableRow) row).setTableInternal(null);
      }
    }
  }

  @Override
  public void setContextColumn(IColumn<?> col) {
    propertySupport.setProperty(PROP_CONTEXT_COLUMN, col);
  }

  @Override
  public IColumn<?> getContextColumn() {
    return (IColumn<?>) propertySupport.getProperty(PROP_CONTEXT_COLUMN);
  }

  @SuppressWarnings("deprecation")
  @Deprecated
  @Override
  public void clearDeletedRows() {
    discardAllDeletedRows();
  }

  @Override
  public Object[] getRowKeys(int rowIndex) {
    ITableRow row = getRow(rowIndex);
    return getRowKeys(row);
  }

  @Override
  public Object[] getRowKeys(ITableRow row) {
    // do not resolve
    Object[] keys = new Object[0];
    if (row != null) {
      keys = row.getKeyValues();
    }
    return keys;
  }

  @Override
  public ITableRow findRowByKey(Object[] keys) {
    IColumn<?>[] keyColumns = getColumnSet().getKeyColumns();
    if (keyColumns.length == 0) {
      keyColumns = getColumnSet().getColumns();
    }
    for (ITableRow row : m_rows) {
      boolean match = true;
      if (keys != null && keys.length > 0) {
        for (int i = 0; i < keyColumns.length && i < keys.length; i++) {
          if (!CompareUtility.equals(keyColumns[i].getValue(row), keys[i])) {
            match = false;
            break;
          }
        }
      }
      if (match) {
        return row;
      }
    }
    return null;
  }

  @Override
  public ITableColumnFilterManager getColumnFilterManager() {
    return m_columnFilterManager;
  }

  @Override
  public void setColumnFilterManager(ITableColumnFilterManager m) {
    m_columnFilterManager = m;
  }

  @Override
  public ITableCustomizer getTableCustomizer() {
    return m_tableCustomizer;
  }

  @Override
  public void setTableCustomizer(ITableCustomizer c) {
    m_tableCustomizer = c;
  }

  @Override
  public Object getContainer() {
    return propertySupport.getProperty(PROP_CONTAINER);
  }

  /**
   * do not use this internal method unless you are implementing a container that holds and controls an {@link ITable}
   */
  public void setContainerInternal(Object container) {
    propertySupport.setProperty(PROP_CONTAINER, container);
  }

  @Override
  public boolean isSortEnabled() {
    return m_sortEnabled;
  }

  @Override
  public void setSortEnabled(boolean b) {
    m_sortEnabled = b;
  }

  @Override
  public void sort() {
    try {
      if (isSortEnabled()) {
        // Consider any active sort-column, not only explicit ones.
        // This is to support reverse (implicit) sorting of columns, meaning that multiple column sort is done
        // without CTRL-key held. In contrast to explicit multiple column sort, the first clicked column
        // is the least significant sort column.
        IColumn<?>[] sortCols = getColumnSet().getSortColumns();
        if (sortCols.length > 0) {
          // first make sure decorations and lookups are up-to-date
          processDecorationBuffer();
          ITableRow[] a = getRows();
          Arrays.sort(a, new TableRowComparator(sortCols));
          sortInternal(a);
        }
      }
    }
    finally {
      m_sortValid = true;
    }
  }

  @Override
  public void sort(ITableRow[] rowsInNewOrder) {
    ITableRow[] resolvedRows = resolveRows(rowsInNewOrder);
    if (resolvedRows.length == rowsInNewOrder.length) {
      sortInternal(resolvedRows);
    }
    else {
      // check which rows could not be mapped
      ArrayList<ITableRow> list = new ArrayList<ITableRow>();
      list.addAll(m_rows);
      list.removeAll(Arrays.asList(resolvedRows));
      ArrayList<ITableRow> sortedList = new ArrayList<ITableRow>();
      sortedList.addAll(Arrays.asList(resolvedRows));
      sortedList.addAll(list);
      sortInternal(sortedList.toArray(new ITableRow[sortedList.size()]));
    }
  }

  private void sortInternal(ITableRow[] resolvedRows) {
    for (int i = 0; i < resolvedRows.length; i++) {
      ((InternalTableRow) resolvedRows[i]).setRowIndex(i);
    }
    synchronized (m_cachedRowsLock) {
      m_cachedRows = null;
      m_rows.clear();
      m_rows.addAll(Arrays.asList(resolvedRows));
    }
    //sort selection without firing an event
    if (m_selectedRows != null && m_selectedRows.size() > 0) {
      TreeSet<ITableRow> newSelection = new TreeSet<ITableRow>(new RowIndexComparator());
      newSelection.addAll(m_selectedRows);
      m_selectedRows = newSelection;
    }
    fireRowOrderChanged();
  }

  @Override
  public void resetColumnConfiguration() {
    discardAllRows();
    //
    try {
      setTableChanging(true);
      // save displayable state
      HashMap<String, Boolean> displayableState = new HashMap<String, Boolean>();
      for (IColumn<?> col : getColumns()) {
        displayableState.put(col.getColumnId(), col.isDisplayable());
      }
      // reset columns
      disposeColumnsInternal();
      createColumnsInternal();
      initColumnsInternal();
      // re-apply displayable
      for (IColumn<?> col : getColumns()) {
        if (displayableState.get(col.getColumnId()) != null) {
          col.setDisplayable(displayableState.get(col.getColumnId()));
        }
      }
      // re-apply existing filters to new columns
      ITableColumnFilterManager filterManager = getColumnFilterManager();
      if (filterManager != null && filterManager.getFilters() != null) {
        for (IColumn<?> col : getColumns()) {
          for (ITableColumnFilter<?> filter : filterManager.getFilters()) {
            if (filter.getColumn().getClass().equals(col.getClass())) {
              filter.setColumn(col);
            }
          }
          filterManager.refresh();
        }
      }
      fireTableEventInternal(new TableEvent(this, TableEvent.TYPE_COLUMN_STRUCTURE_CHANGED));
    }
    finally {
      setTableChanging(false);
    }
  }

  @Override
  public void resetColumnVisibilities() {
    resetColumns(true, false, false, false);
  }

  @Override
  public void resetColumnOrder() {
    resetColumns(false, true, false, false);
  }

  @Override
  public void resetColumnSortOrder() {
    resetColumns(false, false, true, false);
  }

  @Override
  public void resetColumnWidths() {
    resetColumns(false, false, false, true);
  }

  @Override
  public void resetDisplayableColumns() {
    resetColumns(true, true, true, true);
  }

  @Override
  public void resetColumns(boolean visibility, boolean order, boolean sorting, boolean widths) {
    try {
      setTableChanging(true);
      //
      try {
        if (sorting) {
          m_sortValid = false;
        }
        resetColumnsInternal(visibility, order, sorting, widths);
        execResetColumns(visibility, order, sorting, widths);
      }
      catch (Throwable t) {
        LOG.error("reset columns " + visibility + "," + order + "," + sorting + "," + widths, t);
      }
    }
    finally {
      setTableChanging(false);
    }
  }

  private void resetColumnsInternal(boolean visibility, boolean order, boolean sorting, boolean widths) {
    ClientUIPreferences env = ClientUIPreferences.getInstance();
    env.removeAllTableColumnPreferences(this, visibility, order, sorting, widths);

    //Visibilities
    if (visibility) {
      ArrayList<IColumn<?>> list = new ArrayList<IColumn<?>>();
      for (IColumn<?> col : getColumnSet().getAllColumnsInUserOrder()) {
        if (col.isDisplayable()) {
          boolean configuredVisible = ((AbstractColumn<?>) col).isInitialVisible();
          if (configuredVisible) {
            list.add(col);
          }
        }
      }
      getColumnSet().setVisibleColumns(list.toArray(new IColumn<?>[list.size()]));
    }
    //Order
    if (order) {
      TreeMap<CompositeObject, IColumn<?>> orderMap = new TreeMap<CompositeObject, IColumn<?>>();
      int index = 0;
      for (IColumn<?> col : getColumns()) {
        if (col.isDisplayable() && col.isVisible()) {
          orderMap.put(new CompositeObject(col.getViewOrder(), index), col);
          index++;
        }
      }
      getColumnSet().setVisibleColumns(orderMap.values().toArray(new IColumn[orderMap.size()]));
    }
    //Sorting
    if (sorting) {
      TreeMap<CompositeObject, IColumn<?>> sortMap = new TreeMap<CompositeObject, IColumn<?>>();
      int index = 0;
      for (IColumn<?> col : getColumns()) {
        if (col.getInitialSortIndex() >= 0) {
          sortMap.put(new CompositeObject(col.getInitialSortIndex(), index), col);
        }
        index++;
      }
      //
      getColumnSet().clearSortColumns();
      getColumnSet().clearPermanentHeadSortColumns();
      getColumnSet().clearPermanentTailSortColumns();
      for (IColumn<?> col : sortMap.values()) {
        if (col.isInitialAlwaysIncludeSortAtBegin()) {
          getColumnSet().addPermanentHeadSortColumn(col, col.isInitialSortAscending());
        }
        else if (col.isInitialAlwaysIncludeSortAtEnd()) {
          getColumnSet().addPermanentTailSortColumn(col, col.isInitialSortAscending());
        }
        else {
          getColumnSet().addSortColumn(col, col.isInitialSortAscending());
        }
      }
    }
    //Widths
    if (widths) {
      for (IColumn<?> col : getColumns()) {
        if (col.isDisplayable()) {
          col.setWidth(col.getInitialWidth());
        }
      }
    }
  }

  /**
   * Affects columns with lookup calls or code types<br>
   * cells that have changed values fetch new texts/decorations from the lookup
   * service in one single batch call lookup (performance optimization)
   */
  private void processDecorationBuffer() {
    /*
     * 1. process lookup service calls
     */
    try {
      BatchLookupCall batchCall = null;
      ArrayList<ITableRow> tableRowList = null;
      ArrayList<Integer> columnIndexList = null;
      if (m_cellLookupBuffer.size() > 0) {
        batchCall = new BatchLookupCall();
        tableRowList = new ArrayList<ITableRow>();
        columnIndexList = new ArrayList<Integer>();
        BatchLookupResultCache lookupResultCache = new BatchLookupResultCache();
        for (P_CellLookup lookup : m_cellLookupBuffer) {
          ITableRow row = lookup.getRow();
          if (row.getTable() == AbstractTable.this) {
            ISmartColumn<?> col = lookup.getColumn();
            LookupCall call = col.prepareLookupCall(row);
            if (call != null && call.getKey() != null) {
              //split: local vs remote
              if (call instanceof LocalLookupCall) {
                LookupRow[] result = lookupResultCache.getDataByKey(call);
                applyLookupResult((InternalTableRow) row, col.getColumnIndex(), result);
              }
              else {
                tableRowList.add(row);
                columnIndexList.add(Integer.valueOf(col.getColumnIndex()));
                batchCall.addLookupCall(call);
              }
            }
            else {
              applyLookupResult((InternalTableRow) row, col.getColumnIndex(), LookupRow.EMPTY_ARRAY);
            }
          }
        }
      }
      m_cellLookupBuffer.clear();
      //
      if (batchCall != null && tableRowList != null && columnIndexList != null && !batchCall.isEmpty()) {
        ITableRow[] tableRows = tableRowList.toArray(new ITableRow[tableRowList.size()]);
        LookupRow[][] resultArray;
        IBatchLookupService service = SERVICES.getService(IBatchLookupService.class);
        resultArray = service.getBatchDataByKey(batchCall);
        for (int i = 0; i < tableRows.length; i++) {
          applyLookupResult((InternalTableRow) tableRows[i], ((Number) columnIndexList.get(i)).intValue(), resultArray[i]);
        }
      }
    }
    catch (ProcessingException e) {
      SERVICES.getService(IExceptionHandlerService.class).handleException(e);
    }
    finally {
      m_cellLookupBuffer.clear();
    }
    /*
     * 2. update row decorations
     */
    HashSet<ITableRow> set = m_rowDecorationBuffer;
    m_rowDecorationBuffer = new HashSet<ITableRow>();
    for (ITableRow row : set) {
      if (row.getTable() == AbstractTable.this) {
        applyRowDecorationsImpl(row);
      }
    }
    /*
     * check row filters
     */
    if (m_rowFilters.size() > 0) {
      boolean filterChanged = false;
      for (ITableRow row : set) {
        if (row.getTable() == AbstractTable.this) {
          if (row instanceof InternalTableRow) {
            InternalTableRow irow = (InternalTableRow) row;
            boolean oldFlag = irow.isFilterAccepted();
            applyRowFiltersInternal(irow);
            boolean newFlag = irow.isFilterAccepted();
            filterChanged = filterChanged || (oldFlag != newFlag);
          }
        }
      }
      if (filterChanged) {
        fireRowFilterChanged();
      }
    }
  }

  private int m_processEventBufferLoopDetection;

  /**
   * Fire events in form of one batch<br>
   * fire all buffered events<br>
   * coalesce all TableEvents of same type and sort according to their type
   */
  private void processEventBuffer() {
    //loop detection
    try {
      m_processEventBufferLoopDetection++;
      if (m_processEventBufferLoopDetection > 100) {
        LOG.error("LOOP DETECTION in " + getClass() + ". see stack trace for more details.", new Exception("LOOP DETECTION"));
        return;
      }
      //
      ArrayList<TableEvent> list = m_tableEventBuffer;
      m_tableEventBuffer = new ArrayList<TableEvent>();
      if (list.size() > 0) {
        HashMap<Integer, List<TableEvent>> coalesceMap = new HashMap<Integer, List<TableEvent>>();
        for (TableEvent e : list) {
          List<TableEvent> subList = coalesceMap.get(e.getType());
          if (subList == null) {
            subList = new ArrayList<TableEvent>();
            coalesceMap.put(e.getType(), subList);
          }
          subList.add(e);
        }
        TreeMap<Integer, TableEvent> sortedCoalescedMap = new TreeMap<Integer, TableEvent>();
        for (Map.Entry<Integer, List<TableEvent>> entry : coalesceMap.entrySet()) {
          int type = entry.getKey();
          List<TableEvent> subList = entry.getValue();
          int lastIndex = subList.size() - 1;
          switch (type) {
            case TableEvent.TYPE_ALL_ROWS_DELETED: {
              ArrayList<TableEvent> singleList = new ArrayList<TableEvent>(1);
              singleList.add(subList.get(lastIndex));// use last
              sortedCoalescedMap.put(10, coalesceTableEvents(singleList, false, true));
              break;
            }
            case TableEvent.TYPE_ROWS_DELETED: {
              sortedCoalescedMap.put(20, coalesceTableEvents(subList, false, true));// merge
              break;
            }
            case TableEvent.TYPE_ROWS_INSERTED: {
              sortedCoalescedMap.put(30, coalesceTableEvents(subList, true, false));// merge
              break;
            }
            case TableEvent.TYPE_ROWS_UPDATED: {
              sortedCoalescedMap.put(40, coalesceTableEvents(subList, true, false));// merge
              break;
            }
            case TableEvent.TYPE_COLUMN_HEADERS_UPDATED: {
              sortedCoalescedMap.put(60, coalesceTableEvents(subList, false, false));// merge
              break;
            }
            case TableEvent.TYPE_COLUMN_ORDER_CHANGED: {
              sortedCoalescedMap.put(70, coalesceTableEvents(subList, false, false));// merge
              break;
            }
            case TableEvent.TYPE_COLUMN_STRUCTURE_CHANGED: {
              sortedCoalescedMap.put(80, subList.get(lastIndex));// use last
              break;
            }
            case TableEvent.TYPE_ROW_ORDER_CHANGED: {
              sortedCoalescedMap.put(90, subList.get(lastIndex));// use last
              break;
            }
            case TableEvent.TYPE_ROWS_DRAG_REQUEST: {
              sortedCoalescedMap.put(100, subList.get(lastIndex));// use last
              break;
            }
            case TableEvent.TYPE_ROW_DROP_ACTION: {
              sortedCoalescedMap.put(110, subList.get(lastIndex));// use last
              break;
            }
            case TableEvent.TYPE_HEADER_POPUP: {
              sortedCoalescedMap.put(130, subList.get(lastIndex));// use last
              break;
            }
            case TableEvent.TYPE_EMPTY_SPACE_POPUP: {
              sortedCoalescedMap.put(140, subList.get(lastIndex));// use last
              break;
            }
            case TableEvent.TYPE_ROW_POPUP: {
              sortedCoalescedMap.put(150, subList.get(lastIndex));// use last
              break;
            }
            case TableEvent.TYPE_ROW_ACTION: {
              sortedCoalescedMap.put(160, subList.get(lastIndex));// use last
              break;
            }
            case TableEvent.TYPE_ROWS_SELECTED: {
              sortedCoalescedMap.put(170, subList.get(lastIndex));// use last
              break;
            }
            case TableEvent.TYPE_SCROLL_TO_SELECTION: {
              sortedCoalescedMap.put(180, subList.get(lastIndex));// use last
              break;
            }
            default: {
              sortedCoalescedMap.put(-type, subList.get(lastIndex));// use last
            }
          }
        }
        // fire the batch and set tree to changing, otherwise a listener might trigger another events that then are processed before all other listeners received that batch
        try {
          setTableChanging(true);
          //
          fireTableEventBatchInternal(sortedCoalescedMap.values().toArray(new TableEvent[sortedCoalescedMap.size()]));
        }
        finally {
          setTableChanging(false);
        }
      }
    }
    finally {
      m_processEventBufferLoopDetection--;
    }
  }

  private TableEvent coalesceTableEvents(List<TableEvent> list, boolean includeExistingRows, boolean includeRemovedRows) {
    if (list.size() == 1) {
      return list.get(0);
    }
    else {
      TableEvent last = list.get(list.size() - 1);
      TableEvent ce = new TableEvent(last.getTable(), last.getType());
      //
      ce.setSortInMemoryAllowed(last.isSortInMemoryAllowed());
      ce.setDragObject(last.getDragObject());
      ce.setDropObject(last.getDropObject());
      ce.setCopyObject(last.getCopyObject());
      ce.addPopupMenus(last.getPopupMenus());
      //columns
      Set<IColumn> colList = new LinkedHashSet<IColumn>();
      for (TableEvent t : list) {
        if (t.getColumns() != null) {
          colList.addAll(Arrays.asList(t.getColumns()));
        }
      }
      ce.setColumns(colList.toArray(new IColumn<?>[colList.size()]));
      //rows
      Set<ITableRow> rowList = new LinkedHashSet<ITableRow>();
      for (TableEvent t : list) {
        if (t.getRowCount() > 0) {
          for (ITableRow row : t.getRows()) {
            if (row.getTable() == AbstractTable.this && includeExistingRows) {
              rowList.add(row);
            }
            else if (row.getTable() != AbstractTable.this && includeRemovedRows) {
              rowList.add(row);
            }
          }
        }
      }
      ce.setRows(rowList.toArray(new ITableRow[rowList.size()]));
      //
      return ce;
    }
  }

  /**
   * do decoration and filtering later
   */
  private void enqueueDecorationTasks(ITableRow row) {
    if (row != null) {
      for (int i = 0; i < row.getCellCount(); i++) {
        IColumn<?> column = getColumnSet().getColumn(i);
        // lookups
        if (column instanceof ISmartColumn) {
          ISmartColumn<?> smartColumn = (ISmartColumn<?>) column;
          if (smartColumn.getLookupCall() != null) {
            m_cellLookupBuffer.add(new P_CellLookup(row, smartColumn));
          }
        }
      }
      m_rowDecorationBuffer.add(row);
    }
  }

  /*
   * does not use setTableChanging()
   */
  private void applyRowDecorationsImpl(ITableRow tableRow) {
    // disable row changed trigger on row
    try {
      tableRow.setRowChanging(true);
      //
      // row decorator on table
      this.decorateRow(tableRow);
      // row decorator on columns
      ColumnSet cset = getColumnSet();
      for (int c = 0; c < tableRow.getCellCount(); c++) {
        // cell decorator on column
        IColumn<?> col = cset.getColumn(c);
        col.decorateCell(tableRow);
        // cell decorator on table
        this.decorateCell(tableRow, col);
      }
    }
    catch (Throwable t) {
      LOG.error("Error occured while applying row decoration", t);
    }
    finally {
      tableRow.setRowPropertiesChanged(false);
      tableRow.setRowChanging(false);
    }
  }

  private void applyLookupResult(InternalTableRow tableRow, int columnIndex, LookupRow[] result) {
    // disable row changed trigger on row
    try {
      tableRow.setRowChanging(true);
      //
      Cell cell = (Cell) tableRow.getCell(columnIndex);
      if (result.length == 1) {
        cell.setText(result[0].getText());
        cell.setTooltipText(result[0].getTooltipText());
      }
      else if (result.length > 1) {
        StringBuffer buf = new StringBuffer();
        StringBuffer bufTooltip = new StringBuffer();
        for (int i = 0; i < result.length; i++) {
          if (i > 0) {
            if (isMultilineText()) {
              buf.append("\n");
              bufTooltip.append("\n");
            }
            else {
              buf.append(", ");
              bufTooltip.append(", ");
            }
          }
          buf.append(result[i].getText());
          bufTooltip.append(result[i].getTooltipText());
        }
        cell.setText(buf.toString());
        cell.setTooltipText(bufTooltip.toString());
      }
      else {
        cell.setText("");
        cell.setTooltipText("");
      }
    }
    finally {
      tableRow.setRowPropertiesChanged(false);
      tableRow.setRowChanging(false);
    }
  }

  @Override
  public void tablePopulated() {
    if (m_tableEventBuffer.isEmpty()) {
      synchronized (m_cachedFilteredRowsLock) {
        m_cachedFilteredRows = null;
      }
      fireTableEventInternal(new TableEvent(this, TableEvent.TYPE_TABLE_POPULATED, null));
    }
  }

  @Override
  public ITableRow resolveRow(ITableRow row) {
    if (row == null) {
      return null;
    }
    if (!(row instanceof InternalTableRow)) {
      throw new IllegalArgumentException("only accept InternalTableRow, not " + (row != null ? row.getClass() : null));
    }
    // check owner
    if (row.getTable() == this) {
      return row;
    }
    else {
      return null;
    }
  }

  @Override
  public ITableRow[] resolveRows(ITableRow[] rows) {
    if (rows == null) {
      rows = new ITableRow[0];
    }
    int mismatchCount = 0;
    for (int i = 0; i < rows.length; i++) {
      if (resolveRow(rows[i]) != rows[i]) {
        LOG.warn("could not resolve row " + rows[i]);
        mismatchCount++;
      }
    }
    if (mismatchCount > 0) {
      ITableRow[] resolvedRows = new ITableRow[rows.length - mismatchCount];
      int index = 0;
      for (int i = 0; i < rows.length; i++) {
        if (resolveRow(rows[i]) == rows[i]) {
          resolvedRows[index] = rows[i];
          index++;
        }
      }
      rows = resolvedRows;
    }
    return rows;
  }

  @Override
  public boolean isHeaderVisible() {
    return propertySupport.getPropertyBool(PROP_HEADER_VISIBLE);
  }

  @Override
  public void setHeaderVisible(boolean b) {
    propertySupport.setPropertyBool(PROP_HEADER_VISIBLE, b);
  }

  @Override
  public final void decorateCell(ITableRow row, IColumn<?> col) {
    Cell cell = row.getCellForUpdate(col.getColumnIndex());
    decorateCellInternal(cell, row, col);
    try {
      execDecorateCell(cell, row, col);
    }
    catch (ProcessingException e) {
      SERVICES.getService(IExceptionHandlerService.class).handleException(e);
    }
    catch (Throwable t) {
      SERVICES.getService(IExceptionHandlerService.class).handleException(createNewUnexpectedProcessingExcpetion(t));
    }
  }

  protected void decorateCellInternal(Cell view, ITableRow row, IColumn<?> col) {
  }

  @Override
  public final void decorateRow(ITableRow row) {
    decorateRowInternal(row);
    try {
      execDecorateRow(row);
    }
    catch (ProcessingException e) {
      SERVICES.getService(IExceptionHandlerService.class).handleException(e);
    }
    catch (Throwable t) {
      SERVICES.getService(IExceptionHandlerService.class).handleException(createNewUnexpectedProcessingExcpetion(t));
    }
  }

  protected void decorateRowInternal(ITableRow row) {
    // icon
    if (row.getIconId() == null) {
      String s = getDefaultIconId();
      if (s != null) {
        row.setIconId(s);
      }
    }
  }

  /**
   * Called when the columns are reset.
   * <p>
   * Subclasses can override this method. The default does nothing.
   * 
   * @param visiblity
   *          {@code true} if the visibility is reset.
   * @param order
   *          {@code true} if the order is reset.
   * @param sorting
   *          {@code true} if the sorting is reset.
   * @param widths
   *          {@code true} if the column widths are reset.
   * @throws ProcessingException
   */
  @ConfigOperation
  @Order(90)
  protected void execResetColumns(boolean visibility, boolean order, boolean sorting, boolean widths) throws ProcessingException {
  }

  /**
   * Model Observer
   */
  @Override
  public void addTableListener(TableListener listener) {
    m_listenerList.add(TableListener.class, listener);
  }

  @Override
  public void removeTableListener(TableListener listener) {
    m_listenerList.remove(TableListener.class, listener);
  }

  @Override
  public void addUITableListener(TableListener listener) {
    m_listenerList.insertAtFront(TableListener.class, listener);
  }

  protected IEventHistory<TableEvent> createEventHistory() {
    return new DefaultTableEventHistory(5000L);
  }

  @Override
  public IEventHistory<TableEvent> getEventHistory() {
    return m_eventHistory;
  }

  @Override
  public IMenu[] fetchMenusForRowsInternal(ITableRow[] rows) {
    TableEvent e;
    if (rows.length == 0) {
      e = new TableEvent(this, TableEvent.TYPE_EMPTY_SPACE_POPUP);
    }
    else {
      e = new TableEvent(this, TableEvent.TYPE_ROW_POPUP, rows);
    }
    fireTableEventInternal(e);
    return e.getPopupMenus();
  }

  private void fireRowsInserted(ITableRow[] rows) {
    synchronized (m_cachedFilteredRowsLock) {
      m_cachedFilteredRows = null;
    }
    fireTableEventInternal(new TableEvent(this, TableEvent.TYPE_ROWS_INSERTED, rows));
  }

  private void fireRowsUpdated(ITableRow[] rows) {
    synchronized (m_cachedFilteredRowsLock) {
      m_cachedFilteredRows = null;
    }
    fireTableEventInternal(new TableEvent(this, TableEvent.TYPE_ROWS_UPDATED, rows));
  }

  /**
   * Request to reload/replace table data with refreshed data
   */
  private void fireRowsDeleted(ITableRow[] rows) {
    synchronized (m_cachedFilteredRowsLock) {
      m_cachedFilteredRows = null;
    }
    fireTableEventInternal(new TableEvent(this, TableEvent.TYPE_ROWS_DELETED, rows));
  }

  private void fireAllRowsDeleted(ITableRow[] rows) {
    synchronized (m_cachedFilteredRowsLock) {
      m_cachedFilteredRows = null;
    }
    fireTableEventInternal(new TableEvent(this, TableEvent.TYPE_ALL_ROWS_DELETED, rows));
  }

  private void fireRowsSelected(ITableRow[] rows) {
    fireTableEventInternal(new TableEvent(this, TableEvent.TYPE_ROWS_SELECTED, rows));
  }

  private void fireRowClick(ITableRow row) {
    if (row != null) {
      try {
        interceptRowClickSingleObserver(row);
        execRowClick(row);
      }
      catch (ProcessingException ex) {
        SERVICES.getService(IExceptionHandlerService.class).handleException(ex);
      }
      catch (Throwable t) {
        SERVICES.getService(IExceptionHandlerService.class).handleException(createNewUnexpectedProcessingExcpetion(t));
      }
    }
  }

  protected void interceptRowClickSingleObserver(ITableRow row) throws ProcessingException {
    // single observer for checkable tables
    // if row click is targetted to cell editor, do not interpret click as check/uncheck event
    if (row.isEnabled() && isEnabled()) {
      IColumn<?> ctxCol = getContextColumn();
      if (isCellEditable(row, ctxCol)) {
        //cell-level checkbox
        if (ctxCol instanceof IBooleanColumn) {
          //editable boolean columns consume this click
          IFormField field = ctxCol.prepareEdit(row);
          if (field instanceof IBooleanField) {
            IBooleanField bfield = (IBooleanField) field;
            bfield.setChecked(!bfield.isChecked());
            ctxCol.completeEdit(row, field);
          }
        }
        else {
          //other editable columns have no effect HERE, the ui will open an editor
        }
      }
      else {
        //row-level checkbox
        if (isCheckable()) {
          row.setChecked(!row.isChecked());
        }
      }
    }
  }

  private void fireRowAction(ITableRow row) {
    if (!m_actionRunning) {
      try {
        m_actionRunning = true;
        if (row != null) {
          try {
            execRowAction(row);
          }
          catch (ProcessingException ex) {
            SERVICES.getService(IExceptionHandlerService.class).handleException(ex);
          }
          catch (Throwable t) {
            SERVICES.getService(IExceptionHandlerService.class).handleException(createNewUnexpectedProcessingExcpetion(t));
          }
        }
      }
      finally {
        m_actionRunning = false;
      }
    }
  }

  private void fireRowOrderChanged() {
    synchronized (m_cachedFilteredRowsLock) {
      m_cachedFilteredRows = null;
    }
    fireTableEventInternal(new TableEvent(this, TableEvent.TYPE_ROW_ORDER_CHANGED, getRows()));
  }

  private void fireRequestFocus() {
    fireTableEventInternal(new TableEvent(this, TableEvent.TYPE_REQUEST_FOCUS));
  }

  private void fireRequestFocusInCell(IColumn<?> column, ITableRow row) {
    TableEvent e = new TableEvent(this, TableEvent.TYPE_REQUEST_FOCUS_IN_CELL);
    e.setColumns(new IColumn<?>[]{column});
    e.setRows(new ITableRow[]{row});
    fireTableEventInternal(e);
  }

  private void fireRowFilterChanged() {
    synchronized (m_cachedFilteredRowsLock) {
      m_cachedFilteredRows = null;
    }
    fireTableEventInternal(new TableEvent(this, TableEvent.TYPE_ROW_FILTER_CHANGED));
  }

  private TransferObject fireRowsDragRequest() {
    ITableRow[] rows = getSelectedRows();
    if (rows != null && rows.length > 0) {
      TableEvent e = new TableEvent(this, TableEvent.TYPE_ROWS_DRAG_REQUEST, rows);
      fireTableEventInternal(e);
      return e.getDragObject();
    }
    else {
      return null;
    }
  }

  private void fireRowDropAction(ITableRow row, TransferObject dropData) {
    ITableRow[] rows = null;
    if (row != null) {
      rows = new ITableRow[]{row};
    }
    TableEvent e = new TableEvent(this, TableEvent.TYPE_ROW_DROP_ACTION, rows);
    e.setDropObject(dropData);
    fireTableEventInternal(e);
  }

  private TransferObject fireRowsCopyRequest() {
    ITableRow[] rows = getSelectedRows();
    if (rows != null && rows.length > 0) {
      TableEvent e = new TableEvent(this, TableEvent.TYPE_ROWS_COPY_REQUEST, rows);
      fireTableEventInternal(e);
      return e.getCopyObject();
    }
    else {
      return null;
    }
  }

  private IMenu[] fireEmptySpacePopup() {
    TableEvent e = new TableEvent(this, TableEvent.TYPE_EMPTY_SPACE_POPUP);
    fireTableEventInternal(e);
    return e.getPopupMenus();
  }

  private IMenu[] fireRowPopup() {
    TableEvent e = new TableEvent(this, TableEvent.TYPE_ROW_POPUP, getSelectedRows());
    fireTableEventInternal(e);
    return e.getPopupMenus();
  }

  private void addLocalPopupMenus(TableEvent e) {
    boolean singleSelect = getSelectedRowCount() == 1;
    boolean multiSelect = getSelectedRowCount() >= 2;
    boolean allRowsEnabled = true;
    for (ITableRow row : getSelectedRows()) {
      if (!row.isEnabled()) {
        allRowsEnabled = false;
        break;
      }
    }
    IMenu[] a = getMenus();
    for (IMenu menu : a) {
      IMenu validMenu = null;
      switch (e.getType()) {
        case TableEvent.TYPE_HEADER_POPUP:
        case TableEvent.TYPE_EMPTY_SPACE_POPUP: {
          if (menu.isEmptySpaceAction()) {
            if ((!menu.isInheritAccessibility()) || (isEnabled())) {
              validMenu = menu;
            }
          }
          break;
        }
        case TableEvent.TYPE_ROW_POPUP: {
          if (multiSelect) {
            if (menu.isMultiSelectionAction()) {
              if ((!menu.isInheritAccessibility()) || (isEnabled() && allRowsEnabled)) {
                validMenu = menu;
              }
            }
          }
          else if (singleSelect) {
            if (menu.isSingleSelectionAction()) {
              if ((!menu.isInheritAccessibility()) || (isEnabled() && allRowsEnabled)) {
                validMenu = menu;
              }
            }
          }
          break;
        }
      }
      if (validMenu != null) {
        validMenu.prepareAction();
        if (validMenu.isVisible()) {
          e.addPopupMenu(validMenu);
        }
      }
    }
  }

  /**
   * Called before the header menus are displayed.
   * <p>
   * Subclasses can override this method. The default add menus for add, modifying and removing custom column and menus
   * for reseting, organizing and filtering the columns.
   * 
   * @param e
   *          Table event of type {@link TableEvent#TYPE_HEADER_POPUP}.
   * @throws ProcessingException
   */
  @ConfigOperation
  @Order(100)
  protected void execAddHeaderMenus(TableEvent e) throws ProcessingException {
    if (getTableCustomizer() != null) {
      if (e.getPopupMenuCount() > 0) {
        e.addPopupMenu(new MenuSeparator());
      }
      for (IMenu m : new IMenu[]{new AddCustomColumnMenu(this), new ModifyCustomColumnMenu(this), new RemoveCustomColumnMenu(this)}) {
        m.prepareAction();
        if (m.isVisible()) {
          e.addPopupMenu(m);
        }
      }
    }
    if (e.getPopupMenuCount() > 0) {
      e.addPopupMenu(new MenuSeparator());
    }
    for (IMenu m : new IMenu[]{new ResetColumnsMenu(this), new OrganizeColumnsMenu(this), new ColumnFilterMenu(this), new CopyWidthsOfColumnsMenu(this)}) {
      m.prepareAction();
      if (m.isVisible()) {
        e.addPopupMenu(m);
      }
    }
  }

  private IMenu[] fireHeaderPopup() {
    TableEvent e = new TableEvent(this, TableEvent.TYPE_HEADER_POPUP);
    fireTableEventInternal(e);
    try {
      execAddHeaderMenus(e);
    }
    catch (ProcessingException ex) {
      SERVICES.getService(IExceptionHandlerService.class).handleException(ex);
    }
    return e.getPopupMenus();
  }

  // main handler
  protected void fireTableEventInternal(TableEvent e) {
    if (isTableChanging()) {
      // buffer the event for later batch firing
      m_tableEventBuffer.add(e);
    }
    else {
      EventListener[] listeners = m_listenerList.getListeners(TableListener.class);
      if (listeners != null && listeners.length > 0) {
        for (int i = 0; i < listeners.length; i++) {
          try {
            ((TableListener) listeners[i]).tableChanged(e);
          }
          catch (Throwable t) {
            LOG.error("fire " + e, t);
          }
        }
      }
    }
  }

  // batch handler
  private void fireTableEventBatchInternal(TableEvent[] batch) {
    if (batch.length == 0) {
      return;
    }
    if (batch.length > 0) {
      EventListener[] listeners = m_listenerList.getListeners(TableListener.class);
      if (listeners != null && listeners.length > 0) {
        for (int i = 0; i < listeners.length; i++) {
          ((TableListener) listeners[i]).tableChangedBatch(batch);
        }
      }
    }
  }

  protected boolean handleKeyStroke(String keyName, char keyChar) {
    if (keyName == null) {
      return false;
    }
    keyName = keyName.toLowerCase();
    // check if there is no menu keystroke with that name
    for (IMenu m : getMenus()) {
      if (m.getKeyStroke() != null && m.getKeyStroke().equalsIgnoreCase(keyName)) {
        return false;
      }
    }
    // check if there is no keystroke with that name (ticket 78234)
    for (IKeyStroke k : getKeyStrokes()) {
      if (k.getKeyStroke() != null && k.getKeyStroke().equalsIgnoreCase(keyName)) {
        return false;
      }
    }
    if (keyChar > ' ' && (!keyName.contains("control")) && (!keyName.contains("ctrl")) && (!keyName.contains("alt"))) {
      // select first/next line with corresponding character
      String newText = "" + Character.toLowerCase(keyChar);
      m_keyStrokeBuffer.append(newText);
      String prefix = m_keyStrokeBuffer.getText();

      IColumn<?> col = getContextColumn();
      if (col == null) {
        IColumn<?>[] sortCols = getColumnSet().getSortColumns();
        if (sortCols.length > 0) {
          col = sortCols[sortCols.length - 1];
        }
        else {
          TreeMap<CompositeObject, IColumn<?>> sortMap = new TreeMap<CompositeObject, IColumn<?>>();
          int index = 0;
          for (IColumn<?> c : getColumnSet().getVisibleColumns()) {
            if (c.getDataType() == String.class) {
              sortMap.put(new CompositeObject(1, index), c);
            }
            else if (c.getDataType() == Boolean.class) {
              sortMap.put(new CompositeObject(3, index), c);
            }
            else {
              sortMap.put(new CompositeObject(2, index), c);
            }
            index++;
          }
          if (sortMap.size() > 0) {
            col = sortMap.get(sortMap.firstKey());
          }
        }
      }
      if (col != null) {
        int colIndex = col.getColumnIndex();
        String pattern = StringUtility.toRegExPattern(prefix.toLowerCase());
        pattern = pattern + ".*";
        if (LOG.isInfoEnabled()) {
          LOG.info("finding regex:" + pattern + " in column " + getColumnSet().getColumn(colIndex).getHeaderCell().getText());
        }
        // loop over values and find matching one
        int rowCount = getRowCount();
        ITableRow selRow = getSelectedRow();
        int startIndex = 0;
        if (selRow != null) {
          if (prefix.length() <= 1) {
            startIndex = selRow.getRowIndex() + 1;
          }
          else {
            startIndex = selRow.getRowIndex();
          }
        }
        for (int i = 0; i < rowCount; i++) {
          ITableRow row = m_rows.get((startIndex + i) % rowCount);
          String text = row.getCell(colIndex).getText();
          if (text != null && text.toLowerCase().matches(pattern)) {
            // handled
            selectRow(row, false);
            return true;
          }
        }
      }
    }
    return false;
  }

  @Override
  public ITableUIFacade getUIFacade() {
    return m_uiFacade;
  }

  private ProcessingException createNewUnexpectedProcessingExcpetion(Throwable t) {
    return new ProcessingException("Unexpected", t);
  }

  /*
   * UI Notifications
   */
  protected class P_TableUIFacade implements ITableUIFacade {
    private int m_uiProcessorCount = 0;

    protected void pushUIProcessor() {
      m_uiProcessorCount++;
    }

    protected void popUIProcessor() {
      m_uiProcessorCount--;
    }

    @Override
    public boolean isUIProcessing() {
      return m_uiProcessorCount > 0;
    }

    @Override
    public void fireRowClickFromUI(ITableRow row) {
      try {
        pushUIProcessor();
        //
        row = resolveRow(row);
        if (row != null) {
          fireRowClick(resolveRow(row));
        }
      }
      finally {
        popUIProcessor();
      }
    }

    @Override
    public void fireRowActionFromUI(ITableRow row) {
      try {
        pushUIProcessor();
        //
        row = resolveRow(row);
        if (row != null) {
          fireRowAction(row);
        }
      }
      finally {
        popUIProcessor();
      }
    }

    @Override
    public IMenu[] fireRowPopupFromUI() {
      try {
        pushUIProcessor();
        //
        return fireRowPopup();
      }
      finally {
        popUIProcessor();
      }
    }

    @Override
    public IMenu[] fireEmptySpacePopupFromUI() {
      try {
        pushUIProcessor();
        //
        return fireEmptySpacePopup();
      }
      finally {
        popUIProcessor();
      }
    }

    @Override
    public IMenu[] fireHeaderPopupFromUI() {
      try {
        pushUIProcessor();
        //
        return fireHeaderPopup();
      }
      finally {
        popUIProcessor();
      }
    }

    @Override
    public boolean fireKeyTypedFromUI(String keyStrokeText, char keyChar) {
      try {
        pushUIProcessor();
        //
        return handleKeyStroke(keyStrokeText, keyChar);
      }
      finally {
        popUIProcessor();
      }
    }

    @Override
    public void fireVisibleColumnsChangedFromUI(IColumn<?>[] visibleColumns) {
      try {
        pushUIProcessor();
        //
        getColumnSet().setVisibleColumns(visibleColumns);
        ClientUIPreferences.getInstance().setAllTableColumnPreferences(AbstractTable.this);
      }
      finally {
        popUIProcessor();
      }
    }

    @Override
    public void fireColumnMovedFromUI(IColumn<?> c, int toViewIndex) {
      try {
        pushUIProcessor();
        //
        c = getColumnSet().resolveColumn(c);
        if (c != null) {
          getColumnSet().moveColumnToVisibleIndex(c.getColumnIndex(), toViewIndex);
          ClientUIPreferences.getInstance().setAllTableColumnPreferences(AbstractTable.this);
        }
      }
      finally {
        popUIProcessor();
      }
    }

    @Override
    public void setColumnWidthFromUI(IColumn<?> c, int newWidth) {
      try {
        pushUIProcessor();
        //
        c = getColumnSet().resolveColumn(c);
        if (c != null) {
          c.setWidthInternal(newWidth);
          ClientUIPreferences.getInstance().setAllTableColumnPreferences(AbstractTable.this);
        }
      }
      finally {
        popUIProcessor();
      }
    }

    @Override
    public void fireHeaderSortFromUI(IColumn<?> c, boolean multiSort) {
      try {
        pushUIProcessor();
        //
        if (isSortEnabled()) {
          c = getColumnSet().resolveColumn(c);
          if (c != null) {
            getColumnSet().handleSortEvent(c, multiSort);
            ClientUIPreferences.getInstance().setAllTableColumnPreferences(AbstractTable.this);
            sort();
          }
        }
      }
      finally {
        popUIProcessor();
      }
    }

    @Override
    public void setSelectedRowsFromUI(ITableRow[] rows) {
      try {
        pushUIProcessor();
        //
        HashSet<ITableRow> requestedRows = new HashSet<ITableRow>(Arrays.asList(resolveRows(rows)));
        ArrayList<ITableRow> validRows = new ArrayList<ITableRow>();
        // add existing selected rows that are masked by filter
        for (ITableRow row : getSelectedRows()) {
          if (!row.isFilterAccepted()) {
            validRows.add(row);
          }
        }
        // remove all filtered from requested
        requestedRows.removeAll(validRows);
        // add remainder
        for (ITableRow row : requestedRows) {
          validRows.add(row);
        }
        selectRows(validRows.toArray(new ITableRow[validRows.size()]), false);
      }
      finally {
        popUIProcessor();
      }
    }

    @Override
    public TransferObject fireRowsDragRequestFromUI() {
      try {
        pushUIProcessor();
        return fireRowsDragRequest();
      }
      finally {
        popUIProcessor();
      }
    }

    @Override
    public void fireRowDropActionFromUI(ITableRow row, TransferObject dropData) {
      try {
        pushUIProcessor();
        row = resolveRow(row);
        fireRowDropAction(row, dropData);
      }
      finally {
        popUIProcessor();
      }
    }

    @Override
    public TransferObject fireRowsCopyRequestFromUI() {
      try {
        pushUIProcessor();
        return fireRowsCopyRequest();
      }
      finally {
        popUIProcessor();
      }
    }

    @Override
    public void fireHyperlinkActionFromUI(ITableRow row, IColumn<?> col, URL url) {
      try {
        pushUIProcessor();
        //
        doHyperlinkAction(resolveRow(row), col, url);
      }
      catch (ProcessingException e) {
        SERVICES.getService(IExceptionHandlerService.class).handleException(e);
      }
      finally {
        popUIProcessor();
      }
    }

    @Override
    public void setContextColumnFromUI(IColumn<?> col) {
      try {
        pushUIProcessor();
        //
        if (col != null && col.getTable() != AbstractTable.this) {
          col = null;
        }
        setContextColumn(col);
      }
      finally {
        popUIProcessor();
      }
    }

    @Override
    public IFormField prepareCellEditFromUI(ITableRow row, IColumn<?> col) {
      try {
        pushUIProcessor();
        //
        m_editContext = null;
        row = resolveRow(row);
        if (row != null && col != null) {
          try {
            // ensure the editable row to be selected.
            // This is crucial if the cell's value is changed right away in @{link IColumn#prepareEdit(ITableRow)}, e.g. in @{link AbstractBooleanColumn}
            row.getTable().selectRow(row);
            IFormField f = col.prepareEdit(row);
            if (f != null) {
              m_editContext = new P_CellEditorContext(row, col, f);
            }
            return f;
          }
          catch (ProcessingException e) {
            SERVICES.getService(IExceptionHandlerService.class).handleException(e);
          }
          catch (Throwable t) {
            SERVICES.getService(IExceptionHandlerService.class).handleException(new ProcessingException("Unexpected", t));
          }
        }
      }
      finally {
        popUIProcessor();
      }
      return null;
    }

    @Override
    public void completeCellEditFromUI() {
      try {
        pushUIProcessor();
        //
        if (m_editContext != null) {
          try {
            m_editContext.getColumn().completeEdit(m_editContext.getRow(), m_editContext.getFormField());
          }
          catch (ProcessingException e) {
            SERVICES.getService(IExceptionHandlerService.class).handleException(e);
          }
          catch (Throwable t) {
            SERVICES.getService(IExceptionHandlerService.class).handleException(new ProcessingException("Unexpected", t));
          }
          finally {
            m_editContext = null;
          }
        }
      }
      finally {
        popUIProcessor();
      }
    }

    @Override
    public void cancelCellEditFromUI() {
      try {
        pushUIProcessor();
        //
        m_editContext = null;
      }
      finally {
        popUIProcessor();
      }
    }

  }

  private class P_CellLookup {
    private final ITableRow m_row;
    private final ISmartColumn<?> m_column;

    public P_CellLookup(ITableRow row, ISmartColumn<?> col) {
      m_row = row;
      m_column = col;
    }

    public ITableRow getRow() {
      return m_row;
    }

    public ISmartColumn<?> getColumn() {
      return m_column;
    }
  }// end private class

  private class P_TableRowBuilder extends AbstractTableRowBuilder {

    @Override
    protected ITableRow createEmptyTableRow() {
      return new TableRow(getColumnSet());
    }

  }

  private class P_TableListener extends TableAdapter {
    @Override
    public void tableChanged(TableEvent e) {
      switch (e.getType()) {
        case TableEvent.TYPE_EMPTY_SPACE_POPUP: {
          // single observer for table-defined menus
          addLocalPopupMenus(e);
          break;
        }
        case TableEvent.TYPE_HEADER_POPUP: {
          // single observer for table-owned menus
          addLocalPopupMenus(e);
          break;
        }
        case TableEvent.TYPE_ROW_POPUP: {
          // single observer for table-defined menus
          addLocalPopupMenus(e);
          break;
        }
        case TableEvent.TYPE_ROWS_SELECTED: {
          // single observer exec
          try {
            execRowsSelected(e.getRows());
          }
          catch (ProcessingException ex) {
            SERVICES.getService(IExceptionHandlerService.class).handleException(ex);
          }
          catch (Throwable t) {
            SERVICES.getService(IExceptionHandlerService.class).handleException(new ProcessingException("Unexpected", t));
          }
          break;
        }
      }
    }
  }

  private static class P_CellEditorContext {
    private final ITableRow m_row;
    private final IColumn<?> m_column;
    private final IFormField m_formField;

    public P_CellEditorContext(ITableRow row, IColumn<?> col, IFormField f) {
      m_row = row;
      m_column = col;
      m_formField = f;
    }

    public ITableRow getRow() {
      return m_row;
    }

    public IColumn<?> getColumn() {
      return m_column;
    }

    public IFormField getFormField() {
      return m_formField;
    }
  }
}
=======
/*******************************************************************************
 * Copyright (c) 2010 BSI Business Systems Integration AG.
 * All rights reserved. This program and the accompanying materials
 * are made available under the terms of the Eclipse Public License v1.0
 * which accompanies this distribution, and is available at
 * http://www.eclipse.org/legal/epl-v10.html
 *
 * Contributors:
 *     BSI Business Systems Integration AG - initial API and implementation
 ******************************************************************************/
package org.eclipse.scout.rt.client.ui.basic.table;

import java.net.URL;
import java.util.ArrayList;
import java.util.Arrays;
import java.util.Collections;
import java.util.EventListener;
import java.util.HashMap;
import java.util.HashSet;
import java.util.Iterator;
import java.util.LinkedHashSet;
import java.util.List;
import java.util.Map;
import java.util.Set;
import java.util.TreeMap;
import java.util.TreeSet;
import java.util.regex.Matcher;
import java.util.regex.Pattern;

import org.eclipse.scout.commons.BooleanUtility;
import org.eclipse.scout.commons.CompareUtility;
import org.eclipse.scout.commons.CompositeObject;
import org.eclipse.scout.commons.ConfigurationUtility;
import org.eclipse.scout.commons.EventListenerList;
import org.eclipse.scout.commons.HTMLUtility;
import org.eclipse.scout.commons.OptimisticLock;
import org.eclipse.scout.commons.StringUtility;
import org.eclipse.scout.commons.annotations.ConfigOperation;
import org.eclipse.scout.commons.annotations.ConfigProperty;
import org.eclipse.scout.commons.annotations.ConfigPropertyValue;
import org.eclipse.scout.commons.annotations.Order;
import org.eclipse.scout.commons.annotations.Replace;
import org.eclipse.scout.commons.beans.AbstractPropertyObserver;
import org.eclipse.scout.commons.dnd.TextTransferObject;
import org.eclipse.scout.commons.dnd.TransferObject;
import org.eclipse.scout.commons.exception.ProcessingException;
import org.eclipse.scout.commons.logger.IScoutLogger;
import org.eclipse.scout.commons.logger.ScoutLogManager;
import org.eclipse.scout.rt.client.services.common.icon.IIconProviderService;
import org.eclipse.scout.rt.client.ui.ClientUIPreferences;
import org.eclipse.scout.rt.client.ui.IDNDSupport;
import org.eclipse.scout.rt.client.ui.IEventHistory;
import org.eclipse.scout.rt.client.ui.action.ActionFinder;
import org.eclipse.scout.rt.client.ui.action.keystroke.IKeyStroke;
import org.eclipse.scout.rt.client.ui.action.keystroke.KeyStroke;
import org.eclipse.scout.rt.client.ui.action.menu.IMenu;
import org.eclipse.scout.rt.client.ui.action.menu.MenuSeparator;
import org.eclipse.scout.rt.client.ui.basic.cell.Cell;
import org.eclipse.scout.rt.client.ui.basic.cell.ICell;
import org.eclipse.scout.rt.client.ui.basic.table.columnfilter.ColumnFilterMenu;
import org.eclipse.scout.rt.client.ui.basic.table.columnfilter.DefaultTableColumnFilterManager;
import org.eclipse.scout.rt.client.ui.basic.table.columnfilter.ITableColumnFilter;
import org.eclipse.scout.rt.client.ui.basic.table.columnfilter.ITableColumnFilterManager;
import org.eclipse.scout.rt.client.ui.basic.table.columns.AbstractBooleanColumn;
import org.eclipse.scout.rt.client.ui.basic.table.columns.AbstractColumn;
import org.eclipse.scout.rt.client.ui.basic.table.columns.AbstractStringColumn;
import org.eclipse.scout.rt.client.ui.basic.table.columns.IBooleanColumn;
import org.eclipse.scout.rt.client.ui.basic.table.columns.IColumn;
import org.eclipse.scout.rt.client.ui.basic.table.columns.ISmartColumn;
import org.eclipse.scout.rt.client.ui.basic.table.customizer.AddCustomColumnMenu;
import org.eclipse.scout.rt.client.ui.basic.table.customizer.ITableCustomizer;
import org.eclipse.scout.rt.client.ui.basic.table.customizer.ModifyCustomColumnMenu;
import org.eclipse.scout.rt.client.ui.basic.table.customizer.RemoveCustomColumnMenu;
import org.eclipse.scout.rt.client.ui.basic.table.internal.InternalTableRow;
import org.eclipse.scout.rt.client.ui.basic.table.menus.CopyWidthsOfColumnsMenu;
import org.eclipse.scout.rt.client.ui.basic.table.menus.OrganizeColumnsMenu;
import org.eclipse.scout.rt.client.ui.basic.table.menus.ResetColumnsMenu;
import org.eclipse.scout.rt.client.ui.form.fields.IFormField;
import org.eclipse.scout.rt.client.ui.form.fields.booleanfield.IBooleanField;
import org.eclipse.scout.rt.client.ui.form.fields.tablefield.AbstractTableField;
import org.eclipse.scout.rt.client.ui.profiler.DesktopProfiler;
import org.eclipse.scout.rt.shared.data.basic.table.AbstractTableRowData;
import org.eclipse.scout.rt.shared.data.form.fields.tablefield.AbstractTableFieldBeanData;
import org.eclipse.scout.rt.shared.data.form.fields.tablefield.AbstractTableFieldData;
import org.eclipse.scout.rt.shared.services.common.code.ICode;
import org.eclipse.scout.rt.shared.services.common.exceptionhandler.IExceptionHandlerService;
import org.eclipse.scout.rt.shared.services.lookup.BatchLookupCall;
import org.eclipse.scout.rt.shared.services.lookup.BatchLookupResultCache;
import org.eclipse.scout.rt.shared.services.lookup.IBatchLookupService;
import org.eclipse.scout.rt.shared.services.lookup.LocalLookupCall;
import org.eclipse.scout.rt.shared.services.lookup.LookupCall;
import org.eclipse.scout.rt.shared.services.lookup.LookupRow;
import org.eclipse.scout.service.SERVICES;

/**
 * Columns are defined as inner classes<br>
 * for every inner column class there is a generated getXYColumn method directly
 * on the table
 */
public abstract class AbstractTable extends AbstractPropertyObserver implements ITable2 {
  private static final IScoutLogger LOG = ScoutLogManager.getLogger(AbstractTable.class);

  private boolean m_initialized;
  private final OptimisticLock m_initLock;
  private ColumnSet m_columnSet;
  /**
   * synchronized list
   */
  private final List<ITableRow> m_rows;
  private final Object m_cachedRowsLock;
  private ITableRow[] m_cachedRows;
  private final HashMap<CompositeObject, ITableRow> m_deletedRows;
  private TreeSet<ITableRow/* ordered by rowIndex */> m_selectedRows = new TreeSet<ITableRow>(new RowIndexComparator());
  private IMenu[] m_menus;
  private Map<Class<?>, Class<? extends IMenu>> m_menuReplacementMapping;
  private ITableUIFacade m_uiFacade;
  private final ArrayList<ITableRowFilter> m_rowFilters;
  private String m_userPreferenceContext;
  // batch mutation
  private boolean m_autoDiscardOnDelete;
  private boolean m_sortEnabled;
  private boolean m_sortValid;
  private boolean m_initialMultiLineText;
  private int m_tableChanging;
  private ArrayList<TableEvent> m_tableEventBuffer = new ArrayList<TableEvent>();
  private final HashSet<P_CellLookup> m_cellLookupBuffer = new HashSet<P_CellLookup>();
  private HashSet<ITableRow> m_rowDecorationBuffer = new HashSet<ITableRow>();
  // key stroke buffer for select-as-you-type
  private final KeyStrokeBuffer m_keyStrokeBuffer;
  private final EventListenerList m_listenerList = new EventListenerList();
  //cell editing
  private P_CellEditorContext m_editContext;
  //checkable table
  private IBooleanColumn m_checkableColumn;
  //auto filter
  private final Object m_cachedFilteredRowsLock;
  private ITableRow[] m_cachedFilteredRows;
  private ITableColumnFilterManager m_columnFilterManager;
  private ITableCustomizer m_tableCustomizer;
  private IEventHistory<TableEvent> m_eventHistory;
  // only do one action at a time
  private boolean m_actionRunning;

  public AbstractTable() {
    this(true);
  }

  public AbstractTable(boolean callInitializer) {
    if (DesktopProfiler.getInstance().isEnabled()) {
      DesktopProfiler.getInstance().registerTable(this);
    }
    m_cachedRowsLock = new Object();
    m_cachedFilteredRowsLock = new Object();
    m_rows = Collections.synchronizedList(new ArrayList<ITableRow>(1));
    m_deletedRows = new HashMap<CompositeObject, ITableRow>();
    m_keyStrokeBuffer = new KeyStrokeBuffer(500L);
    m_rowFilters = new ArrayList<ITableRowFilter>(1);
    m_initLock = new OptimisticLock();
    m_actionRunning = false;
    //add single observer listener
    addTableListener(new P_TableListener());
    if (callInitializer) {
      callInitializer();
    }
  }

  protected void callInitializer() {
    initConfig();
  }

  /*
   * Configuration
   */

  /**
   * Configures the title of this table. The title of the table is rarely used because a table is usually surrounded by
   * an {@link AbstractTableField} having its own title / label.
   * <p>
   * Subclasses can override this method. Default is {@code null}.
   * 
   * @return Title of this table.
   */
  @ConfigProperty(ConfigProperty.TEXT)
  @Order(10)
  @ConfigPropertyValue("null")
  protected String getConfiguredTitle() {
    return null;
  }

  /**
   * Configures the default icon for this table. The default icon is used for each row in the table.
   * <p>
   * Subclasses can override this method. Default is {@code null}.
   * 
   * @return the ID (name) of the icon
   * @see IIconProviderService
   */
  @ConfigProperty(ConfigProperty.ICON_ID)
  @Order(20)
  @ConfigPropertyValue("null")
  protected String getConfiguredDefaultIconId() {
    return null;
  }

  /**
   * Configures whether only one row can be selected at once in this table.
   * <p>
   * Subclasses can override this method. Default is {@code true}.
   * 
   * @return {@code true} if more then one row in this table can be selected at once, {@code false} otherwise.
   */
  @ConfigProperty(ConfigProperty.BOOLEAN)
  @Order(30)
  @ConfigPropertyValue("true")
  protected boolean getConfiguredMultiSelect() {
    return true;
  }

  /**
   * Configures whether only one row can be checked in this table. This configuration is only useful if
   * {@link #getConfiguredCheckable()} is {@code true} .
   * <p>
   * Subclasses can override this method. Default is {@code true}.
   * 
   * @return {@code true} if more then one row in this table can be checked, {@code false} otherwise.
   */
  @ConfigProperty(ConfigProperty.BOOLEAN)
  @Order(32)
  @ConfigPropertyValue("true")
  protected boolean getConfiguredMultiCheck() {
    return true;
  }

  /**
   * Configures the default menu that is used on the ENTER (action key) or the double click on a table row.
   * <p>
   * Subclasses can override this method. Default is {@code null}.
   * 
   * @return The default menu to use.
   */
  @ConfigProperty(ConfigProperty.MENU_CLASS)
  @Order(35)
  @ConfigPropertyValue("null")
  protected Class<? extends IMenu> getConfiguredDefaultMenu() {
    return null;
  }

  /**
   * Interception method used for customizing the default menu. Should be used by the framework only.
   * 
   * @since 3.8.1
   */
  protected Class<? extends IMenu> getDefaultMenuInternal() {
    return getConfiguredDefaultMenu();
  }

  /**
   * Configures whether deleted rows are automatically erased or cached for later processing (service deletion).
   * <p>
   * Subclasses can override this method. Default is {@code false}.
   * 
   * @return {@code true} if deleted rows are automatically erased, {@code false} if deleted nodes are cached for later
   *         processing.
   */
  @ConfigProperty(ConfigProperty.BOOLEAN)
  @Order(50)
  @ConfigPropertyValue("false")
  protected boolean getConfiguredAutoDiscardOnDelete() {
    return false;
  }

  /**
   * Configures whether sort is enabled for this table. If sort is enabled, the table rows are sorted based on their
   * sort index (see {@link AbstractColumn#getConfiguredSortIndex()}) and the user might change the sorting at run time.
   * If sort is disabled, the table rows are not sorted and the user cannot change the sorting.
   * <p>
   * Subclasses can override this method. Default is {@code true}.
   * 
   * @return {@code true} if sort is enabled, {@code false} otherwise.
   */
  @ConfigProperty(ConfigProperty.BOOLEAN)
  @Order(60)
  @ConfigPropertyValue("true")
  protected boolean getConfiguredSortEnabled() {
    return true;
  }

  /**
   * Configures whether the header row is visible. The header row contains the titles of each column.
   * <p>
   * Subclasses can override this method. Default is {@code true}.
   * 
   * @return {@code true} if the header row is visible, {@code false} otherwise.
   */
  @ConfigProperty(ConfigProperty.BOOLEAN)
  @Order(70)
  @ConfigPropertyValue("true")
  protected boolean getConfiguredHeaderVisible() {
    return true;
  }

  /**
   * Configures whether the columns are auto resized. If true, all columns are resized so that the table never needs
   * horizontal scrolling. This is especially useful for tables inside a form.
   * <p>
   * Subclasses can override this method. Default is {@code true}.
   * 
   * @return {@code true} if the columns are auto resized, {@code false} otherwise.
   * @see {@link AbstractColumn#getConfiguredWidth()}
   */
  @ConfigProperty(ConfigProperty.BOOLEAN)
  @Order(80)
  @ConfigPropertyValue("false")
  protected boolean getConfiguredAutoResizeColumns() {
    return false;
  }

  /**
   * Configures whether the table supports multiline text. If multiline text is supported and a string column has set
   * the {@link AbstractStringColumn#getConfiguredTextWrap()} property to true, the text is wrapped and uses two or more
   * lines.
   * <p>
   * Subclasses can override this method. Default is {@code false}. If the method is not overridden and at least one
   * string column has set the {@link AbstractStringColumn#getConfiguredTextWrap()} to true, the multiline property is
   * set automatically to true.
   * 
   * @return {@code true} if the table supports multiline text, {@code false} otherwise.
   */
  @ConfigProperty(ConfigProperty.BOOLEAN)
  @Order(90)
  @ConfigPropertyValue("false")
  protected boolean getConfiguredMultilineText() {
    return false;
  }

  /**
   * Configures the row height hint. This is a hint for the UI if and only if it is not capable of having variable table
   * row height based on cell contents (such as rap/rwt or swt).
   * <p>
   * This property is interpreted in different manner for each GUI port:
   * <ul>
   * <li>Swing: The property is ignored.
   * <li>SWT: Used as the maximal row height.
   * <li>rap/rwt: Used as the fixed row height in multiline tables.
   * </ul>
   * This hint defines the table row height in pixels being used as the fixed row height for all table rows of this
   * table.
   * </p>
   * Subclasses can override this method. Default is {@code -1}.
   * 
   * @return Table row height hint in pixels.
   */
  @ConfigProperty(ConfigProperty.INTEGER)
  @Order(92)
  @ConfigPropertyValue("-1")
  protected int getConfiguredRowHeightHint() {
    return -1;
  }

  /**
   * Configures whether the table is checkable.
   * <p>
   * Subclasses can override this method. Default is {@code false}.
   * 
   * @return {@code true} if the table is checkable, {@code false} otherwise.
   */
  @ConfigProperty(ConfigProperty.BOOLEAN)
  @Order(100)
  @ConfigPropertyValue("false")
  protected boolean getConfiguredCheckable() {
    return false;
  }

  /**
   * Configures the checkable column. The checkable column represents the check state of the row, i.e. if it is checked
   * or not. If no checkable column is configured, only the row itself represents if the row was checked or not.
   * <p>
   * Subclasses can override this method. Default is {@code null}.
   * 
   * @return A column class extending {@link AbstractBooleanColumn} that represents the row check state.
   */
  @ConfigProperty(ConfigProperty.TABLE_COLUMN)
  @Order(102)
  @ConfigPropertyValue("false")
  protected Class<? extends AbstractBooleanColumn> getConfiguredCheckableColumn() {
    return null;
  }

  /**
   * Configures the drop support of this table.
   * <p>
   * Subclasses can override this method. Default is {@code 0} (no drop support).
   * 
   * @return {@code 0} for no support or one or more of {@link IDNDSupport#TYPE_FILE_TRANSFER},
   *         {@link IDNDSupport#TYPE_IMAGE_TRANSFER}, {@link IDNDSupport#TYPE_JAVA_ELEMENT_TRANSFER} or
   *         {@link IDNDSupport#TYPE_TEXT_TRANSFER} (e.g. {@code TYPE_TEXT_TRANSFER | TYPE_FILE_TRANSFER}).
   */
  @ConfigProperty(ConfigProperty.DRAG_AND_DROP_TYPE)
  @Order(190)
  @ConfigPropertyValue("0")
  protected int getConfiguredDropType() {
    return 0;
  }

  /**
   * Configures the drag support of this table.
   * <p>
   * Subclasses can override this method. Default is {@code 0} (no drag support).
   * 
   * @return {@code 0} for no support or one or more of {@link IDNDSupport#TYPE_FILE_TRANSFER},
   *         {@link IDNDSupport#TYPE_IMAGE_TRANSFER}, {@link IDNDSupport#TYPE_JAVA_ELEMENT_TRANSFER} or
   *         {@link IDNDSupport#TYPE_TEXT_TRANSFER} (e.g. {@code TYPE_TEXT_TRANSFER | TYPE_FILE_TRANSFER}).
   */
  @ConfigProperty(ConfigProperty.DRAG_AND_DROP_TYPE)
  @Order(190)
  @ConfigPropertyValue("0")
  protected int getConfiguredDragType() {
    return 0;
  }

  /**
   * Configures whether the keyboard can be used for navigation in table. When activated, the user can click on a column
   * in the table. Now starting to type some letters, the row matching the typed letters in the column will be selected.
   * <p>
   * Subclasses can override this method. Default is {@code true}.
   * 
   * @return {@code true} if the keyboard navigation is supported, {@code false} otherwise.
   */
  @ConfigProperty(ConfigProperty.BOOLEAN)
  @Order(200)
  @ConfigPropertyValue("true")
  protected boolean getConfiguredKeyboardNavigation() {
    return true;
  }

  /**
   * Configures whether the table always scrolls to the selection. When activated and the selection in a table changes,
   * the table is scrolled to the selection so that the selected row is visible.
   * <p>
   * Subclasses can override this method. Default is {@code false}.
   * 
   * @return {@code true} if the table scrolls to the selection, {@code false} otherwise.
   */
  @ConfigProperty(ConfigProperty.BOOLEAN)
  @Order(230)
  @ConfigPropertyValue("false")
  protected boolean getConfiguredScrollToSelection() {
    return false;
  }

  /**
   * Called after a drag operation was executed on one or several table rows.
   * <p>
   * Subclasses can override this method. The default does nothing.
   * 
   * @param rows
   *          Table rows that were dragged.
   * @return A transferable object representing the given rows.
   * @throws ProcessingException
   */
  @ConfigOperation
  @Order(10)
  protected TransferObject execDrag(ITableRow[] rows) throws ProcessingException {
    return null;
  }

  /**
   * Called after a drop operation was executed on the table.
   * <p>
   * Subclasses can override this method. The default does nothing.
   * 
   * @param row
   *          Table row on which the transferable object was dropped (row may be null for empty space drop).
   * @param t
   *          Transferable object that was dropped on the row.
   * @throws ProcessingException
   */
  @ConfigOperation
  @Order(20)
  protected void execDrop(ITableRow row, TransferObject t) throws ProcessingException {
  }

  /**
   * Called by a <code>CTRL-C</code> event on the table to copy the given rows into the clipboard.
   * <p>
   * Subclasses can override this method. The default creates a {@link TextTransferObject} of the table content (HTML
   * table).
   * 
   * @param rows
   *          The selected table rows to copy.
   * @return A transferable object representing the given rows or null to not populate the clipboard.
   * @throws ProcessingException
   */
  @ConfigOperation
  @Order(30)
  protected TransferObject execCopy(ITableRow[] rows) throws ProcessingException {
    if (rows.length == 0) {
      return null;
    }

    StringBuilder plainText = new StringBuilder();
    StringBuilder htmlText = new StringBuilder("<html>");
    // Adding the following MS-office specific style information will cause Excel
    // to put all line-break-delimited entries of a <td> cell into a single Excel cell,
    // instead of one sub-cell for each <br />
    htmlText.append("<head><style type=\"text/css\"> br {mso-data-placement:same-cell;} </style></head>");
    htmlText.append("<body><table border=\"0\">");

    IColumn<?>[] columns = getColumnSet().getVisibleColumns();
    Pattern patternHtmlCheck = Pattern.compile(".*?<\\s*html.*?>.*", Pattern.CASE_INSENSITIVE | Pattern.MULTILINE | Pattern.DOTALL);
    Pattern patternBodyContent = Pattern.compile("<\\s*body.*?>(.*?)<\\s*/\\s*body\\s*>", Pattern.CASE_INSENSITIVE | Pattern.MULTILINE | Pattern.DOTALL);

    boolean firstRow = true;
    for (ITableRow row : rows) {
      // text/html
      htmlText.append("<tr>");
      // text/plain
      if (!firstRow) {
        plainText.append(System.getProperty("line.separator"));
      }

      boolean firstColumn = true;
      for (IColumn<?> column : columns) {
        String text;
        if (column instanceof IBooleanColumn) {
          boolean value = BooleanUtility.nvl(((IBooleanColumn) column).getValue(row), false);
          text = value ? "X" : "";
        }
        else {
          text = StringUtility.emptyIfNull(row.getCell(column).getText());
        }

        // text/plain
        if (!firstColumn) {
          plainText.append("\t");
        }
        plainText.append(StringUtility.emptyIfNull(StringUtility.unwrapText(text)));

        // text/html
        String html = null;
        if (patternHtmlCheck.matcher(text).matches()) {
          // ensure proper HTML and extract body content
          Matcher matcher = patternBodyContent.matcher(HTMLUtility.cleanupHtml(text, false, false, null));
          if (matcher.find()) {
            html = matcher.group(1);
          }
        }
        if (html == null) {
          html = StringUtility.htmlEncode(text);
        }
        htmlText.append("<td>");
        htmlText.append(html);
        htmlText.append("</td>");
        firstColumn = false;
      }
      htmlText.append("</tr>");
      firstRow = false;
    }
    htmlText.append("</table></body></html>");

    TextTransferObject transferObject = new TextTransferObject(plainText.toString(), htmlText.toString());
    return transferObject;
  }

  /**
   * Called after the table content changed, rows were added, removed or changed.
   * <p>
   * Subclasses can override this method. The default does nothing.
   * 
   * @throws ProcessingException
   */
  @ConfigOperation
  @Order(40)
  protected void execContentChanged() throws ProcessingException {
  }

  /**
   * Called after {@link AbstractColumn#execDecorateCell(Cell,ITableRow)} on the column to decorate the cell.
   * <p>
   * Subclasses can override this method. The default does nothing.
   * 
   * @throws ProcessingException
   */
  @ConfigOperation
  @Order(50)
  protected void execDecorateCell(Cell view, ITableRow row, IColumn<?> col) throws ProcessingException {
  }

  /**
   * Called during initialization of this table, after the columns were initialized.
   * <p>
   * Subclasses can override this method. The default does nothing.
   * 
   * @throws ProcessingException
   */
  @ConfigOperation
  @Order(60)
  protected void execInitTable() throws ProcessingException {
  }

  /**
   * Called when this table is disposed, after the columns were disposed.
   * <p>
   * Subclasses can override this method. The default does nothing.
   * 
   * @throws ProcessingException
   */
  @ConfigOperation
  @Order(70)
  protected void execDisposeTable() throws ProcessingException {
  }

  /**
   * Called when the user clicks on a row in this table.
   * <p>
   * Subclasses can override this method. The default fires a {@link TableEvent#TYPE_ROW_CLICK} event.
   * 
   * @param Row
   *          that was clicked (never null).
   * @throws ProcessingException
   */
  @ConfigOperation
  @Order(80)
  protected void execRowClick(ITableRow row) throws ProcessingException {
    TableEvent e = new TableEvent(this, TableEvent.TYPE_ROW_CLICK, new ITableRow[]{row});
    fireTableEventInternal(e);
  }

  /**
   * Called when the row has been activated.
   * <p>
   * Subclasses can override this method. The default opens the configured default menu or if no default menu is
   * configured, fires a {@link TableEvent#TYPE_ROW_ACTION} event.
   * 
   * @param Row
   *          that was activated (never null).
   * @throws ProcessingException
   */
  @ConfigOperation
  @Order(90)
  protected void execRowAction(ITableRow row) throws ProcessingException {
    Class<? extends IMenu> defaultMenuType = getDefaultMenuInternal();
    if (defaultMenuType != null) {
      try {
        runMenu(defaultMenuType);
      }
      catch (ProcessingException ex) {
        SERVICES.getService(IExceptionHandlerService.class).handleException(ex);
      }
      catch (Throwable t) {
        SERVICES.getService(IExceptionHandlerService.class).handleException(new ProcessingException("Unexpected", t));
      }
    }
    else {
      TableEvent e = new TableEvent(this, TableEvent.TYPE_ROW_ACTION, new ITableRow[]{row});
      fireTableEventInternal(e);
    }
  }

  /**
   * Called when one or more rows are selected.
   * <p>
   * Subclasses can override this method. The default does nothing.
   * 
   * @param rows
   *          that were selected.
   * @throws ProcessingException
   */
  @ConfigOperation
  @Order(100)
  protected void execRowsSelected(ITableRow[] rows) throws ProcessingException {
  }

  /**
   * Called when the row is going to be decorated.
   * <p>
   * Subclasses can override this method. The default does nothing.
   * 
   * @param row
   *          that is going to be decorated.
   * @throws ProcessingException
   */
  @ConfigOperation
  @Order(110)
  protected void execDecorateRow(ITableRow row) throws ProcessingException {
  }

  /**
   * Called when a hyperlink is used within the table. The hyperlink's table row is the selected row and the column is
   * the context column ({@link #getContextColumn()}).
   * <p>
   * Subclasses can override this method. The default does nothing.
   * 
   * @param url
   *          Hyperlink to process.
   * @param path
   *          Path of URL ({@link URL#getPath()}).
   * @param local
   *          {@code true} if the url is not a valid external url but a local model url (http://local/...)
   * @throws ProcessingException
   */
  @ConfigOperation
  @Order(120)
  protected void execHyperlinkAction(URL url, String path, boolean local) throws ProcessingException {
  }

  private Class<? extends IMenu>[] getConfiguredMenus() {
    Class[] dca = ConfigurationUtility.getDeclaredPublicClasses(getClass());
    Class<IMenu>[] foca = ConfigurationUtility.sortFilteredClassesByOrderAnnotation(dca, IMenu.class);
    return ConfigurationUtility.removeReplacedClasses(foca);
  }

  private Class<? extends IColumn>[] getConfiguredColumns() {
    Class[] dca = ConfigurationUtility.getDeclaredPublicClasses(getClass());
    Class<IColumn>[] foca = ConfigurationUtility.sortFilteredClassesByOrderAnnotation(dca, IColumn.class);
    return ConfigurationUtility.removeReplacedClasses(foca);
  }

  private Class<? extends IKeyStroke>[] getConfiguredKeyStrokes() {
    Class[] dca = ConfigurationUtility.getDeclaredPublicClasses(getClass());
    Class<IKeyStroke>[] fca = ConfigurationUtility.filterClasses(dca, IKeyStroke.class);
    return ConfigurationUtility.removeReplacedClasses(fca);
  }

  protected void initConfig() {
    m_eventHistory = createEventHistory();
    m_uiFacade = createUIFacade();
    setTitle(getConfiguredTitle());
    setAutoDiscardOnDelete(getConfiguredAutoDiscardOnDelete());
    setSortEnabled(getConfiguredSortEnabled());
    setDefaultIconId(getConfiguredDefaultIconId());
    setHeaderVisible(getConfiguredHeaderVisible());
    setAutoResizeColumns(getConfiguredAutoResizeColumns());
    setCheckable(getConfiguredCheckable());
    setMultiCheck(getConfiguredMultiCheck());
    setMultiSelect(getConfiguredMultiSelect());
    setInitialMultilineText(getConfiguredMultilineText());
    setMultilineText(getConfiguredMultilineText());
    setRowHeightHint(getConfiguredRowHeightHint());
    setKeyboardNavigation(getConfiguredKeyboardNavigation());
    setDragType(getConfiguredDragType());
    setDropType(getConfiguredDropType());
    setScrollToSelection(getConfiguredScrollToSelection());
    if (getTableCustomizer() == null) {
      setTableCustomizer(createTableCustomizer());
    }
    // columns
    createColumnsInternal();
    // menus
    ArrayList<IMenu> menuList = new ArrayList<IMenu>();
    Class<? extends IMenu>[] ma = getConfiguredMenus();
    Map<Class<?>, Class<? extends IMenu>> replacements = ConfigurationUtility.getReplacementMapping(ma);
    if (!replacements.isEmpty()) {
      m_menuReplacementMapping = replacements;
    }
    for (int i = 0; i < ma.length; i++) {
      try {
        IMenu menu = ConfigurationUtility.newInnerInstance(this, ma[i]);
        menuList.add(menu);
      }
      catch (Throwable t) {
        LOG.error("create " + ma[i].getName(), t);
      }
    }

    try {
      injectMenusInternal(menuList);
    }
    catch (Exception e) {
      LOG.error("error occured while dynamically contributing menus.", e);
    }
    m_menus = menuList.toArray(new IMenu[0]);
    // key strokes
    ArrayList<IKeyStroke> ksList = new ArrayList<IKeyStroke>();
    Class<? extends IKeyStroke>[] ksArray = getConfiguredKeyStrokes();
    for (int i = 0; i < ksArray.length; i++) {
      try {
        IKeyStroke ks = ConfigurationUtility.newInnerInstance(this, ksArray[i]);
        ksList.add(ks);
      }
      catch (Throwable t) {
        LOG.error("create " + ksArray[i].getName(), t);
      }
    }
    //add ENTER key stroke when default menu is used or execRowAction has an override
    Class<? extends IMenu> defaultMenuType = getDefaultMenuInternal();
    if (defaultMenuType != null || ConfigurationUtility.isMethodOverwrite(AbstractTable.class, "execRowAction", new Class[]{ITableRow.class}, this.getClass())) {
      ksList.add(new KeyStroke("ENTER") {
        @Override
        protected void execAction() throws ProcessingException {
          fireRowAction(getSelectedRow());
        }
      });
    }
    setKeyStrokes(ksList.toArray(new IKeyStroke[ksList.size()]));
    // add Convenience observer for drag & drop callbacks and event history
    addTableListener(new TableAdapter() {
      @Override
      public void tableChanged(TableEvent e) {
        //event history
        IEventHistory<TableEvent> h = getEventHistory();
        if (h != null) {
          h.notifyEvent(e);
        }
        //dnd
        switch (e.getType()) {
          case TableEvent.TYPE_ROWS_DRAG_REQUEST: {
            if (e.getDragObject() == null) {
              try {
                e.setDragObject(execDrag(e.getRows()));
              }
              catch (ProcessingException ex) {
                SERVICES.getService(IExceptionHandlerService.class).handleException(ex);
              }
            }
            break;
          }
          case TableEvent.TYPE_ROW_DROP_ACTION: {
            if (e.getDropObject() != null) {
              try {
                execDrop(e.getFirstRow(), e.getDropObject());
              }
              catch (ProcessingException ex) {
                SERVICES.getService(IExceptionHandlerService.class).handleException(ex);
              }
            }
            break;
          }
          case TableEvent.TYPE_ROWS_COPY_REQUEST: {
            if (e.getCopyObject() == null) {
              try {
                e.setCopyObject(execCopy(e.getRows()));
              }
              catch (ProcessingException ex) {
                SERVICES.getService(IExceptionHandlerService.class).handleException(ex);
              }
            }
            break;
          }
          case TableEvent.TYPE_ALL_ROWS_DELETED:
          case TableEvent.TYPE_ROWS_DELETED:
          case TableEvent.TYPE_ROWS_INSERTED:
          case TableEvent.TYPE_ROWS_UPDATED: {
            try {
              execContentChanged();
            }
            catch (ProcessingException ex) {
              SERVICES.getService(IExceptionHandlerService.class).handleException(ex);
            }
            break;
          }
        }
      }
    });
  }

  private void initColumnsInternal() {
    for (IColumn<?> c : getColumnSet().getColumns()) {
      try {
        c.initColumn();
      }
      catch (Throwable t) {
        LOG.error("column " + c, t);
      }
    }
    getColumnSet().initialize();
  }

  private void disposeColumnsInternal() {
    for (IColumn<?> c : getColumnSet().getColumns()) {
      try {
        c.disposeColumn();
      }
      catch (Throwable t) {
        LOG.error("column " + c, t);
      }
    }
  }

  private void createColumnsInternal() {
    Class<? extends IColumn>[] ca = getConfiguredColumns();
    ArrayList<IColumn<?>> colList = new ArrayList<IColumn<?>>();
    for (int i = 0; i < ca.length; i++) {
      try {
        IColumn<?> column = ConfigurationUtility.newInnerInstance(this, ca[i]);
        colList.add(column);
      }
      catch (Exception e) {
        LOG.warn(null, e);
      }
    }
    try {
      injectColumnsInternal(colList);
    }
    catch (Exception e) {
      LOG.error("error occured while dynamically contribute columns.", e);
    }
    ArrayList<IColumn> completeList = new ArrayList<IColumn>();
    completeList.addAll(colList);
    m_columnSet = new ColumnSet(this, completeList);
    if (getConfiguredCheckableColumn() != null) {
      AbstractBooleanColumn checkableColumn = getColumnSet().getColumnByClass(getConfiguredCheckableColumn());
      setCheckableColumn(checkableColumn);
    }
  }

  /**
   * Override this internal method only in order to make use of dynamic fields<br>
   * Used to manage column list and add/remove columns
   * 
   * @param columnList
   *          live and mutable list of configured columns, not yet initialized
   */
  protected void injectColumnsInternal(List<IColumn<?>> columnList) {
    ITableCustomizer c = getTableCustomizer();
    if (c != null) {
      c.injectCustomColumns(columnList);
    }
  }

  /**
   * Override this internal method only in order to make use of dynamic menus<br>
   * Used to manage menu list and add/remove menus
   * 
   * @param menuList
   *          live and mutable list of configured menus
   */
  protected void injectMenusInternal(List<IMenu> menuList) {
  }

  protected ITableUIFacade createUIFacade() {
    return new P_TableUIFacade();
  }

  /*
   * Runtime
   */

  @Override
  public String getUserPreferenceContext() {
    return m_userPreferenceContext;
  }

  @Override
  public void setUserPreferenceContext(String context) {
    m_userPreferenceContext = context;
    if (isTableInitialized()) {
      //re-initialize
      try {
        initTable();
      }
      catch (ProcessingException e) {
        LOG.error("Failed re-initializing table " + getClass().getName(), e);
      }
    }
  }

  /**
   * This is the init of the runtime model after the table and columns are built
   * and configured
   */
  @Override
  public final void initTable() throws ProcessingException {
    try {
      if (m_initLock.acquire()) {
        try {
          setTableChanging(true);
          //
          initTableInternal();
          execInitTable();
        }
        finally {
          setTableChanging(false);
        }
      }
    }
    finally {
      m_initialized = true;
      m_initLock.release();
    }
  }

  protected void initTableInternal() throws ProcessingException {
    initColumnsInternal();
    if (getColumnFilterManager() == null) {
      setColumnFilterManager(createColumnFilterManager());
    }
  }

  @Override
  public final void disposeTable() {
    try {
      disposeTableInternal();
      execDisposeTable();
    }
    catch (Throwable t) {
      LOG.warn(getClass().getName(), t);
    }
  }

  protected void disposeTableInternal() throws ProcessingException {
    disposeColumnsInternal();
  }

  @Override
  public void doHyperlinkAction(ITableRow row, IColumn<?> col, URL url) throws ProcessingException {
    if (!m_actionRunning) {
      try {
        m_actionRunning = true;
        if (row != null) {
          selectRow(row);
        }
        if (col != null) {
          setContextColumn(col);
        }
        execHyperlinkAction(url, url.getPath(), url != null && url.getHost().equals(LOCAL_URL_HOST));
      }
      finally {
        m_actionRunning = false;
      }
    }
  }

  @Override
  public ITableRowFilter[] getRowFilters() {
    return m_rowFilters.toArray(new ITableRowFilter[m_rowFilters.size()]);
  }

  @Override
  public void addRowFilter(ITableRowFilter filter) {
    if (filter != null) {
      //avoid duplicate add
      boolean exists = false;
      for (ITableRowFilter existingFilter : m_rowFilters) {
        if (existingFilter == filter) {
          exists = true;
          break;
        }
      }
      if (!exists) {
        m_rowFilters.add(filter);
      }
      applyRowFilters();
    }
  }

  @Override
  public void removeRowFilter(ITableRowFilter filter) {
    if (filter != null) {
      m_rowFilters.remove(filter);
      applyRowFilters();
    }
  }

  @Override
  public void applyRowFilters() {
    applyRowFiltersInternal();
    fireRowFilterChanged();
  }

  private void applyRowFiltersInternal() {
    for (ITableRow row : m_rows) {
      applyRowFiltersInternal((InternalTableRow) row);
    }
  }

  private void applyRowFiltersInternal(InternalTableRow row) {
    row.setFilterAcceptedInternal(true);
    if (m_rowFilters.size() > 0) {
      for (ITableRowFilter filter : m_rowFilters) {
        if (!filter.accept(row)) {
          row.setFilterAcceptedInternal(false);
          /*
           * ticket 95770
           */
          if (isSelectedRow(row)) {
            deselectRow(row);
          }
          break;
        }
      }
    }
  }

  @Override
  public String getTitle() {
    return propertySupport.getPropertyString(PROP_TITLE);
  }

  @Override
  public void setTitle(String s) {
    propertySupport.setPropertyString(PROP_TITLE, s);
  }

  @Override
  public boolean isAutoResizeColumns() {
    return propertySupport.getPropertyBool(PROP_AUTO_RESIZE_COLUMNS);
  }

  @Override
  public void setAutoResizeColumns(boolean b) {
    propertySupport.setPropertyBool(PROP_AUTO_RESIZE_COLUMNS, b);
  }

  @Override
  public ColumnSet getColumnSet() {
    return m_columnSet;
  }

  @Override
  public int getColumnCount() {
    return getColumnSet().getColumnCount();
  }

  @Override
  public IColumn<?>[] getColumns() {
    return getColumnSet().getColumns();
  }

  @Override
  public String[] getColumnNames() {
    String[] a = new String[getColumnCount()];
    for (int i = 0; i < a.length; i++) {
      a[i] = getColumnSet().getColumn(i).getHeaderCell().getText();
    }
    return a;
  }

  @Override
  public int getVisibleColumnCount() {
    return getColumnSet().getVisibleColumnCount();
  }

  @Override
  public IHeaderCell getVisibleHeaderCell(int visibleColumnIndex) {
    return getHeaderCell(getColumnSet().getVisibleColumn(visibleColumnIndex));
  }

  @Override
  public IHeaderCell getHeaderCell(int columnIndex) {
    return getHeaderCell(getColumnSet().getColumn(columnIndex));
  }

  @Override
  public IHeaderCell getHeaderCell(IColumn<?> col) {
    return col.getHeaderCell();
  }

  @Override
  public ICell getVisibleCell(int rowIndex, int visibleColumnIndex) {
    return getVisibleCell(getRow(rowIndex), visibleColumnIndex);
  }

  @Override
  public ICell getVisibleCell(ITableRow row, int visibleColumnIndex) {
    return getCell(row, getColumnSet().getVisibleColumn(visibleColumnIndex));
  }

  @Override
  public ICell getCell(int rowIndex, int columnIndex) {
    return getCell(getRow(rowIndex), getColumnSet().getColumn(columnIndex));
  }

  @Override
  public ICell getSummaryCell(int rowIndex) {
    return getSummaryCell(getRow(rowIndex));
  }

  @Override
  public ICell getSummaryCell(ITableRow row) {
    IColumn<?>[] a = getColumnSet().getSummaryColumns();
    if (a.length == 0) {
      IColumn<?> col = getColumnSet().getFirstDefinedVisibileColumn();
      if (col != null) {
        a = new IColumn<?>[]{col};
      }
    }
    if (a.length == 0) {
      return new Cell();
    }
    else if (a.length == 1) {
      Cell cell = new Cell(getCell(row, a[0]));
      if (cell.getIconId() == null) {
        // use icon of row
        cell.setIconId(row.getIconId());
      }
      return cell;
    }
    else {
      Cell cell = new Cell(getCell(row, a[0]));
      if (cell.getIconId() == null) {
        // use icon of row
        cell.setIconId(row.getIconId());
      }
      StringBuilder b = new StringBuilder();
      for (IColumn<?> c : a) {
        if (b.length() > 0) {
          b.append(" ");
        }
        b.append(getCell(row, c).getText());
      }
      cell.setText(b.toString());
      return cell;
    }
  }

  @Override
  public ICell getCell(ITableRow row, IColumn<?> col) {
    row = resolveRow(row);
    if (row == null || col == null) {
      return null;
    }
    return row.getCell(col.getColumnIndex());
  }

  /**
   * Note that this is not a java bean method and thus not thread-safe
   */
  @Override
  public boolean isCellEditable(int rowIndex, int columnIndex) {
    return isCellEditable(getRow(rowIndex), getColumnSet().getColumn(columnIndex));
  }

  /**
   * Note that this is not a java bean method and thus not thread-safe
   */
  @Override
  public boolean isCellEditable(ITableRow row, int visibleColumnIndex) {
    return isCellEditable(row, getColumnSet().getVisibleColumn(visibleColumnIndex));
  }

  /**
   * Note that this is not a java bean method and thus not thread-safe
   */
  @Override
  public boolean isCellEditable(ITableRow row, IColumn<?> column) {
    return row != null && column != null && column.isVisible() && column.isCellEditable(row);
  }

  @Override
  public Object getProperty(String name) {
    return propertySupport.getProperty(name);
  }

  @Override
  public void setProperty(String name, Object value) {
    propertySupport.setProperty(name, value);
  }

  @Override
  public boolean hasProperty(String name) {
    return propertySupport.hasProperty(name);
  }

  @Override
  public boolean isCheckable() {
    return propertySupport.getPropertyBool(PROP_CHECKABLE);
  }

  @Override
  public void setCheckable(boolean b) {
    propertySupport.setPropertyBool(PROP_CHECKABLE, b);
  }

  @Override
  public void setDragType(int dragType) {
    propertySupport.setPropertyInt(PROP_DRAG_TYPE, dragType);
  }

  @Override
  public int getDragType() {
    return propertySupport.getPropertyInt(PROP_DRAG_TYPE);
  }

  @Override
  public void setDropType(int dropType) {
    propertySupport.setPropertyInt(PROP_DROP_TYPE, dropType);
  }

  @Override
  public int getDropType() {
    return propertySupport.getPropertyInt(PROP_DROP_TYPE);
  }

  @Override
  public boolean isMultilineText() {
    return propertySupport.getPropertyBool(PROP_MULTILINE_TEXT);
  }

  @Override
  public void setMultilineText(boolean on) {
    propertySupport.setPropertyBool(PROP_MULTILINE_TEXT, on);
  }

  @Override
  public int getRowHeightHint() {
    return propertySupport.getPropertyInt(PROP_ROW_HEIGHT_HINT);
  }

  @Override
  public void setRowHeightHint(int h) {
    propertySupport.setPropertyInt(PROP_ROW_HEIGHT_HINT, h);
  }

  @Override
  public boolean isInitialMultilineText() {
    return m_initialMultiLineText;
  }

  @Override
  public void setInitialMultilineText(boolean on) {
    m_initialMultiLineText = on;
  }

  @Override
  public boolean hasKeyboardNavigation() {
    return propertySupport.getPropertyBool(PROP_KEYBOARD_NAVIGATION);
  }

  @Override
  public void setKeyboardNavigation(boolean on) {
    propertySupport.setPropertyBool(PROP_KEYBOARD_NAVIGATION, on);
  }

  @Override
  public boolean isMultiSelect() {
    return propertySupport.getPropertyBool(PROP_MULTI_SELECT);
  }

  @Override
  public void setMultiSelect(boolean b) {
    propertySupport.setPropertyBool(PROP_MULTI_SELECT, b);
  }

  @Override
  public boolean isMultiCheck() {
    return propertySupport.getPropertyBool(PROP_MULTI_CHECK);
  }

  @Override
  public void setMultiCheck(boolean b) {
    propertySupport.setPropertyBool(PROP_MULTI_CHECK, b);
  }

  @Override
  public IBooleanColumn getCheckableColumn() {
    return m_checkableColumn;
  }

  @Override
  public void setCheckableColumn(IBooleanColumn checkableColumn) {
    m_checkableColumn = checkableColumn;
  }

  @Override
  public boolean isAutoDiscardOnDelete() {
    return m_autoDiscardOnDelete;
  }

  @Override
  public void setAutoDiscardOnDelete(boolean on) {
    m_autoDiscardOnDelete = on;
  }

  @Override
  public boolean isTableInitialized() {
    return m_initialized;
  }

  @Override
  public boolean isTableChanging() {
    return m_tableChanging > 0;
  }

  @Override
  public void setTableChanging(boolean b) {
    // use a stack counter because setTableChanging might be called in nested
    // loops
    if (b) {
      m_tableChanging++;
      if (m_tableChanging == 1) {
        // 0 --> 1
        propertySupport.setPropertiesChanging(true);
      }
    }
    else {
      // all calls to further methods are wrapped into a try-catch block so that the change counters are adjusted correctly
      if (m_tableChanging > 0) {
        Throwable saveEx = null;
        if (m_tableChanging == 1) {
          try {
            //will be going to zero, but process decorations here, so events are added to the event buffer
            processDecorationBuffer();
            if (!m_sortValid) {
              sort();
            }
          }
          catch (Throwable t) {
            saveEx = t;
          }
        }
        m_tableChanging--;
        if (m_tableChanging == 0) {
          try {
            processEventBuffer();
          }
          catch (Throwable t) {
            if (saveEx == null) {
              saveEx = t;
            }
          }
          try {
            propertySupport.setPropertiesChanging(false);
          }
          catch (Throwable t) {
            if (saveEx == null) {
              saveEx = t;
            }
          }
        }
        if (saveEx == null) {
          return;
        }
        else if (saveEx instanceof RuntimeException) {
          throw (RuntimeException) saveEx;
        }
        else if (saveEx instanceof Error) {
          throw (Error) saveEx;
        }
      }
    }
  }

  @Override
  public IKeyStroke[] getKeyStrokes() {
    IKeyStroke[] keyStrokes = (IKeyStroke[]) propertySupport.getProperty(PROP_KEY_STROKES);
    if (keyStrokes == null) {
      keyStrokes = new IKeyStroke[0];
    }
    return keyStrokes;
  }

  @Override
  public void setKeyStrokes(IKeyStroke[] keyStrokes) {
    propertySupport.setProperty(PROP_KEY_STROKES, keyStrokes);
  }

  @Override
  public void requestFocus() {
    fireRequestFocus();
  }

  @Override
  public void requestFocusInCell(IColumn<?> column, ITableRow row) {
    if (isCellEditable(row, column)) {
      fireRequestFocusInCell(column, row);
    }
  }

  /**
   * Creates a {@link TableRowDataMapper} that is used for reading and writing data from the given {@link AbstractTableRowData}
   * type.
   * 
   * @param rowType
   * @return
   * @throws ProcessingException
   * @since 3.8.2
   */
  @ConfigOperation
  @Order(130)
  protected TableRowDataMapper execCreateTableRowDataMapper(Class<? extends AbstractTableRowData> rowType) throws ProcessingException {
    return new TableRowDataMapper(rowType, getColumnSet());
  }

  @Override
  public void exportToTableBeanData(AbstractTableFieldBeanData target) throws ProcessingException {
    TableRowDataMapper rowMapper = execCreateTableRowDataMapper(target.getRowType());
    for (int i = 0, ni = getRowCount(); i < ni; i++) {
      ITableRow row = getRow(i);
      AbstractTableRowData rowData = target.addRow();
      rowMapper.exportTableRowData(row, rowData);
    }
    ITableRow[] deletedRows = getDeletedRows();
    for (int i = 0, ni = deletedRows.length; i < ni; i++) {
      ITableRow row = deletedRows[i];
      AbstractTableRowData rowData = target.addRow();
      rowMapper.exportTableRowData(row, rowData);
      rowData.setRowState(AbstractTableRowData.STATUS_DELETED);
    }
  }

  @Override
  public void importFromTableBeanData(AbstractTableFieldBeanData source) throws ProcessingException {
    clearDeletedRows();
    int deleteCount = 0;
    ArrayList<ITableRow> newRows = new ArrayList<ITableRow>();
    TableRowDataMapper mapper = execCreateTableRowDataMapper(source.getRowType());
    for (int i = 0, ni = source.getRowCount(); i < ni; i++) {
      AbstractTableRowData rowData = source.rowAt(i);
      if (rowData.getRowState() != AbstractTableFieldData.STATUS_DELETED) {
        ITableRow newTableRow = new TableRow(getColumnSet());
        mapper.importTableRowData(newTableRow, rowData);
        newRows.add(newTableRow);
      }
      else {
        deleteCount++;
      }
    }
    replaceRows(newRows.toArray(new ITableRow[newRows.size()]));
    if (deleteCount > 0) {
      try {
        setTableChanging(true);
        //
        for (int i = 0, ni = source.getRowCount(); i < ni; i++) {
          AbstractTableRowData rowData = source.rowAt(i);
          if (rowData.getRowState() == AbstractTableFieldData.STATUS_DELETED) {
            ITableRow newTableRow = new TableRow(getColumnSet());
            mapper.importTableRowData(newTableRow, rowData);
            newTableRow.setStatus(ITableRow.STATUS_NON_CHANGED);
            ITableRow addedRow = addRow(newTableRow);
            deleteRow(addedRow);
          }
        }
      }
      finally {
        setTableChanging(false);
      }
    }
  }

  @Override
  public void extractTableData(AbstractTableFieldData target) throws ProcessingException {
    for (int i = 0, ni = getRowCount(); i < ni; i++) {
      ITableRow row = getRow(i);
      int newRowIndex = target.addRow();
      for (int j = 0, nj = row.getCellCount(); j < nj; j++) {
        target.setValueAt(newRowIndex, j, row.getCellValue(j));
      }
      target.setRowState(newRowIndex, row.getStatus());
    }
    ITableRow[] deletedRows = getDeletedRows();
    for (int i = 0, ni = deletedRows.length; i < ni; i++) {
      ITableRow row = deletedRows[i];
      int newRowIndex = target.addRow();
      for (int j = 0, nj = row.getCellCount(); j < nj; j++) {
        target.setValueAt(newRowIndex, j, row.getCellValue(j));
      }
      target.setRowState(newRowIndex, AbstractTableFieldData.STATUS_DELETED);
    }
    target.setValueSet(true);
  }

  @Override
  @SuppressWarnings("unchecked")
  public void updateTable(AbstractTableFieldData source) throws ProcessingException {
    if (source.isValueSet()) {
      clearDeletedRows();
      int deleteCount = 0;
      ArrayList<ITableRow> newRows = new ArrayList<ITableRow>();
      for (int i = 0, ni = source.getRowCount(); i < ni; i++) {
        int importState = source.getRowState(i);
        if (importState != AbstractTableFieldData.STATUS_DELETED) {
          ITableRow newTableRow = new TableRow(getColumnSet());
          for (int j = 0, nj = source.getColumnCount(); j < nj; j++) {
            if (j < getColumnCount()) {
              getColumnSet().getColumn(j).setValue(newTableRow, source.getValueAt(i, j));
            }
            else {
              newTableRow.setCellValue(j, source.getValueAt(i, j));
            }
          }
          newTableRow.setStatus(importState);
          newRows.add(newTableRow);
        }
        else {
          deleteCount++;
        }
      }
      replaceRows(newRows.toArray(new ITableRow[newRows.size()]));
      if (deleteCount > 0) {
        try {
          setTableChanging(true);
          //
          for (int i = 0, ni = source.getRowCount(); i < ni; i++) {
            int importState = source.getRowState(i);
            if (importState == AbstractTableFieldData.STATUS_DELETED) {
              ITableRow newTableRow = new TableRow(getColumnSet());
              for (int j = 0, nj = source.getColumnCount(); j < nj; j++) {
                if (j < getColumnCount()) {
                  getColumnSet().getColumn(j).setValue(newTableRow, source.getValueAt(i, j));
                }
                else {
                  newTableRow.setCellValue(j, source.getValueAt(i, j));
                }
              }
              newTableRow.setStatus(ITableRow.STATUS_NON_CHANGED);
              ITableRow addedRow = addRow(newTableRow);
              deleteRow(addedRow);
            }
          }
        }
        finally {
          setTableChanging(false);
        }
      }
    }
  }

  @Override
  public IMenu[] getMenus() {
    return m_menus;
  }

  @Override
  public <T extends IMenu> T getMenu(Class<T> menuType) throws ProcessingException {
    // ActionFinder performs instance-of checks. Hence the menu replacement mapping is not required
    return new ActionFinder().findAction(getMenus(), menuType);
  }

  @Override
  public boolean runMenu(Class<? extends IMenu> menuType) throws ProcessingException {
    Class<? extends IMenu> c = getReplacingMenuClass(menuType);
    for (IMenu m : getMenus()) {
      if (m.getClass() == c) {
        if (!m.isEnabledProcessingAction()) {
          return false;
        }
        if ((!m.isInheritAccessibility()) || isEnabled()) {
          m.prepareAction();
          if (m.isVisible() && m.isEnabled()) {
            m.doAction();
            return true;
          }
          else {
            return false;
          }
        }
      }
    }
    return false;
  }

  /**
   * Checks whether the menu with the given class has been replaced by another menu. If so, the replacing
   * menu's class is returned. Otherwise the given class itself.
   * 
   * @param c
   * @return Returns the possibly available replacing menu class for the given class.
   * @see Replace
   * @since 3.8.2
   */
  private <T extends IMenu> Class<? extends T> getReplacingMenuClass(Class<T> c) {
    if (m_menuReplacementMapping != null) {
      @SuppressWarnings("unchecked")
      Class<? extends T> replacingMenuClass = (Class<? extends T>) m_menuReplacementMapping.get(c);
      if (replacingMenuClass != null) {
        return replacingMenuClass;
      }
    }
    return c;
  }

  /**
   * factory to manage table column filters
   * <p>
   * default creates a {@link DefaultTableColumnFilterManager}
   */
  protected ITableColumnFilterManager createColumnFilterManager() {
    return new DefaultTableColumnFilterManager(this);
  }

  /**
   * factory to manage custom columns
   * <p>
   * default creates null
   */
  protected ITableCustomizer createTableCustomizer() {
    return null;
  }

  /*
   * Row handling methods. Operate on a Row instance.
   */

  public ITableRow createRow() throws ProcessingException {
    return new P_TableRowBuilder().createRow();
  }

  public ITableRow createRow(Object rowValues) throws ProcessingException {
    return new P_TableRowBuilder().createRow(rowValues);
  }

  public ITableRow[] createRowsByArray(Object dataArray) throws ProcessingException {
    return new P_TableRowBuilder().createRowsByArray(dataArray);
  }

  public ITableRow[] createRowsByArray(Object dataArray, int rowStatus) throws ProcessingException {
    return new P_TableRowBuilder().createRowsByArray(dataArray, rowStatus);
  }

  /**
   * Performance note:<br>
   * Since the matrix may contain large amount of data, the Object[][] can be passed as new
   * AtomicReference<Object>(Object[][])
   * so that the further processing can set the content of the holder to null while processing.
   */
  public ITableRow[] createRowsByMatrix(Object dataMatrixOrReference) throws ProcessingException {
    return new P_TableRowBuilder().createRowsByMatrix(dataMatrixOrReference);
  }

  /**
   * Performance note:<br>
   * Since the matrix may contain large amount of data, the Object[][] can be passed as new
   * AtomicReference<Object>(Object[][])
   * so that the further processing can set the content of the holder to null while processing.
   */
  public ITableRow[] createRowsByMatrix(Object dataMatrixOrReference, int rowStatus) throws ProcessingException {
    return new P_TableRowBuilder().createRowsByMatrix(dataMatrixOrReference, rowStatus);
  }

  public ITableRow[] createRowsByCodes(ICode[] codes) throws ProcessingException {
    return new P_TableRowBuilder().createRowsByCodes(codes);
  }

  /**
   * Performance note:<br>
   * Since the matrix may contain large amount of data, the Object[][] can be passed as new
   * AtomicReference<Object>(Object[][])
   * so that the further processing can set the content of the holder to null while processing.
   */
  @Override
  public void replaceRowsByMatrix(Object dataMatrixOrReference) throws ProcessingException {
    replaceRows(createRowsByMatrix(dataMatrixOrReference));
  }

  @Override
  public void replaceRowsByArray(Object dataArray) throws ProcessingException {
    replaceRows(createRowsByArray(dataArray));
  }

  @Override
  public void replaceRows(ITableRow[] newRows) throws ProcessingException {
    /*
     * There are two ways to replace: (1) Completely replace all rows by
     * discarding all rows and adding new rows when - autoDiscardOnDelete=true
     * (2) Replace rows by applying insert/update/delete on existing rows by
     * primary key match when - autoDiscardOnDelete=false
     */
    if (isAutoDiscardOnDelete()) {
      replaceRowsCase1(newRows);
    }
    else {
      replaceRowsCase2(newRows);
    }
  }

  private void replaceRowsCase1(ITableRow[] newRows) throws ProcessingException {
    try {
      setTableChanging(true);
      //
      ArrayList<CompositeObject> selectedKeys = new ArrayList<CompositeObject>();
      for (ITableRow r : getSelectedRows()) {
        selectedKeys.add(new CompositeObject(getRowKeys(r)));
      }
      discardAllRows();
      addRows(newRows, false);
      // restore selection
      ArrayList<ITableRow> selectedRows = new ArrayList<ITableRow>();
      if (selectedKeys.size() > 0) {
        for (ITableRow r : m_rows) {
          if (selectedKeys.remove(new CompositeObject(getRowKeys(r)))) {
            selectedRows.add(r);
            if (selectedKeys.size() == 0) {
              break;
            }
          }
        }
      }
      selectRows(selectedRows.toArray(new ITableRow[selectedRows.size()]), false);
    }
    finally {
      setTableChanging(false);
    }
  }

  private void replaceRowsCase2(ITableRow[] newRows) throws ProcessingException {
    try {
      setTableChanging(true);
      //
      int[] oldToNew = new int[getRowCount()];
      int[] newToOld = new int[newRows.length];
      Arrays.fill(oldToNew, -1);
      Arrays.fill(newToOld, -1);
      HashMap<CompositeObject, Integer> newRowIndexMap = new HashMap<CompositeObject, Integer>();
      for (int i = newRows.length - 1; i >= 0; i--) {
        newRowIndexMap.put(new CompositeObject(getRowKeys(newRows[i])), new Integer(i));
      }
      int mappedCount = 0;
      for (int i = 0, ni = getRowCount(); i < ni; i++) {
        ITableRow existingRow = m_rows.get(i);
        Integer newIndex = newRowIndexMap.remove(new CompositeObject(getRowKeys(existingRow)));
        if (newIndex != null) {
          oldToNew[i] = newIndex.intValue();
          newToOld[newIndex.intValue()] = i;
          mappedCount++;
        }
      }
      ITableRow[] updatedRows = new ITableRow[mappedCount];
      int index = 0;
      for (int i = 0; i < oldToNew.length; i++) {
        if (oldToNew[i] >= 0) {
          ITableRow oldRow = getRow(i);
          ITableRow newRow = newRows[oldToNew[i]];
          try {
            oldRow.setRowChanging(true);
            //
            oldRow.setEnabled(newRow.isEnabled());
            oldRow.setStatus(newRow.getStatus());
            for (int columnIndex = 0; columnIndex < getColumnCount(); columnIndex++) {
              if (columnIndex < newRow.getCellCount()) {
                oldRow.getCellForUpdate(columnIndex).updateFrom(newRow.getCell(columnIndex));
              }
              else {
                // reset the visible values
                oldRow.getCellForUpdate(columnIndex).setText(null);
                oldRow.getCellForUpdate(columnIndex).setValue(null);
              }
            }
          }
          finally {
            oldRow.setRowPropertiesChanged(false);
            oldRow.setRowChanging(false);
          }
          //
          updatedRows[index] = oldRow;
          index++;
        }
      }
      ITableRow[] deletedRows = new ITableRow[getRowCount() - mappedCount];
      index = 0;
      for (int i = 0; i < oldToNew.length; i++) {
        if (oldToNew[i] < 0) {
          deletedRows[index] = m_rows.get(i);
          index++;
        }
      }
      ITableRow[] insertedRows = new ITableRow[newRows.length - mappedCount];
      int[] insertedRowIndexes = new int[newRows.length - mappedCount];
      index = 0;
      for (int i = 0; i < newToOld.length; i++) {
        if (newToOld[i] < 0) {
          insertedRows[index] = newRows[i];
          insertedRowIndexes[index] = i;
          index++;
        }
      }
      //
      updateRows(updatedRows);
      deleteRows(deletedRows);
      addRows(insertedRows, false, insertedRowIndexes);
    }
    finally {
      setTableChanging(false);
    }
  }

  @Override
  public void updateRow(ITableRow row) {
    if (row != null) {
      updateRows(new ITableRow[]{row});
    }
  }

  @Override
  public void updateAllRows() {
    ITableRow[] rows = getRows();
    updateRows(rows);
  }

  @Override
  public void setRowState(ITableRow row, int rowState) throws ProcessingException {
    setRowState(new ITableRow[]{row}, rowState);
  }

  @Override
  public void setAllRowState(int rowState) throws ProcessingException {
    setRowState(getRows(), rowState);
  }

  @Override
  public void setRowState(ITableRow[] rows, int rowState) throws ProcessingException {
    try {
      setTableChanging(true);
      //
      for (int i = 0; i < rows.length; i++) {
        rows[i].setStatus(rowState);
      }
    }
    finally {
      setTableChanging(false);
    }
  }

  @Override
  public void updateRows(ITableRow[] rows) {
    try {
      setTableChanging(true);
      //
      ArrayList<ITableRow> resolvedRowList = new ArrayList<ITableRow>(rows.length);
      for (int i = 0; i < rows.length; i++) {
        ITableRow resolvedRow = resolveRow(rows[i]);
        if (resolvedRow != null) {
          resolvedRowList.add(resolvedRow);
          updateRowImpl(resolvedRow);
        }
      }
      if (resolvedRowList.size() > 0) {
        fireRowsUpdated(resolvedRowList.toArray(new ITableRow[0]));
      }
      if (getColumnSet().getSortColumnCount() > 0) {
        // restore order of rows according to sort criteria
        if (isTableChanging()) {
          m_sortValid = false;
        }
        else {
          sort();
        }
      }
    }
    finally {
      setTableChanging(false);
    }
  }

  private void updateRowImpl(ITableRow row) {
    if (row != null) {
      /*
       * do NOT use ITableRow#setRowChanging, this might cause a stack overflow
       */
      enqueueDecorationTasks(row);
    }
  }

  @Override
  public int getRowCount() {
    return m_rows.size();
  }

  @Override
  public int getDeletedRowCount() {
    return m_deletedRows.size();
  }

  @Override
  public int getSelectedRowCount() {
    return m_selectedRows.size();
  }

  @Override
  public ITableRow getSelectedRow() {
    if (m_selectedRows.size() > 0) {
      return m_selectedRows.first();
    }
    else {
      return null;
    }
  }

  @Override
  public ITableRow[] getSelectedRows() {
    return m_selectedRows.toArray(new ITableRow[m_selectedRows.size()]);
  }

  @Override
  public boolean isSelectedRow(ITableRow row) {
    row = resolveRow(row);
    if (row == null) {
      return false;
    }
    else {
      return m_selectedRows.contains(row);
    }
  }

  @Override
  public void selectRow(int rowIndex) {
    selectRow(getRow(rowIndex));
  }

  @Override
  public void selectRow(ITableRow row) {
    selectRow(row, false);
  }

  @Override
  public void selectRow(ITableRow row, boolean append) {
    if (row != null) {
      selectRows(new ITableRow[]{row}, append);
    }
    else {
      selectRows(new ITableRow[0], append);
    }
  }

  @Override
  public void selectRows(ITableRow[] rows) {
    selectRows(rows, false);
  }

  @Override
  public void selectRows(ITableRow[] rows, boolean append) {
    rows = resolveRows(rows);
    TreeSet<ITableRow> newSelection = new TreeSet<ITableRow>(new RowIndexComparator());
    if (append) {
      newSelection.addAll(m_selectedRows);
      newSelection.addAll(Arrays.asList(rows));
    }
    else {
      newSelection.addAll(Arrays.asList(rows));
    }
    // check selection count with multiselect
    if (newSelection.size() > 1 && !isMultiSelect()) {
      ITableRow first = newSelection.first();
      newSelection.clear();
      newSelection.add(first);
    }
    if (!m_selectedRows.equals(newSelection)) {
      m_selectedRows = newSelection;
      fireRowsSelected(m_selectedRows.toArray(new ITableRow[0]));
    }
  }

  @Override
  public void selectFirstRow() {
    selectRow(getRow(0));
  }

  @Override
  public void selectNextRow() {
    ITableRow row = getSelectedRow();
    if (row != null && row.getRowIndex() + 1 < getRowCount()) {
      selectRow(getRow(row.getRowIndex() + 1));
    }
    else if (row == null && getRowCount() > 0) {
      selectRow(0);
    }
  }

  @Override
  public void selectPreviousRow() {
    ITableRow row = getSelectedRow();
    if (row != null && row.getRowIndex() - 1 >= 0) {
      selectRow(getRow(row.getRowIndex() - 1));
    }
    else if (row == null && getRowCount() > 0) {
      selectRow(getRowCount() - 1);
    }
  }

  @Override
  public void selectLastRow() {
    selectRow(getRow(getRowCount() - 1));
  }

  @Override
  public void deselectRow(ITableRow row) {
    if (row != null) {
      deselectRows(new ITableRow[]{row});
    }
    else {
      deselectRows(new ITableRow[0]);
    }
  }

  @Override
  public void deselectRows(ITableRow[] rows) {
    rows = resolveRows(rows);
    if (rows != null && rows.length > 0) {
      TreeSet<ITableRow> newSelection = new TreeSet<ITableRow>(new RowIndexComparator());
      newSelection.addAll(m_selectedRows);
      if (newSelection.removeAll(Arrays.asList(rows))) {
        m_selectedRows = newSelection;
        fireRowsSelected(m_selectedRows.toArray(new ITableRow[0]));
      }
    }
  }

  @Override
  public void selectAllRows() {
    selectRows(getRows(), false);
  }

  @Override
  public void deselectAllRows() {
    selectRow(null, false);
  }

  @Override
  public void selectAllEnabledRows() {
    ArrayList<ITableRow> newList = new ArrayList<ITableRow>();
    for (int i = 0, ni = getRowCount(); i < ni; i++) {
      ITableRow row = getRow(i);
      if (row.isEnabled()) {
        newList.add(row);
      }
      else if (isSelectedRow(row)) {
        newList.add(row);
      }
    }
    selectRows(newList.toArray(new ITableRow[0]), false);
  }

  @Override
  public void deselectAllEnabledRows() {
    ITableRow[] selectedRows = getSelectedRows();
    ArrayList<ITableRow> newList = new ArrayList<ITableRow>();
    for (int i = 0; i < selectedRows.length; i++) {
      if (selectedRows[i].isEnabled()) {
        newList.add(selectedRows[i]);
      }
    }
    deselectRows(newList.toArray(new ITableRow[0]));
  }

  @Override
  public ITableRow[] getCheckedRows() {
    final ArrayList<ITableRow> list = new ArrayList<ITableRow>();
    for (ITableRow row : getRows()) {
      if (row.isChecked()) {
        list.add(row);
      }
    }
    return list.toArray(new ITableRow[list.size()]);
  }

  @Override
  public void checkRow(int row, boolean value) throws ProcessingException {
    checkRow(getRow(row), value);
  }

  @Override
  public void checkRow(ITableRow row, boolean value) throws ProcessingException {
    if (!row.isEnabled()) {
      return;
    }
    if (!isMultiCheck() && value && getCheckedRows().length > 0) {
      uncheckAllRows();
    }
    row.setChecked(value);
    if (getCheckableColumn() != null) {
      getCheckableColumn().setValue(row, value);
    }
  }

  @Override
  public void checkRows(ITableRow[] rows, boolean value) throws ProcessingException {
    rows = resolveRows(rows);
    // check checked count with multicheck
    if (rows.length > 1 && !isMultiCheck()) {
      ITableRow first = rows[0];
      first.setChecked(value);
    }
    else {
      for (ITableRow row : rows) {
        checkRow(row, value);
      }
    }
  }

  @Override
  public void checkAllRows() throws ProcessingException {
    try {
      setTableChanging(true);
      for (int i = 0; i < getRowCount(); i++) {
        checkRow(i, true);
      }
    }
    finally {
      setTableChanging(false);
    }
  }

  @Override
  public void uncheckAllRows() throws ProcessingException {
    try {
      setTableChanging(true);
      for (int i = 0; i < getRowCount(); i++) {
        checkRow(i, false);
      }
    }
    finally {
      setTableChanging(false);
    }
  }

  @Override
  public String getDefaultIconId() {
    String iconId = propertySupport.getPropertyString(PROP_DEFAULT_ICON);
    if (iconId != null && iconId.length() == 0) {
      iconId = null;
    }
    return iconId;
  }

  @Override
  public void setDefaultIconId(String iconId) {
    propertySupport.setPropertyString(PROP_DEFAULT_ICON, iconId);
  }

  @Override
  public boolean isEnabled() {
    return propertySupport.getPropertyBool(PROP_ENABLED);
  }

  @Override
  public final void setEnabled(boolean b) {
    boolean changed = propertySupport.setPropertyBool(PROP_ENABLED, b);
    if (changed) {
      //update the state of all current cell beans that are out there
      try {
        setTableChanging(true);
        //
        ITableRow[] rows = getRows();
        for (ITableRow row : rows) {
          enqueueDecorationTasks(row);
        }
      }
      finally {
        setTableChanging(false);
      }
    }
  }

  @Override
  public boolean isScrollToSelection() {
    return propertySupport.getPropertyBool(PROP_SCROLL_TO_SELECTION);
  }

  @Override
  public void setScrollToSelection(boolean b) {
    propertySupport.setPropertyBool(PROP_SCROLL_TO_SELECTION, b);
  }

  @Override
  public void scrollToSelection() {
    fireTableEventInternal(new TableEvent(this, TableEvent.TYPE_SCROLL_TO_SELECTION));
  }

  /**
   * @return a copy of a row<br>
   *         when the row is changed it has to be applied to the table using
   *         modifyRow(row);
   */
  @Override
  public ITableRow getRow(int rowIndex) {
    ITableRow row = null;
    ITableRow[] rows = getRows();
    if (rowIndex >= 0 && rowIndex < rows.length) {
      row = rows[rowIndex];
    }
    return row;
  }

  @Override
  public ITableRow[] getRows() {
    //lazy create list in getter, make sure to be thread-safe since getters may be called from "wild" threads
    synchronized (m_cachedRowsLock) {
      if (m_cachedRows == null) {
        //this code must be thread-safe
        m_cachedRows = m_rows.toArray(new ITableRow[m_rows.size()]);
      }
      return m_cachedRows;
    }
  }

  @Override
  public ITableRow[] getFilteredRows() {
    ITableRow[] rows = getRows();
    if (m_rowFilters.size() > 0) {
      //lazy create list in getter, make sure to be thread-safe since getters may be called from "wild" threads
      synchronized (m_cachedFilteredRowsLock) {
        if (m_cachedFilteredRows == null) {
          //this code must be thread-safe
          if (m_rowFilters.size() > 0) {
            ArrayList<ITableRow> list = new ArrayList<ITableRow>(getRowCount());
            for (ITableRow row : rows) {
              if (row != null && row.isFilterAccepted()) {
                list.add(row);
              }
            }
            m_cachedFilteredRows = list.toArray(new ITableRow[list.size()]);
          }
          else {
            m_cachedFilteredRows = new ITableRow[0];
          }
        }
        return m_cachedFilteredRows;
      }
    }
    else {
      return rows;
    }
  }

  @Override
  public int getFilteredRowCount() {
    if (m_rowFilters.size() > 0) {
      return getFilteredRows().length;
    }
    else {
      return getRowCount();
    }
  }

  @Override
  public ITableRow getFilteredRow(int index) {
    if (m_rowFilters.size() > 0) {
      ITableRow row = null;
      ITableRow[] filteredRows = getFilteredRows();
      if (index >= 0 && index < filteredRows.length) {
        row = filteredRows[index];
      }
      return row;
    }
    else {
      return getRow(index);
    }
  }

  @Override
  public int getFilteredRowIndex(ITableRow row) {
    ITableRow[] filteredRows = getFilteredRows();
    for (int i = 0; i < filteredRows.length; i++) {
      if (filteredRows[i].equals(row)) {
        return i;
      }
    }
    return -1;
  }

  @Override
  public Object[][] getTableData() {
    Object[][] data = new Object[getRowCount()][getColumnCount()];
    for (int r = 0; r < getRowCount(); r++) {
      for (int c = 0; c < getColumnCount(); c++) {
        data[r][c] = getRow(r).getCellValue(c);
      }
    }
    return data;
  }

  @Override
  public Object[][] exportTableRowsAsCSV(ITableRow[] rows, IColumn<?>[] columns, boolean includeLineForColumnNames, boolean includeLineForColumnTypes, boolean includeLineForColumnFormats) {
    return TableUtility.exportRowsAsCSV(rows, columns, includeLineForColumnNames, includeLineForColumnTypes, includeLineForColumnFormats);
  }

  @Override
  public ITableRow[] getRows(int[] rowIndexes) {
    if (rowIndexes == null) {
      return new ITableRow[0];
    }
    ITableRow[] rows = new ITableRow[rowIndexes.length];
    int missingCount = 0;
    for (int i = 0; i < rowIndexes.length; i++) {
      rows[i] = getRow(rowIndexes[i]);
      if (rows[i] == null) {
        missingCount++;
      }
    }
    if (missingCount > 0) {
      ITableRow[] newRows = new ITableRow[rowIndexes.length - missingCount];
      int index = 0;
      for (int i = 0; i < rows.length; i++) {
        if (rows[i] != null) {
          newRows[index] = rows[i];
          index++;
        }
      }
      rows = newRows;
    }
    return rows;
  }

  /**
   * @return a copy of a deleted row<br>
   *         when the row is changed it has to be applied to the table using
   *         modifyRow(row);
   */
  @Override
  public ITableRow[] getDeletedRows() {
    return m_deletedRows.values().toArray(new ITableRow[0]);
  }

  @Override
  public int getInsertedRowCount() {
    int count = 0;
    ITableRow[] rows = getRows();
    for (int i = 0, ni = rows.length; i < ni; i++) {
      if (rows[i].getStatus() == ITableRow.STATUS_INSERTED) {
        count++;
      }
    }
    return count;
  }

  @Override
  public ITableRow[] getInsertedRows() {
    ArrayList<ITableRow> rowList = new ArrayList<ITableRow>();
    ITableRow[] rows = getRows();
    for (int i = 0, ni = rows.length; i < ni; i++) {
      ITableRow row = rows[i];
      if (row.getStatus() == ITableRow.STATUS_INSERTED) {
        rowList.add(row);
      }
    }
    return rowList.toArray(new ITableRow[rowList.size()]);
  }

  @Override
  public int getUpdatedRowCount() {
    int count = 0;
    ITableRow[] rows = getRows();
    for (int i = 0, ni = rows.length; i < ni; i++) {
      if (rows[i].getStatus() == ITableRow.STATUS_UPDATED) {
        count++;
      }
    }
    return count;
  }

  @Override
  public ITableRow[] getUpdatedRows() {
    ArrayList<ITableRow> rowList = new ArrayList<ITableRow>();
    ITableRow[] rows = getRows();
    for (int i = 0, ni = rows.length; i < ni; i++) {
      ITableRow row = rows[i];
      if (row.getStatus() == ITableRow.STATUS_UPDATED) {
        rowList.add(row);
      }
    }
    return rowList.toArray(new ITableRow[rowList.size()]);
  }

  /**
   * Convenience to add row by data only
   */
  @Override
  public ITableRow addRowByArray(Object dataArray) throws ProcessingException {
    if (dataArray == null) {
      return null;
    }
    ITableRow[] a = addRowsByMatrix(new Object[]{dataArray});
    if (a.length > 0) {
      return a[0];
    }
    else {
      return null;
    }
  }

  @Override
  public ITableRow[] addRowsByMatrix(Object dataMatrix) throws ProcessingException {
    return addRowsByMatrix(dataMatrix, ITableRow.STATUS_INSERTED);
  }

  @Override
  public ITableRow[] addRowsByMatrix(Object dataMatrix, int rowStatus) throws ProcessingException {
    return addRows(createRowsByMatrix(dataMatrix, rowStatus));
  }

  @Override
  public ITableRow[] addRowsByArray(Object dataArray) throws ProcessingException {
    return addRowsByArray(dataArray, ITableRow.STATUS_INSERTED);
  }

  @Override
  public ITableRow[] addRowsByArray(Object dataArray, int rowStatus) throws ProcessingException {
    return addRows(createRowsByArray(dataArray, rowStatus));
  }

  @Override
  public ITableRow addRow(ITableRow newRow) throws ProcessingException {
    return addRow(newRow, false);
  }

  @Override
  public ITableRow addRow(ITableRow newRow, boolean markAsInserted) throws ProcessingException {
    ITableRow[] addedRows = addRows(new ITableRow[]{newRow}, markAsInserted);
    if (addedRows.length > 0) {
      return addedRows[0];
    }
    else {
      return null;
    }
  }

  @Override
  public ITableRow[] addRows(ITableRow[] newRows) throws ProcessingException {
    return addRows(newRows, false);
  }

  @Override
  public ITableRow[] addRows(ITableRow[] newRows, boolean markAsInserted) throws ProcessingException {
    return addRows(newRows, markAsInserted, null);
  }

  @Override
  public ITableRow[] addRows(ITableRow[] newRows, boolean markAsInserted, int[] insertIndexes) throws ProcessingException {
    if (newRows == null || newRows.length == 0) {
      return new ITableRow[0];
    }
    try {
      setTableChanging(true);
      //
      int oldRowCount = m_rows.size();
      //m_rows.ensureCapacity(m_rows.size() + newRows.length);
      ITableRow[] newIRows = new ITableRow[newRows.length];
      for (int i = 0; i < newRows.length; i++) {
        newIRows[i] = addRowImpl(newRows[i], markAsInserted);
      }
      fireRowsInserted(newIRows);
      if (getColumnSet().getSortColumnCount() > 0) {
        // restore order of rows according to sort criteria
        if (isTableChanging()) {
          m_sortValid = false;
        }
        else {
          sort();
        }
      }
      else if (insertIndexes != null) {
        ITableRow[] sortArray = new ITableRow[m_rows.size()];
        // add new rows that have a given sortIndex
        for (int i = 0; i < insertIndexes.length; i++) {
          sortArray[insertIndexes[i]] = newIRows[i];
        }
        int sortArrayIndex = 0;
        // add existing rows
        for (int i = 0; i < oldRowCount; i++) {
          // find next empty slot
          while (sortArray[sortArrayIndex] != null) {
            sortArrayIndex++;
          }
          sortArray[sortArrayIndex] = m_rows.get(i);
        }
        // add new rows that have no given sortIndex
        for (int i = insertIndexes.length; i < newIRows.length; i++) {
          // find next empty slot
          while (sortArray[sortArrayIndex] != null) {
            sortArrayIndex++;
          }
          sortArray[sortArrayIndex] = newIRows[i];
        }
        sortInternal(sortArray);
      }
      return newIRows;
    }
    finally {
      setTableChanging(false);
    }
  }

  private ITableRow addRowImpl(ITableRow newRow, boolean markAsInserted) throws ProcessingException {
    if (markAsInserted) {
      newRow.setStatus(ITableRow.STATUS_INSERTED);
    }
    InternalTableRow newIRow = new InternalTableRow(this, newRow);
    synchronized (m_cachedRowsLock) {
      m_cachedRows = null;
    }
    int newIndex = m_rows.size();
    newIRow.setRowIndex(newIndex);
    newIRow.setTableInternal(this);
    m_rows.add(newIRow);
    enqueueDecorationTasks(newIRow);
    return newIRow;
  }

  @Override
  public void moveRow(int sourceIndex, int targetIndex) {
    moveRowImpl(sourceIndex, targetIndex);
  }

  /**
   * move the movingRow to the location just before the target row
   */
  @Override
  public void moveRowBefore(ITableRow movingRow, ITableRow targetRow) {
    movingRow = resolveRow(movingRow);
    targetRow = resolveRow(targetRow);
    if (movingRow != null && targetRow != null) {
      moveRowImpl(movingRow.getRowIndex(), targetRow.getRowIndex());
    }
  }

  /**
   * move the movingRow to the location just after the target row
   */
  @Override
  public void moveRowAfter(ITableRow movingRow, ITableRow targetRow) {
    movingRow = resolveRow(movingRow);
    targetRow = resolveRow(targetRow);
    if (movingRow != null && targetRow != null) {
      moveRowImpl(movingRow.getRowIndex(), targetRow.getRowIndex() + 1);
    }
  }

  private void moveRowImpl(int sourceIndex, int targetIndex) {
    if (sourceIndex < 0) {
      sourceIndex = 0;
    }
    if (sourceIndex >= getRowCount()) {
      sourceIndex = getRowCount() - 1;
    }
    if (targetIndex < 0) {
      targetIndex = 0;
    }
    if (targetIndex >= getRowCount()) {
      targetIndex = getRowCount() - 1;
    }
    if (targetIndex != sourceIndex) {
      synchronized (m_cachedRowsLock) {
        m_cachedRows = null;
      }
      ITableRow row = m_rows.remove(sourceIndex);
      m_rows.add(targetIndex, row);
      // update row indexes
      int min = Math.min(sourceIndex, targetIndex);
      int max = Math.max(sourceIndex, targetIndex);
      ITableRow[] changedRows = new ITableRow[max - min + 1];
      for (int i = min; i <= max; i++) {
        changedRows[i - min] = getRow(i);
        ((InternalTableRow) changedRows[i - min]).setRowIndex(i);
      }
      fireRowOrderChanged();
      // rebuild selection
      selectRows(getSelectedRows(), false);
    }
  }

  @Override
  public void deleteRow(int rowIndex) {
    deleteRows(new int[]{rowIndex});
  }

  @Override
  public void deleteRows(int[] rowIndexes) {
    ArrayList<ITableRow> rowList = new ArrayList<ITableRow>();
    for (int i = 0; i < rowIndexes.length; i++) {
      ITableRow row = getRow(rowIndexes[i]);
      if (row != null) {
        rowList.add(row);
      }
    }
    deleteRows(rowList.toArray(new ITableRow[0]));
  }

  @Override
  public void deleteRow(ITableRow row) {
    if (row != null) {
      deleteRows(new ITableRow[]{row});
    }
  }

  @Override
  public void deleteAllRows() {
    deleteRows(getRows());
  }

  @Override
  public void deleteRows(ITableRow[] rows) {
    ITableRow[] existingRows = getRows();
    //peformance quick-check
    if (rows != existingRows) {
      rows = resolveRows(rows);
    }
    if (rows != null && rows.length > 0) {
      try {
        setTableChanging(true);
        //
        int rowCountBefore = getRowCount();
        int min = getRowCount();
        int max = 0;
        for (int i = 0; i < rows.length; i++) {
          ITableRow row = rows[i];
          min = Math.min(min, row.getRowIndex());
          max = Math.max(max, row.getRowIndex());
        }
        ITableRow[] deletedRows = rows;
        // remove from selection
        deselectRows(deletedRows);
        //delete impl
        //peformance quick-check
        if (rows == existingRows) {
          //remove all of them
          m_rows.clear();
          synchronized (m_cachedRowsLock) {
            m_cachedRows = null;
          }
          for (int i = deletedRows.length - 1; i >= 0; i--) {
            ITableRow candidateRow = deletedRows[i];
            if (candidateRow != null) {
              deleteRowImpl(candidateRow);
            }
          }
        }
        else {
          for (int i = deletedRows.length - 1; i >= 0; i--) {
            ITableRow candidateRow = deletedRows[i];
            if (candidateRow != null) {
              // delete regardless if index is right
              boolean removed = m_rows.remove(candidateRow);
              if (removed) {
                synchronized (m_cachedRowsLock) {
                  m_cachedRows = null;
                }
                deleteRowImpl(candidateRow);
              }
            }
          }
        }
        // get affected rows
        HashSet<ITableRow> selectionRows = new HashSet<ITableRow>(Arrays.asList(getSelectedRows()));
        int minAffectedIndex = Math.max(min - 1, 0);
        ITableRow[] affectedRows = new ITableRow[getRowCount() - minAffectedIndex];
        for (int i = minAffectedIndex; i < getRowCount(); i++) {
          affectedRows[i - minAffectedIndex] = getRow(i);
          ((InternalTableRow) affectedRows[i - minAffectedIndex]).setRowIndex(i);
          selectionRows.remove(getRow(i));
        }
        if (rowCountBefore == deletedRows.length) {
          fireAllRowsDeleted(deletedRows);
        }
        else {
          fireRowsDeleted(deletedRows);
        }
        selectRows(selectionRows.toArray(new ITableRow[selectionRows.size()]), false);
      }
      finally {
        setTableChanging(false);
      }
    }
  }

  private void deleteRowImpl(ITableRow row) {
    if (!(row instanceof InternalTableRow)) {
      return;
    }
    InternalTableRow internalRow = (InternalTableRow) row;
    if (isAutoDiscardOnDelete()) {
      internalRow.setTableInternal(null);
      // don't manage deleted rows any further
    }
    else if (internalRow.getStatus() == ITableRow.STATUS_INSERTED) {
      internalRow.setTableInternal(null);
      // it was new and now it is gone, no further action required
    }
    else {
      internalRow.setStatus(ITableRow.STATUS_DELETED);
      m_deletedRows.put(new CompositeObject(getRowKeys(internalRow)), internalRow);
    }
  }

  @Override
  public void discardRow(int rowIndex) {
    discardRows(new int[]{rowIndex});
  }

  @Override
  public void discardRows(int[] rowIndexes) {
    ArrayList<ITableRow> rowList = new ArrayList<ITableRow>();
    for (int i = 0; i < rowIndexes.length; i++) {
      ITableRow row = getRow(rowIndexes[i]);
      if (row != null) {
        rowList.add(row);
      }
    }
    discardRows(rowList.toArray(new ITableRow[0]));
  }

  @Override
  public void discardRow(ITableRow row) {
    if (row != null) {
      discardRows(new ITableRow[]{row});
    }
  }

  @Override
  public void discardAllRows() {
    discardRows(getRows());
  }

  /**
   * discard is the same as delete with the exception that discarded rows are
   * not collected in the deletedRows list
   */
  @Override
  public void discardRows(ITableRow[] rows) {
    try {
      setTableChanging(true);
      //
      for (int i = 0; i < rows.length; i++) {
        ((InternalTableRow) rows[i]).setStatus(ITableRow.STATUS_INSERTED);
      }
      deleteRows(rows);
    }
    finally {
      setTableChanging(false);
    }
  }

  @Override
  public void discardAllDeletedRows() {
    for (Iterator<ITableRow> it = m_deletedRows.values().iterator(); it.hasNext();) {
      ((InternalTableRow) it.next()).setTableInternal(null);
    }
    m_deletedRows.clear();
  }

  @Override
  public void discardDeletedRow(ITableRow deletedRow) {
    if (deletedRow != null) {
      discardDeletedRows(new ITableRow[]{deletedRow});
    }
  }

  @Override
  public void discardDeletedRows(ITableRow[] deletedRows) {
    if (deletedRows != null) {
      for (ITableRow row : deletedRows) {
        m_deletedRows.remove(new CompositeObject(getRowKeys(row)));
        ((InternalTableRow) row).setTableInternal(null);
      }
    }
  }

  @Override
  public void setContextColumn(IColumn<?> col) {
    propertySupport.setProperty(PROP_CONTEXT_COLUMN, col);
  }

  @Override
  public IColumn<?> getContextColumn() {
    return (IColumn<?>) propertySupport.getProperty(PROP_CONTEXT_COLUMN);
  }

  @SuppressWarnings("deprecation")
  @Deprecated
  @Override
  public void clearDeletedRows() {
    discardAllDeletedRows();
  }

  @Override
  public Object[] getRowKeys(int rowIndex) {
    ITableRow row = getRow(rowIndex);
    return getRowKeys(row);
  }

  @Override
  public Object[] getRowKeys(ITableRow row) {
    // do not resolve
    Object[] keys = new Object[0];
    if (row != null) {
      keys = row.getKeyValues();
    }
    return keys;
  }

  @Override
  public ITableRow findRowByKey(Object[] keys) {
    IColumn<?>[] keyColumns = getColumnSet().getKeyColumns();
    if (keyColumns.length == 0) {
      keyColumns = getColumnSet().getColumns();
    }
    for (ITableRow row : m_rows) {
      boolean match = true;
      if (keys != null && keys.length > 0) {
        for (int i = 0; i < keyColumns.length && i < keys.length; i++) {
          if (!CompareUtility.equals(keyColumns[i].getValue(row), keys[i])) {
            match = false;
            break;
          }
        }
      }
      if (match) {
        return row;
      }
    }
    return null;
  }

  @Override
  public ITableColumnFilterManager getColumnFilterManager() {
    return m_columnFilterManager;
  }

  @Override
  public void setColumnFilterManager(ITableColumnFilterManager m) {
    m_columnFilterManager = m;
  }

  @Override
  public ITableCustomizer getTableCustomizer() {
    return m_tableCustomizer;
  }

  @Override
  public void setTableCustomizer(ITableCustomizer c) {
    m_tableCustomizer = c;
  }

  @Override
  public Object getContainer() {
    return propertySupport.getProperty(PROP_CONTAINER);
  }

  /**
   * do not use this internal method unless you are implementing a container that holds and controls an {@link ITable}
   */
  public void setContainerInternal(Object container) {
    propertySupport.setProperty(PROP_CONTAINER, container);
  }

  @Override
  public boolean isSortEnabled() {
    return m_sortEnabled;
  }

  @Override
  public void setSortEnabled(boolean b) {
    m_sortEnabled = b;
  }

  @Override
  public void sort() {
    try {
      if (isSortEnabled()) {
        // Consider any active sort-column, not only explicit ones.
        // This is to support reverse (implicit) sorting of columns, meaning that multiple column sort is done
        // without CTRL-key held. In contrast to explicit multiple column sort, the first clicked column
        // is the least significant sort column.
        IColumn<?>[] sortCols = getColumnSet().getSortColumns();
        if (sortCols.length > 0) {
          // first make sure decorations and lookups are up-to-date
          processDecorationBuffer();
          ITableRow[] a = getRows();
          Arrays.sort(a, new TableRowComparator(sortCols));
          sortInternal(a);
        }
      }
    }
    finally {
      m_sortValid = true;
    }
  }

  @Override
  public void sort(ITableRow[] rowsInNewOrder) {
    ITableRow[] resolvedRows = resolveRows(rowsInNewOrder);
    if (resolvedRows.length == rowsInNewOrder.length) {
      sortInternal(resolvedRows);
    }
    else {
      // check which rows could not be mapped
      ArrayList<ITableRow> list = new ArrayList<ITableRow>();
      list.addAll(m_rows);
      list.removeAll(Arrays.asList(resolvedRows));
      ArrayList<ITableRow> sortedList = new ArrayList<ITableRow>();
      sortedList.addAll(Arrays.asList(resolvedRows));
      sortedList.addAll(list);
      sortInternal(sortedList.toArray(new ITableRow[sortedList.size()]));
    }
  }

  private void sortInternal(ITableRow[] resolvedRows) {
    for (int i = 0; i < resolvedRows.length; i++) {
      ((InternalTableRow) resolvedRows[i]).setRowIndex(i);
    }
    synchronized (m_cachedRowsLock) {
      m_cachedRows = null;
      m_rows.clear();
      m_rows.addAll(Arrays.asList(resolvedRows));
    }
    //sort selection without firing an event
    if (m_selectedRows != null && m_selectedRows.size() > 0) {
      TreeSet<ITableRow> newSelection = new TreeSet<ITableRow>(new RowIndexComparator());
      newSelection.addAll(m_selectedRows);
      m_selectedRows = newSelection;
    }
    fireRowOrderChanged();
  }

  @Override
  public void resetColumnConfiguration() {
    discardAllRows();
    //
    try {
      setTableChanging(true);
      // save displayable state
      HashMap<String, Boolean> displayableState = new HashMap<String, Boolean>();
      for (IColumn<?> col : getColumns()) {
        displayableState.put(col.getColumnId(), col.isDisplayable());
      }
      // reset columns
      disposeColumnsInternal();
      createColumnsInternal();
      initColumnsInternal();
      // re-apply displayable
      for (IColumn<?> col : getColumns()) {
        if (displayableState.get(col.getColumnId()) != null) {
          col.setDisplayable(displayableState.get(col.getColumnId()));
        }
      }
      // re-apply existing filters to new columns
      ITableColumnFilterManager filterManager = getColumnFilterManager();
      if (filterManager != null && filterManager.getFilters() != null) {
        for (IColumn<?> col : getColumns()) {
          for (ITableColumnFilter<?> filter : filterManager.getFilters()) {
            if (filter.getColumn().getClass().equals(col.getClass())) {
              filter.setColumn(col);
            }
          }
          filterManager.refresh();
        }
      }
      fireTableEventInternal(new TableEvent(this, TableEvent.TYPE_COLUMN_STRUCTURE_CHANGED));
    }
    finally {
      setTableChanging(false);
    }
  }

  @Override
  public void resetColumnVisibilities() {
    resetColumns(true, false, false, false);
  }

  @Override
  public void resetColumnOrder() {
    resetColumns(false, true, false, false);
  }

  @Override
  public void resetColumnSortOrder() {
    resetColumns(false, false, true, false);
  }

  @Override
  public void resetColumnWidths() {
    resetColumns(false, false, false, true);
  }

  @Override
  public void resetDisplayableColumns() {
    resetColumns(true, true, true, true);
  }

  @Override
  public void resetColumns(boolean visibility, boolean order, boolean sorting, boolean widths) {
    try {
      setTableChanging(true);
      //
      try {
        if (sorting) {
          m_sortValid = false;
        }
        resetColumnsInternal(visibility, order, sorting, widths);
        execResetColumns(visibility, order, sorting, widths);
      }
      catch (Throwable t) {
        LOG.error("reset columns " + visibility + "," + order + "," + sorting + "," + widths, t);
      }
    }
    finally {
      setTableChanging(false);
    }
  }

  private void resetColumnsInternal(boolean visibility, boolean order, boolean sorting, boolean widths) {
    ClientUIPreferences env = ClientUIPreferences.getInstance();
    env.removeAllTableColumnPreferences(this, visibility, order, sorting, widths);

    //Visibilities
    if (visibility) {
      ArrayList<IColumn<?>> list = new ArrayList<IColumn<?>>();
      for (IColumn<?> col : getColumnSet().getAllColumnsInUserOrder()) {
        if (col.isDisplayable()) {
          boolean configuredVisible = ((AbstractColumn<?>) col).isInitialVisible();
          if (configuredVisible) {
            list.add(col);
          }
        }
      }
      getColumnSet().setVisibleColumns(list.toArray(new IColumn<?>[list.size()]));
    }
    //Order
    if (order) {
      TreeMap<CompositeObject, IColumn<?>> orderMap = new TreeMap<CompositeObject, IColumn<?>>();
      int index = 0;
      for (IColumn<?> col : getColumns()) {
        if (col.isDisplayable() && col.isVisible()) {
          orderMap.put(new CompositeObject(col.getViewOrder(), index), col);
          index++;
        }
      }
      getColumnSet().setVisibleColumns(orderMap.values().toArray(new IColumn[orderMap.size()]));
    }
    //Sorting
    if (sorting) {
      TreeMap<CompositeObject, IColumn<?>> sortMap = new TreeMap<CompositeObject, IColumn<?>>();
      int index = 0;
      for (IColumn<?> col : getColumns()) {
        if (col.getInitialSortIndex() >= 0) {
          sortMap.put(new CompositeObject(col.getInitialSortIndex(), index), col);
        }
        index++;
      }
      //
      getColumnSet().clearSortColumns();
      getColumnSet().clearPermanentHeadSortColumns();
      getColumnSet().clearPermanentTailSortColumns();
      for (IColumn<?> col : sortMap.values()) {
        if (col.isInitialAlwaysIncludeSortAtBegin()) {
          getColumnSet().addPermanentHeadSortColumn(col, col.isInitialSortAscending());
        }
        else if (col.isInitialAlwaysIncludeSortAtEnd()) {
          getColumnSet().addPermanentTailSortColumn(col, col.isInitialSortAscending());
        }
        else {
          getColumnSet().addSortColumn(col, col.isInitialSortAscending());
        }
      }
    }
    //Widths
    if (widths) {
      for (IColumn<?> col : getColumns()) {
        if (col.isDisplayable()) {
          col.setWidth(col.getInitialWidth());
        }
      }
    }
  }

  /**
   * Affects columns with lookup calls or code types<br>
   * cells that have changed values fetch new texts/decorations from the lookup
   * service in one single batch call lookup (performance optimization)
   */
  private void processDecorationBuffer() {
    /*
     * 1. process lookup service calls
     */
    try {
      BatchLookupCall batchCall = null;
      ArrayList<ITableRow> tableRowList = null;
      ArrayList<Integer> columnIndexList = null;
      if (m_cellLookupBuffer.size() > 0) {
        batchCall = new BatchLookupCall();
        tableRowList = new ArrayList<ITableRow>();
        columnIndexList = new ArrayList<Integer>();
        BatchLookupResultCache lookupResultCache = new BatchLookupResultCache();
        for (P_CellLookup lookup : m_cellLookupBuffer) {
          ITableRow row = lookup.getRow();
          if (row.getTable() == AbstractTable.this) {
            ISmartColumn<?> col = lookup.getColumn();
            LookupCall call = col.prepareLookupCall(row);
            if (call != null && call.getKey() != null) {
              //split: local vs remote
              if (call instanceof LocalLookupCall) {
                LookupRow[] result = lookupResultCache.getDataByKey(call);
                applyLookupResult((InternalTableRow) row, col.getColumnIndex(), result);
              }
              else {
                tableRowList.add(row);
                columnIndexList.add(new Integer(col.getColumnIndex()));
                batchCall.addLookupCall(call);
              }
            }
            else {
              applyLookupResult((InternalTableRow) row, col.getColumnIndex(), LookupRow.EMPTY_ARRAY);
            }
          }
        }
      }
      m_cellLookupBuffer.clear();
      //
      if (batchCall != null && tableRowList != null && columnIndexList != null && !batchCall.isEmpty()) {
        ITableRow[] tableRows = tableRowList.toArray(new ITableRow[0]);
        LookupRow[][] resultArray;
        IBatchLookupService service = SERVICES.getService(IBatchLookupService.class);
        resultArray = service.getBatchDataByKey(batchCall);
        for (int i = 0; i < tableRows.length; i++) {
          applyLookupResult((InternalTableRow) tableRows[i], ((Number) columnIndexList.get(i)).intValue(), resultArray[i]);
        }
      }
    }
    catch (ProcessingException e) {
      SERVICES.getService(IExceptionHandlerService.class).handleException(e);
    }
    finally {
      m_cellLookupBuffer.clear();
    }
    /*
     * 2. update row decorations
     */
    HashSet<ITableRow> set = m_rowDecorationBuffer;
    m_rowDecorationBuffer = new HashSet<ITableRow>();
    for (ITableRow row : set) {
      if (row.getTable() == AbstractTable.this) {
        applyRowDecorationsImpl(row);
      }
    }
    /*
     * check row filters
     */
    if (m_rowFilters.size() > 0) {
      boolean filterChanged = false;
      for (ITableRow row : set) {
        if (row.getTable() == AbstractTable.this) {
          if (row instanceof InternalTableRow) {
            InternalTableRow irow = (InternalTableRow) row;
            boolean oldFlag = irow.isFilterAccepted();
            applyRowFiltersInternal(irow);
            boolean newFlag = irow.isFilterAccepted();
            filterChanged = filterChanged || (oldFlag != newFlag);
          }
        }
      }
      if (filterChanged) {
        fireRowFilterChanged();
      }
    }
  }

  private int m_processEventBufferLoopDetection;

  /**
   * Fire events in form of one batch<br>
   * fire all buffered events<br>
   * coalesce all TableEvents of same type and sort according to their type
   */
  private void processEventBuffer() {
    //loop detection
    try {
      m_processEventBufferLoopDetection++;
      if (m_processEventBufferLoopDetection > 100) {
        LOG.error("LOOP DETECTION in " + getClass() + ". see stack trace for more details.", new Exception("LOOP DETECTION"));
        return;
      }
      //
      ArrayList<TableEvent> list = m_tableEventBuffer;
      m_tableEventBuffer = new ArrayList<TableEvent>();
      if (list.size() > 0) {
        HashMap<Integer, List<TableEvent>> coalesceMap = new HashMap<Integer, List<TableEvent>>();
        for (TableEvent e : list) {
          List<TableEvent> subList = coalesceMap.get(e.getType());
          if (subList == null) {
            subList = new ArrayList<TableEvent>();
            coalesceMap.put(e.getType(), subList);
          }
          subList.add(e);
        }
        TreeMap<Integer, TableEvent> sortedCoalescedMap = new TreeMap<Integer, TableEvent>();
        for (Map.Entry<Integer, List<TableEvent>> entry : coalesceMap.entrySet()) {
          int type = entry.getKey();
          List<TableEvent> subList = entry.getValue();
          int lastIndex = subList.size() - 1;
          switch (type) {
            case TableEvent.TYPE_ALL_ROWS_DELETED: {
              ArrayList<TableEvent> singleList = new ArrayList<TableEvent>(1);
              singleList.add(subList.get(lastIndex));// use last
              sortedCoalescedMap.put(10, coalesceTableEvents(singleList, false, true));
              break;
            }
            case TableEvent.TYPE_ROWS_DELETED: {
              sortedCoalescedMap.put(20, coalesceTableEvents(subList, false, true));// merge
              break;
            }
            case TableEvent.TYPE_ROWS_INSERTED: {
              sortedCoalescedMap.put(30, coalesceTableEvents(subList, true, false));// merge
              break;
            }
            case TableEvent.TYPE_ROWS_UPDATED: {
              sortedCoalescedMap.put(40, coalesceTableEvents(subList, true, false));// merge
              break;
            }
            case TableEvent.TYPE_COLUMN_HEADERS_UPDATED: {
              sortedCoalescedMap.put(60, coalesceTableEvents(subList, false, false));// merge
              break;
            }
            case TableEvent.TYPE_COLUMN_ORDER_CHANGED: {
              sortedCoalescedMap.put(70, coalesceTableEvents(subList, false, false));// merge
              break;
            }
            case TableEvent.TYPE_COLUMN_STRUCTURE_CHANGED: {
              sortedCoalescedMap.put(80, subList.get(lastIndex));// use last
              break;
            }
            case TableEvent.TYPE_ROW_ORDER_CHANGED: {
              sortedCoalescedMap.put(90, subList.get(lastIndex));// use last
              break;
            }
            case TableEvent.TYPE_ROWS_DRAG_REQUEST: {
              sortedCoalescedMap.put(100, subList.get(lastIndex));// use last
              break;
            }
            case TableEvent.TYPE_ROW_DROP_ACTION: {
              sortedCoalescedMap.put(110, subList.get(lastIndex));// use last
              break;
            }
            case TableEvent.TYPE_HEADER_POPUP: {
              sortedCoalescedMap.put(130, subList.get(lastIndex));// use last
              break;
            }
            case TableEvent.TYPE_EMPTY_SPACE_POPUP: {
              sortedCoalescedMap.put(140, subList.get(lastIndex));// use last
              break;
            }
            case TableEvent.TYPE_ROW_POPUP: {
              sortedCoalescedMap.put(150, subList.get(lastIndex));// use last
              break;
            }
            case TableEvent.TYPE_ROW_ACTION: {
              sortedCoalescedMap.put(160, subList.get(lastIndex));// use last
              break;
            }
            case TableEvent.TYPE_ROWS_SELECTED: {
              sortedCoalescedMap.put(170, subList.get(lastIndex));// use last
              break;
            }
            case TableEvent.TYPE_SCROLL_TO_SELECTION: {
              sortedCoalescedMap.put(180, subList.get(lastIndex));// use last
              break;
            }
            default: {
              sortedCoalescedMap.put(-type, subList.get(lastIndex));// use last
            }
          }
        }
        // fire the batch and set tree to changing, otherwise a listener might trigger another events that then are processed before all other listeners received that batch
        try {
          setTableChanging(true);
          //
          fireTableEventBatchInternal(sortedCoalescedMap.values().toArray(new TableEvent[0]));
        }
        finally {
          setTableChanging(false);
        }
      }
    }
    finally {
      m_processEventBufferLoopDetection--;
    }
  }

  private TableEvent coalesceTableEvents(List<TableEvent> list, boolean includeExistingRows, boolean includeRemovedRows) {
    if (list.size() == 1) {
      return list.get(0);
    }
    else {
      TableEvent last = list.get(list.size() - 1);
      TableEvent ce = new TableEvent(last.getTable(), last.getType());
      //
      ce.setSortInMemoryAllowed(last.isSortInMemoryAllowed());
      ce.setDragObject(last.getDragObject());
      ce.setDropObject(last.getDropObject());
      ce.setCopyObject(last.getCopyObject());
      ce.addPopupMenus(last.getPopupMenus());
      //columns
      Set<IColumn> colList = new LinkedHashSet<IColumn>();
      for (TableEvent t : list) {
        if (t.getColumns() != null) {
          colList.addAll(Arrays.asList(t.getColumns()));
        }
      }
      ce.setColumns(colList.toArray(new IColumn<?>[0]));
      //rows
      Set<ITableRow> rowList = new LinkedHashSet<ITableRow>();
      for (TableEvent t : list) {
        if (t.getRowCount() > 0) {
          for (ITableRow row : t.getRows()) {
            if (row.getTable() == AbstractTable.this && includeExistingRows) {
              rowList.add(row);
            }
            else if (row.getTable() != AbstractTable.this && includeRemovedRows) {
              rowList.add(row);
            }
          }
        }
      }
      ce.setRows(rowList.toArray(new ITableRow[0]));
      //
      return ce;
    }
  }

  /**
   * do decoration and filtering later
   */
  private void enqueueDecorationTasks(ITableRow row) {
    if (row != null) {
      for (int i = 0; i < row.getCellCount(); i++) {
        IColumn<?> column = getColumnSet().getColumn(i);
        // lookups
        if (column instanceof ISmartColumn) {
          ISmartColumn<?> smartColumn = (ISmartColumn<?>) column;
          if (smartColumn.getLookupCall() != null) {
            m_cellLookupBuffer.add(new P_CellLookup(row, smartColumn));
          }
        }
      }
      m_rowDecorationBuffer.add(row);
    }
  }

  /*
   * does not use setTableChanging()
   */
  private void applyRowDecorationsImpl(ITableRow tableRow) {
    // disable row changed trigger on row
    try {
      tableRow.setRowChanging(true);
      //
      // row decorator on table
      this.decorateRow(tableRow);
      // row decorator on columns
      ColumnSet cset = getColumnSet();
      for (int c = 0; c < tableRow.getCellCount(); c++) {
        // cell decorator on column
        IColumn<?> col = cset.getColumn(c);
        col.decorateCell(tableRow);
        // cell decorator on table
        this.decorateCell(tableRow, col);
      }
    }
    catch (Throwable t) {
      LOG.error("Error occured while applying row decoration", t);
    }
    finally {
      tableRow.setRowPropertiesChanged(false);
      tableRow.setRowChanging(false);
    }
  }

  private void applyLookupResult(InternalTableRow tableRow, int columnIndex, LookupRow[] result) {
    // disable row changed trigger on row
    try {
      tableRow.setRowChanging(true);
      //
      Cell cell = (Cell) tableRow.getCell(columnIndex);
      if (result.length == 1) {
        cell.setText(result[0].getText());
        cell.setTooltipText(result[0].getTooltipText());
      }
      else if (result.length > 1) {
        StringBuffer buf = new StringBuffer();
        StringBuffer bufTooltip = new StringBuffer();
        for (int i = 0; i < result.length; i++) {
          if (i > 0) {
            if (isMultilineText()) {
              buf.append("\n");
              bufTooltip.append("\n");
            }
            else {
              buf.append(", ");
              bufTooltip.append(", ");
            }
          }
          buf.append(result[i].getText());
          bufTooltip.append(result[i].getTooltipText());
        }
        cell.setText(buf.toString());
        cell.setTooltipText(bufTooltip.toString());
      }
      else {
        cell.setText("");
        cell.setTooltipText("");
      }
    }
    finally {
      tableRow.setRowPropertiesChanged(false);
      tableRow.setRowChanging(false);
    }
  }

  @Override
  public void tablePopulated() {
    if (m_tableEventBuffer.isEmpty()) {
      synchronized (m_cachedFilteredRowsLock) {
        m_cachedFilteredRows = null;
      }
      fireTableEventInternal(new TableEvent(this, TableEvent.TYPE_TABLE_POPULATED, null));
    }
  }

  @Override
  public ITableRow resolveRow(ITableRow row) {
    if (row == null) {
      return null;
    }
    if (!(row instanceof InternalTableRow)) {
      throw new IllegalArgumentException("only accept InternalTableRow, not " + (row != null ? row.getClass() : null));
    }
    // check owner
    if (row.getTable() == this) {
      return row;
    }
    else {
      return null;
    }
  }

  @Override
  public ITableRow[] resolveRows(ITableRow[] rows) {
    if (rows == null) {
      rows = new ITableRow[0];
    }
    int mismatchCount = 0;
    for (int i = 0; i < rows.length; i++) {
      if (resolveRow(rows[i]) != rows[i]) {
        LOG.warn("could not resolve row " + rows[i]);
        mismatchCount++;
      }
    }
    if (mismatchCount > 0) {
      ITableRow[] resolvedRows = new ITableRow[rows.length - mismatchCount];
      int index = 0;
      for (int i = 0; i < rows.length; i++) {
        if (resolveRow(rows[i]) == rows[i]) {
          resolvedRows[index] = rows[i];
          index++;
        }
      }
      rows = resolvedRows;
    }
    return rows;
  }

  @Override
  public boolean isHeaderVisible() {
    return propertySupport.getPropertyBool(PROP_HEADER_VISIBLE);
  }

  @Override
  public void setHeaderVisible(boolean b) {
    propertySupport.setPropertyBool(PROP_HEADER_VISIBLE, b);
  }

  @Override
  public final void decorateCell(ITableRow row, IColumn<?> col) {
    Cell cell = row.getCellForUpdate(col.getColumnIndex());
    decorateCellInternal(cell, row, col);
    try {
      execDecorateCell(cell, row, col);
    }
    catch (ProcessingException e) {
      SERVICES.getService(IExceptionHandlerService.class).handleException(e);
    }
    catch (Throwable t) {
      SERVICES.getService(IExceptionHandlerService.class).handleException(new ProcessingException("Unexpected", t));
    }
  }

  protected void decorateCellInternal(Cell view, ITableRow row, IColumn<?> col) {
  }

  @Override
  public final void decorateRow(ITableRow row) {
    decorateRowInternal(row);
    try {
      execDecorateRow(row);
    }
    catch (ProcessingException e) {
      SERVICES.getService(IExceptionHandlerService.class).handleException(e);
    }
    catch (Throwable t) {
      SERVICES.getService(IExceptionHandlerService.class).handleException(new ProcessingException("Unexpected", t));
    }
  }

  protected void decorateRowInternal(ITableRow row) {
    // icon
    if (row.getIconId() == null) {
      String s = getDefaultIconId();
      if (s != null) {
        row.setIconId(s);
      }
    }
  }

  /**
   * Called when the columns are reset.
   * <p>
   * Subclasses can override this method. The default does nothing.
   * 
   * @param visiblity
   *          {@code true} if the visibility is reset.
   * @param order
   *          {@code true} if the order is reset.
   * @param sorting
   *          {@code true} if the sorting is reset.
   * @param widths
   *          {@code true} if the column widths are reset.
   * @throws ProcessingException
   */
  @ConfigOperation
  @Order(90)
  protected void execResetColumns(boolean visibility, boolean order, boolean sorting, boolean widths) throws ProcessingException {
  }

  /**
   * Model Observer
   */
  @Override
  public void addTableListener(TableListener listener) {
    m_listenerList.add(TableListener.class, listener);
  }

  @Override
  public void removeTableListener(TableListener listener) {
    m_listenerList.remove(TableListener.class, listener);
  }

  @Override
  public void addUITableListener(TableListener listener) {
    m_listenerList.insertAtFront(TableListener.class, listener);
  }

  protected IEventHistory<TableEvent> createEventHistory() {
    return new DefaultTableEventHistory(5000L);
  }

  @Override
  public IEventHistory<TableEvent> getEventHistory() {
    return m_eventHistory;
  }

  @Override
  public IMenu[] fetchMenusForRowsInternal(ITableRow[] rows) {
    TableEvent e;
    if (rows.length == 0) {
      e = new TableEvent(this, TableEvent.TYPE_EMPTY_SPACE_POPUP);
    }
    else {
      e = new TableEvent(this, TableEvent.TYPE_ROW_POPUP, rows);
    }
    fireTableEventInternal(e);
    return e.getPopupMenus();
  }

  private void fireRowsInserted(ITableRow[] rows) {
    synchronized (m_cachedFilteredRowsLock) {
      m_cachedFilteredRows = null;
    }
    fireTableEventInternal(new TableEvent(this, TableEvent.TYPE_ROWS_INSERTED, rows));
  }

  private void fireRowsUpdated(ITableRow[] rows) {
    synchronized (m_cachedFilteredRowsLock) {
      m_cachedFilteredRows = null;
    }
    fireTableEventInternal(new TableEvent(this, TableEvent.TYPE_ROWS_UPDATED, rows));
  }

  /**
   * Request to reload/replace table data with refreshed data
   */
  private void fireRowsDeleted(ITableRow[] rows) {
    synchronized (m_cachedFilteredRowsLock) {
      m_cachedFilteredRows = null;
    }
    fireTableEventInternal(new TableEvent(this, TableEvent.TYPE_ROWS_DELETED, rows));
  }

  private void fireAllRowsDeleted(ITableRow[] rows) {
    synchronized (m_cachedFilteredRowsLock) {
      m_cachedFilteredRows = null;
    }
    fireTableEventInternal(new TableEvent(this, TableEvent.TYPE_ALL_ROWS_DELETED, rows));
  }

  private void fireRowsSelected(ITableRow[] rows) {
    fireTableEventInternal(new TableEvent(this, TableEvent.TYPE_ROWS_SELECTED, rows));
  }

  private void fireRowClick(ITableRow row) {
    if (row != null) {
      try {
        interceptRowClickSingleObserver(row);
        execRowClick(row);
      }
      catch (ProcessingException ex) {
        SERVICES.getService(IExceptionHandlerService.class).handleException(ex);
      }
      catch (Throwable t) {
        SERVICES.getService(IExceptionHandlerService.class).handleException(new ProcessingException("Unexpected", t));
      }
    }
  }

  protected void interceptRowClickSingleObserver(ITableRow row) throws ProcessingException {
    // single observer for checkable tables
    // if row click is targetted to cell editor, do not interpret click as check/uncheck event
    if (row.isEnabled() && isEnabled()) {
      IColumn<?> ctxCol = getContextColumn();
      if (isCellEditable(row, ctxCol)) {
        //cell-level checkbox
        if (ctxCol instanceof IBooleanColumn) {
          //editable boolean columns consume this click
          IFormField field = ctxCol.prepareEdit(row);
          if (field instanceof IBooleanField) {
            IBooleanField bfield = (IBooleanField) field;
            bfield.setChecked(!bfield.isChecked());
            ctxCol.completeEdit(row, field);
          }
        }
        else {
          //other editable columns have no effect HERE, the ui will open an editor
        }
      }
      else {
        //row-level checkbox
        if (isCheckable()) {
          row.setChecked(!row.isChecked());
        }
      }
    }
  }

  private void fireRowAction(ITableRow row) {
    if (!m_actionRunning) {
      try {
        m_actionRunning = true;
        if (row != null) {
          try {
            execRowAction(row);
          }
          catch (ProcessingException ex) {
            SERVICES.getService(IExceptionHandlerService.class).handleException(ex);
          }
          catch (Throwable t) {
            SERVICES.getService(IExceptionHandlerService.class).handleException(new ProcessingException("Unexpected", t));
          }
        }
      }
      finally {
        m_actionRunning = false;
      }
    }
  }

  private void fireRowOrderChanged() {
    synchronized (m_cachedFilteredRowsLock) {
      m_cachedFilteredRows = null;
    }
    fireTableEventInternal(new TableEvent(this, TableEvent.TYPE_ROW_ORDER_CHANGED, getRows()));
  }

  private void fireRequestFocus() {
    fireTableEventInternal(new TableEvent(this, TableEvent.TYPE_REQUEST_FOCUS));
  }

  private void fireRequestFocusInCell(IColumn<?> column, ITableRow row) {
    TableEvent e = new TableEvent(this, TableEvent.TYPE_REQUEST_FOCUS_IN_CELL);
    e.setColumns(new IColumn<?>[]{column});
    e.setRows(new ITableRow[]{row});
    fireTableEventInternal(e);
  }

  private void fireRowFilterChanged() {
    synchronized (m_cachedFilteredRowsLock) {
      m_cachedFilteredRows = null;
    }
    fireTableEventInternal(new TableEvent(this, TableEvent.TYPE_ROW_FILTER_CHANGED));
  }

  private TransferObject fireRowsDragRequest() {
    ITableRow[] rows = getSelectedRows();
    if (rows != null && rows.length > 0) {
      TableEvent e = new TableEvent(this, TableEvent.TYPE_ROWS_DRAG_REQUEST, rows);
      fireTableEventInternal(e);
      return e.getDragObject();
    }
    else {
      return null;
    }
  }

  private void fireRowDropAction(ITableRow row, TransferObject dropData) {
    ITableRow[] rows = null;
    if (row != null) {
      rows = new ITableRow[]{row};
    }
    TableEvent e = new TableEvent(this, TableEvent.TYPE_ROW_DROP_ACTION, rows);
    e.setDropObject(dropData);
    fireTableEventInternal(e);
  }

  private TransferObject fireRowsCopyRequest() {
    ITableRow[] rows = getSelectedRows();
    if (rows != null && rows.length > 0) {
      TableEvent e = new TableEvent(this, TableEvent.TYPE_ROWS_COPY_REQUEST, rows);
      fireTableEventInternal(e);
      return e.getCopyObject();
    }
    else {
      return null;
    }
  }

  private IMenu[] fireEmptySpacePopup() {
    TableEvent e = new TableEvent(this, TableEvent.TYPE_EMPTY_SPACE_POPUP);
    fireTableEventInternal(e);
    return e.getPopupMenus();
  }

  private IMenu[] fireRowPopup() {
    TableEvent e = new TableEvent(this, TableEvent.TYPE_ROW_POPUP, getSelectedRows());
    fireTableEventInternal(e);
    return e.getPopupMenus();
  }

  private void addLocalPopupMenus(TableEvent e) {
    boolean singleSelect = getSelectedRowCount() == 1;
    boolean multiSelect = getSelectedRowCount() >= 2;
    boolean allRowsEnabled = true;
    for (ITableRow row : getSelectedRows()) {
      if (!row.isEnabled()) {
        allRowsEnabled = false;
        break;
      }
    }
    IMenu[] a = getMenus();
    for (IMenu menu : a) {
      IMenu validMenu = null;
      switch (e.getType()) {
        case TableEvent.TYPE_HEADER_POPUP:
        case TableEvent.TYPE_EMPTY_SPACE_POPUP: {
          if (menu.isEmptySpaceAction()) {
            if ((!menu.isInheritAccessibility()) || (isEnabled())) {
              validMenu = menu;
            }
          }
          break;
        }
        case TableEvent.TYPE_ROW_POPUP: {
          if (multiSelect) {
            if (menu.isMultiSelectionAction()) {
              if ((!menu.isInheritAccessibility()) || (isEnabled() && allRowsEnabled)) {
                validMenu = menu;
              }
            }
          }
          else if (singleSelect) {
            if (menu.isSingleSelectionAction()) {
              if ((!menu.isInheritAccessibility()) || (isEnabled() && allRowsEnabled)) {
                validMenu = menu;
              }
            }
          }
          break;
        }
      }
      if (validMenu != null) {
        validMenu.prepareAction();
        if (validMenu.isVisible()) {
          e.addPopupMenu(validMenu);
        }
      }
    }
  }

  /**
   * Called before the header menus are displayed.
   * <p>
   * Subclasses can override this method. The default add menus for add, modifying and removing custom column and menus
   * for reseting, organizing and filtering the columns.
   * 
   * @param e
   *          Table event of type {@link TableEvent#TYPE_HEADER_POPUP}.
   * @throws ProcessingException
   */
  @ConfigOperation
  @Order(100)
  protected void execAddHeaderMenus(TableEvent e) throws ProcessingException {
    if (getTableCustomizer() != null) {
      if (e.getPopupMenuCount() > 0) {
        e.addPopupMenu(new MenuSeparator());
      }
      for (IMenu m : new IMenu[]{new AddCustomColumnMenu(this), new ModifyCustomColumnMenu(this), new RemoveCustomColumnMenu(this)}) {
        m.prepareAction();
        if (m.isVisible()) {
          e.addPopupMenu(m);
        }
      }
    }
    if (e.getPopupMenuCount() > 0) {
      e.addPopupMenu(new MenuSeparator());
    }
    for (IMenu m : new IMenu[]{new ResetColumnsMenu(this), new OrganizeColumnsMenu(this), new ColumnFilterMenu(this), new CopyWidthsOfColumnsMenu(this)}) {
      m.prepareAction();
      if (m.isVisible()) {
        e.addPopupMenu(m);
      }
    }
  }

  private IMenu[] fireHeaderPopup() {
    TableEvent e = new TableEvent(this, TableEvent.TYPE_HEADER_POPUP);
    fireTableEventInternal(e);
    try {
      execAddHeaderMenus(e);
    }
    catch (ProcessingException ex) {
      SERVICES.getService(IExceptionHandlerService.class).handleException(ex);
    }
    return e.getPopupMenus();
  }

  // main handler
  protected void fireTableEventInternal(TableEvent e) {
    if (isTableChanging()) {
      // buffer the event for later batch firing
      m_tableEventBuffer.add(e);
    }
    else {
      EventListener[] listeners = m_listenerList.getListeners(TableListener.class);
      if (listeners != null && listeners.length > 0) {
        for (int i = 0; i < listeners.length; i++) {
          try {
            ((TableListener) listeners[i]).tableChanged(e);
          }
          catch (Throwable t) {
            LOG.error("fire " + e, t);
          }
        }
      }
    }
  }

  // batch handler
  private void fireTableEventBatchInternal(TableEvent[] batch) {
    if (batch.length == 0) {
      return;
    }
    if (batch.length > 0) {
      EventListener[] listeners = m_listenerList.getListeners(TableListener.class);
      if (listeners != null && listeners.length > 0) {
        for (int i = 0; i < listeners.length; i++) {
          ((TableListener) listeners[i]).tableChangedBatch(batch);
        }
      }
    }
  }

  protected boolean handleKeyStroke(String keyName, char keyChar) {
    if (keyName == null) {
      return false;
    }
    keyName = keyName.toLowerCase();
    // check if there is no menu keystroke with that name
    for (IMenu m : getMenus()) {
      if (m.getKeyStroke() != null && m.getKeyStroke().equalsIgnoreCase(keyName)) {
        return false;
      }
    }
    // check if there is no keystroke with that name (ticket 78234)
    for (IKeyStroke k : getKeyStrokes()) {
      if (k.getKeyStroke() != null && k.getKeyStroke().equalsIgnoreCase(keyName)) {
        return false;
      }
    }
    if (keyChar > ' ' && (!keyName.contains("control")) && (!keyName.contains("ctrl")) && (!keyName.contains("alt"))) {
      // select first/next line with corresponding character
      String newText = "" + Character.toLowerCase(keyChar);
      m_keyStrokeBuffer.append(newText);
      String prefix = m_keyStrokeBuffer.getText();

      IColumn<?> col = getContextColumn();
      if (col == null) {
        IColumn<?>[] sortCols = getColumnSet().getSortColumns();
        if (sortCols.length > 0) {
          col = sortCols[sortCols.length - 1];
        }
        else {
          TreeMap<CompositeObject, IColumn<?>> sortMap = new TreeMap<CompositeObject, IColumn<?>>();
          int index = 0;
          for (IColumn<?> c : getColumnSet().getVisibleColumns()) {
            if (c.getDataType() == String.class) {
              sortMap.put(new CompositeObject(1, index), c);
            }
            else if (c.getDataType() == Boolean.class) {
              sortMap.put(new CompositeObject(3, index), c);
            }
            else {
              sortMap.put(new CompositeObject(2, index), c);
            }
            index++;
          }
          if (sortMap.size() > 0) {
            col = sortMap.get(sortMap.firstKey());
          }
        }
      }
      if (col != null) {
        int colIndex = col.getColumnIndex();
        String pattern = StringUtility.toRegExPattern(prefix.toLowerCase());
        pattern = pattern + ".*";
        if (LOG.isInfoEnabled()) {
          LOG.info("finding regex:" + pattern + " in column " + getColumnSet().getColumn(colIndex).getHeaderCell().getText());
        }
        // loop over values and find matching one
        int rowCount = getRowCount();
        ITableRow selRow = getSelectedRow();
        int startIndex = 0;
        if (selRow != null) {
          if (prefix.length() <= 1) {
            startIndex = selRow.getRowIndex() + 1;
          }
          else {
            startIndex = selRow.getRowIndex();
          }
        }
        for (int i = 0; i < rowCount; i++) {
          ITableRow row = m_rows.get((startIndex + i) % rowCount);
          String text = row.getCell(colIndex).getText();
          if (text != null && text.toLowerCase().matches(pattern)) {
            // handled
            selectRow(row, false);
            return true;
          }
        }
      }
    }
    return false;
  }

  @Override
  public ITableUIFacade getUIFacade() {
    return m_uiFacade;
  }

  /*
   * UI Notifications
   */
  protected class P_TableUIFacade implements ITableUIFacade {
    private int m_uiProcessorCount = 0;

    protected void pushUIProcessor() {
      m_uiProcessorCount++;
    }

    protected void popUIProcessor() {
      m_uiProcessorCount--;
    }

    @Override
    public boolean isUIProcessing() {
      return m_uiProcessorCount > 0;
    }

    @Override
    public void fireRowClickFromUI(ITableRow row) {
      try {
        pushUIProcessor();
        //
        row = resolveRow(row);
        if (row != null) {
          fireRowClick(resolveRow(row));
        }
      }
      finally {
        popUIProcessor();
      }
    }

    @Override
    public void fireRowActionFromUI(ITableRow row) {
      try {
        pushUIProcessor();
        //
        row = resolveRow(row);
        if (row != null) {
          fireRowAction(row);
        }
      }
      finally {
        popUIProcessor();
      }
    }

    @Override
    public IMenu[] fireRowPopupFromUI() {
      try {
        pushUIProcessor();
        //
        return fireRowPopup();
      }
      finally {
        popUIProcessor();
      }
    }

    @Override
    public IMenu[] fireEmptySpacePopupFromUI() {
      try {
        pushUIProcessor();
        //
        return fireEmptySpacePopup();
      }
      finally {
        popUIProcessor();
      }
    }

    @Override
    public IMenu[] fireHeaderPopupFromUI() {
      try {
        pushUIProcessor();
        //
        return fireHeaderPopup();
      }
      finally {
        popUIProcessor();
      }
    }

    @Override
    public boolean fireKeyTypedFromUI(String keyStrokeText, char keyChar) {
      try {
        pushUIProcessor();
        //
        return handleKeyStroke(keyStrokeText, keyChar);
      }
      finally {
        popUIProcessor();
      }
    }

    @Override
    public void fireVisibleColumnsChangedFromUI(IColumn<?>[] visibleColumns) {
      try {
        pushUIProcessor();
        //
        getColumnSet().setVisibleColumns(visibleColumns);
        ClientUIPreferences.getInstance().setAllTableColumnPreferences(AbstractTable.this);
      }
      finally {
        popUIProcessor();
      }
    }

    @Override
    public void fireColumnMovedFromUI(IColumn<?> c, int toViewIndex) {
      try {
        pushUIProcessor();
        //
        c = getColumnSet().resolveColumn(c);
        if (c != null) {
          getColumnSet().moveColumnToVisibleIndex(c.getColumnIndex(), toViewIndex);
          ClientUIPreferences.getInstance().setAllTableColumnPreferences(AbstractTable.this);
        }
      }
      finally {
        popUIProcessor();
      }
    }

    @Override
    public void setColumnWidthFromUI(IColumn<?> c, int newWidth) {
      try {
        pushUIProcessor();
        //
        c = getColumnSet().resolveColumn(c);
        if (c != null) {
          c.setWidthInternal(newWidth);
          ClientUIPreferences.getInstance().setAllTableColumnPreferences(AbstractTable.this);
        }
      }
      finally {
        popUIProcessor();
      }
    }

    @Override
    public void fireHeaderSortFromUI(IColumn<?> c, boolean multiSort) {
      try {
        pushUIProcessor();
        //
        if (isSortEnabled()) {
          c = getColumnSet().resolveColumn(c);
          if (c != null) {
            getColumnSet().handleSortEvent(c, multiSort);
            ClientUIPreferences.getInstance().setAllTableColumnPreferences(AbstractTable.this);
            sort();
          }
        }
      }
      finally {
        popUIProcessor();
      }
    }

    @Override
    public void setSelectedRowsFromUI(ITableRow[] rows) {
      try {
        pushUIProcessor();
        //
        HashSet<ITableRow> requestedRows = new HashSet<ITableRow>(Arrays.asList(resolveRows(rows)));
        ArrayList<ITableRow> validRows = new ArrayList<ITableRow>();
        // add existing selected rows that are masked by filter
        for (ITableRow row : getSelectedRows()) {
          if (!row.isFilterAccepted()) {
            validRows.add(row);
          }
        }
        // remove all filtered from requested
        requestedRows.removeAll(validRows);
        // add remainder
        for (ITableRow row : requestedRows) {
          validRows.add(row);
        }
        selectRows(validRows.toArray(new ITableRow[validRows.size()]), false);
      }
      finally {
        popUIProcessor();
      }
    }

    @Override
    public TransferObject fireRowsDragRequestFromUI() {
      try {
        pushUIProcessor();
        return fireRowsDragRequest();
      }
      finally {
        popUIProcessor();
      }
    }

    @Override
    public void fireRowDropActionFromUI(ITableRow row, TransferObject dropData) {
      try {
        pushUIProcessor();
        row = resolveRow(row);
        fireRowDropAction(row, dropData);
      }
      finally {
        popUIProcessor();
      }
    }

    @Override
    public TransferObject fireRowsCopyRequestFromUI() {
      try {
        pushUIProcessor();
        return fireRowsCopyRequest();
      }
      finally {
        popUIProcessor();
      }
    }

    @Override
    public void fireHyperlinkActionFromUI(ITableRow row, IColumn<?> col, URL url) {
      try {
        pushUIProcessor();
        //
        doHyperlinkAction(resolveRow(row), col, url);
      }
      catch (ProcessingException e) {
        SERVICES.getService(IExceptionHandlerService.class).handleException(e);
      }
      finally {
        popUIProcessor();
      }
    }

    @Override
    public void setContextColumnFromUI(IColumn<?> col) {
      try {
        pushUIProcessor();
        //
        if (col != null && col.getTable() != AbstractTable.this) {
          col = null;
        }
        setContextColumn(col);
      }
      finally {
        popUIProcessor();
      }
    }

    @Override
    public IFormField prepareCellEditFromUI(ITableRow row, IColumn<?> col) {
      try {
        pushUIProcessor();
        //
        m_editContext = null;
        row = resolveRow(row);
        if (row != null && col != null) {
          try {
            // ensure the editable row to be selected.
            // This is crucial if the cell's value is changed right away in @{link IColumn#prepareEdit(ITableRow)}, e.g. in @{link AbstractBooleanColumn}
            row.getTable().selectRow(row);
            IFormField f = col.prepareEdit(row);
            if (f != null) {
              m_editContext = new P_CellEditorContext(row, col, f);
            }
            return f;
          }
          catch (ProcessingException e) {
            SERVICES.getService(IExceptionHandlerService.class).handleException(e);
          }
          catch (Throwable t) {
            SERVICES.getService(IExceptionHandlerService.class).handleException(new ProcessingException("Unexpected", t));
          }
        }
      }
      finally {
        popUIProcessor();
      }
      return null;
    }

    @Override
    public void completeCellEditFromUI() {
      try {
        pushUIProcessor();
        //
        if (m_editContext != null) {
          try {
            m_editContext.getColumn().completeEdit(m_editContext.getRow(), m_editContext.getFormField());
          }
          catch (ProcessingException e) {
            SERVICES.getService(IExceptionHandlerService.class).handleException(e);
          }
          catch (Throwable t) {
            SERVICES.getService(IExceptionHandlerService.class).handleException(new ProcessingException("Unexpected", t));
          }
          finally {
            m_editContext = null;
          }
        }
      }
      finally {
        popUIProcessor();
      }
    }

    @Override
    public void cancelCellEditFromUI() {
      try {
        pushUIProcessor();
        //
        m_editContext = null;
      }
      finally {
        popUIProcessor();
      }
    }

  }

  private class P_CellLookup {
    private final ITableRow m_row;
    private final ISmartColumn<?> m_column;

    public P_CellLookup(ITableRow row, ISmartColumn<?> col) {
      m_row = row;
      m_column = col;
    }

    public ITableRow getRow() {
      return m_row;
    }

    public ISmartColumn<?> getColumn() {
      return m_column;
    }
  }// end private class

  private class P_TableRowBuilder extends AbstractTableRowBuilder {

    @Override
    protected ITableRow createEmptyTableRow() {
      return new TableRow(getColumnSet());
    }

  }

  private class P_TableListener extends TableAdapter {
    @Override
    public void tableChanged(TableEvent e) {
      switch (e.getType()) {
        case TableEvent.TYPE_EMPTY_SPACE_POPUP: {
          // single observer for table-defined menus
          addLocalPopupMenus(e);
          break;
        }
        case TableEvent.TYPE_HEADER_POPUP: {
          // single observer for table-owned menus
          addLocalPopupMenus(e);
          break;
        }
        case TableEvent.TYPE_ROW_POPUP: {
          // single observer for table-defined menus
          addLocalPopupMenus(e);
          break;
        }
        case TableEvent.TYPE_ROWS_SELECTED: {
          // single observer exec
          try {
            execRowsSelected(e.getRows());
          }
          catch (ProcessingException ex) {
            SERVICES.getService(IExceptionHandlerService.class).handleException(ex);
          }
          catch (Throwable t) {
            SERVICES.getService(IExceptionHandlerService.class).handleException(new ProcessingException("Unexpected", t));
          }
          break;
        }
      }
    }
  }

  private static class P_CellEditorContext {
    private final ITableRow m_row;
    private final IColumn<?> m_column;
    private final IFormField m_formField;

    public P_CellEditorContext(ITableRow row, IColumn<?> col, IFormField f) {
      m_row = row;
      m_column = col;
      m_formField = f;
    }

    public ITableRow getRow() {
      return m_row;
    }

    public IColumn<?> getColumn() {
      return m_column;
    }

    public IFormField getFormField() {
      return m_formField;
    }
  }
}
>>>>>>> 9ae2a80a
<|MERGE_RESOLUTION|>--- conflicted
+++ resolved
@@ -1,4357 +1,3 @@
-<<<<<<< HEAD
-/*******************************************************************************
- * Copyright (c) 2010 BSI Business Systems Integration AG.
- * All rights reserved. This program and the accompanying materials
- * are made available under the terms of the Eclipse Public License v1.0
- * which accompanies this distribution, and is available at
- * http://www.eclipse.org/legal/epl-v10.html
- *
- * Contributors:
- *     BSI Business Systems Integration AG - initial API and implementation
- ******************************************************************************/
-package org.eclipse.scout.rt.client.ui.basic.table;
-
-import java.net.URL;
-import java.util.ArrayList;
-import java.util.Arrays;
-import java.util.Collections;
-import java.util.EventListener;
-import java.util.HashMap;
-import java.util.HashSet;
-import java.util.Iterator;
-import java.util.LinkedHashSet;
-import java.util.List;
-import java.util.Map;
-import java.util.Set;
-import java.util.TreeMap;
-import java.util.TreeSet;
-import java.util.regex.Matcher;
-import java.util.regex.Pattern;
-
-import org.eclipse.scout.commons.BooleanUtility;
-import org.eclipse.scout.commons.CompareUtility;
-import org.eclipse.scout.commons.CompositeObject;
-import org.eclipse.scout.commons.ConfigurationUtility;
-import org.eclipse.scout.commons.EventListenerList;
-import org.eclipse.scout.commons.HTMLUtility;
-import org.eclipse.scout.commons.OptimisticLock;
-import org.eclipse.scout.commons.StringUtility;
-import org.eclipse.scout.commons.annotations.ConfigOperation;
-import org.eclipse.scout.commons.annotations.ConfigProperty;
-import org.eclipse.scout.commons.annotations.ConfigPropertyValue;
-import org.eclipse.scout.commons.annotations.Order;
-import org.eclipse.scout.commons.beans.AbstractPropertyObserver;
-import org.eclipse.scout.commons.dnd.TextTransferObject;
-import org.eclipse.scout.commons.dnd.TransferObject;
-import org.eclipse.scout.commons.exception.ProcessingException;
-import org.eclipse.scout.commons.logger.IScoutLogger;
-import org.eclipse.scout.commons.logger.ScoutLogManager;
-import org.eclipse.scout.rt.client.services.common.icon.IIconProviderService;
-import org.eclipse.scout.rt.client.ui.ClientUIPreferences;
-import org.eclipse.scout.rt.client.ui.IDNDSupport;
-import org.eclipse.scout.rt.client.ui.IEventHistory;
-import org.eclipse.scout.rt.client.ui.action.ActionFinder;
-import org.eclipse.scout.rt.client.ui.action.keystroke.IKeyStroke;
-import org.eclipse.scout.rt.client.ui.action.keystroke.KeyStroke;
-import org.eclipse.scout.rt.client.ui.action.menu.IMenu;
-import org.eclipse.scout.rt.client.ui.action.menu.MenuSeparator;
-import org.eclipse.scout.rt.client.ui.basic.cell.Cell;
-import org.eclipse.scout.rt.client.ui.basic.cell.ICell;
-import org.eclipse.scout.rt.client.ui.basic.table.columnfilter.ColumnFilterMenu;
-import org.eclipse.scout.rt.client.ui.basic.table.columnfilter.DefaultTableColumnFilterManager;
-import org.eclipse.scout.rt.client.ui.basic.table.columnfilter.ITableColumnFilter;
-import org.eclipse.scout.rt.client.ui.basic.table.columnfilter.ITableColumnFilterManager;
-import org.eclipse.scout.rt.client.ui.basic.table.columns.AbstractBooleanColumn;
-import org.eclipse.scout.rt.client.ui.basic.table.columns.AbstractColumn;
-import org.eclipse.scout.rt.client.ui.basic.table.columns.AbstractStringColumn;
-import org.eclipse.scout.rt.client.ui.basic.table.columns.IBooleanColumn;
-import org.eclipse.scout.rt.client.ui.basic.table.columns.IColumn;
-import org.eclipse.scout.rt.client.ui.basic.table.columns.ISmartColumn;
-import org.eclipse.scout.rt.client.ui.basic.table.customizer.AddCustomColumnMenu;
-import org.eclipse.scout.rt.client.ui.basic.table.customizer.ITableCustomizer;
-import org.eclipse.scout.rt.client.ui.basic.table.customizer.ModifyCustomColumnMenu;
-import org.eclipse.scout.rt.client.ui.basic.table.customizer.RemoveCustomColumnMenu;
-import org.eclipse.scout.rt.client.ui.basic.table.internal.InternalTableRow;
-import org.eclipse.scout.rt.client.ui.basic.table.menus.CopyWidthsOfColumnsMenu;
-import org.eclipse.scout.rt.client.ui.basic.table.menus.OrganizeColumnsMenu;
-import org.eclipse.scout.rt.client.ui.basic.table.menus.ResetColumnsMenu;
-import org.eclipse.scout.rt.client.ui.form.fields.IFormField;
-import org.eclipse.scout.rt.client.ui.form.fields.booleanfield.IBooleanField;
-import org.eclipse.scout.rt.client.ui.form.fields.tablefield.AbstractTableField;
-import org.eclipse.scout.rt.client.ui.profiler.DesktopProfiler;
-import org.eclipse.scout.rt.shared.data.form.fields.tablefield.AbstractTableFieldData;
-import org.eclipse.scout.rt.shared.services.common.code.ICode;
-import org.eclipse.scout.rt.shared.services.common.exceptionhandler.IExceptionHandlerService;
-import org.eclipse.scout.rt.shared.services.lookup.BatchLookupCall;
-import org.eclipse.scout.rt.shared.services.lookup.BatchLookupResultCache;
-import org.eclipse.scout.rt.shared.services.lookup.IBatchLookupService;
-import org.eclipse.scout.rt.shared.services.lookup.LocalLookupCall;
-import org.eclipse.scout.rt.shared.services.lookup.LookupCall;
-import org.eclipse.scout.rt.shared.services.lookup.LookupRow;
-import org.eclipse.scout.service.SERVICES;
-
-/**
- * Columns are defined as inner classes<br>
- * for every inner column class there is a generated getXYColumn method directly
- * on the table
- */
-public abstract class AbstractTable extends AbstractPropertyObserver implements ITable {
-  private static final IScoutLogger LOG = ScoutLogManager.getLogger(AbstractTable.class);
-
-  private boolean m_initialized;
-  private final OptimisticLock m_initLock;
-  private ColumnSet m_columnSet;
-  /**
-   * synchronized list
-   */
-  private final List<ITableRow> m_rows;
-  private final Object m_cachedRowsLock;
-  private ITableRow[] m_cachedRows;
-  private final HashMap<CompositeObject, ITableRow> m_deletedRows;
-  private TreeSet<ITableRow/* ordered by rowIndex */> m_selectedRows = new TreeSet<ITableRow>(new RowIndexComparator());
-  private IMenu[] m_menus;
-  private ITableUIFacade m_uiFacade;
-  private final ArrayList<ITableRowFilter> m_rowFilters;
-  private String m_userPreferenceContext;
-  // batch mutation
-  private boolean m_autoDiscardOnDelete;
-  private boolean m_sortEnabled;
-  private boolean m_sortValid;
-  private boolean m_initialMultiLineText;
-  private int m_tableChanging;
-  private ArrayList<TableEvent> m_tableEventBuffer = new ArrayList<TableEvent>();
-  private final HashSet<P_CellLookup> m_cellLookupBuffer = new HashSet<P_CellLookup>();
-  private HashSet<ITableRow> m_rowDecorationBuffer = new HashSet<ITableRow>();
-  // key stroke buffer for select-as-you-type
-  private final KeyStrokeBuffer m_keyStrokeBuffer;
-  private final EventListenerList m_listenerList = new EventListenerList();
-  //cell editing
-  private P_CellEditorContext m_editContext;
-  //checkable table
-  private IBooleanColumn m_checkableColumn;
-  //auto filter
-  private final Object m_cachedFilteredRowsLock;
-  private ITableRow[] m_cachedFilteredRows;
-  private ITableColumnFilterManager m_columnFilterManager;
-  private ITableCustomizer m_tableCustomizer;
-  private IEventHistory<TableEvent> m_eventHistory;
-  // only do one action at a time
-  private boolean m_actionRunning;
-
-  public AbstractTable() {
-    this(true);
-  }
-
-  public AbstractTable(boolean callInitializer) {
-    if (DesktopProfiler.getInstance().isEnabled()) {
-      DesktopProfiler.getInstance().registerTable(this);
-    }
-    m_cachedRowsLock = new Object();
-    m_cachedFilteredRowsLock = new Object();
-    m_rows = Collections.synchronizedList(new ArrayList<ITableRow>(1));
-    m_deletedRows = new HashMap<CompositeObject, ITableRow>();
-    m_keyStrokeBuffer = new KeyStrokeBuffer(500L);
-    m_rowFilters = new ArrayList<ITableRowFilter>(1);
-    m_initLock = new OptimisticLock();
-    m_actionRunning = false;
-    //add single observer listener
-    addTableListener(new P_TableListener());
-    if (callInitializer) {
-      callInitializer();
-    }
-  }
-
-  protected void callInitializer() {
-    initConfig();
-  }
-
-  /*
-   * Configuration
-   */
-
-  /**
-   * Configures the title of this table. The title of the table is rarely used because a table is usually surrounded by
-   * an {@link AbstractTableField} having its own title / label.
-   * <p>
-   * Subclasses can override this method. Default is {@code null}.
-   * 
-   * @return Title of this table.
-   */
-  @ConfigProperty(ConfigProperty.TEXT)
-  @Order(10)
-  @ConfigPropertyValue("null")
-  protected String getConfiguredTitle() {
-    return null;
-  }
-
-  /**
-   * Configures the default icon for this table. The default icon is used for each row in the table.
-   * <p>
-   * Subclasses can override this method. Default is {@code null}.
-   * 
-   * @return the ID (name) of the icon
-   * @see IIconProviderService
-   */
-  @ConfigProperty(ConfigProperty.ICON_ID)
-  @Order(20)
-  @ConfigPropertyValue("null")
-  protected String getConfiguredDefaultIconId() {
-    return null;
-  }
-
-  /**
-   * Configures whether only one row can be selected at once in this table.
-   * <p>
-   * Subclasses can override this method. Default is {@code true}.
-   * 
-   * @return {@code true} if more then one row in this table can be selected at once, {@code false} otherwise.
-   */
-  @ConfigProperty(ConfigProperty.BOOLEAN)
-  @Order(30)
-  @ConfigPropertyValue("true")
-  protected boolean getConfiguredMultiSelect() {
-    return true;
-  }
-
-  /**
-   * Configures whether only one row can be checked in this table. This configuration is only useful if
-   * {@link #getConfiguredCheckable()} is {@code true} .
-   * <p>
-   * Subclasses can override this method. Default is {@code true}.
-   * 
-   * @return {@code true} if more then one row in this table can be checked, {@code false} otherwise.
-   */
-  @ConfigProperty(ConfigProperty.BOOLEAN)
-  @Order(32)
-  @ConfigPropertyValue("true")
-  protected boolean getConfiguredMultiCheck() {
-    return true;
-  }
-
-  /**
-   * Configures the default menu that is used on the ENTER (action key) or the double click on a table row.
-   * <p>
-   * Subclasses can override this method. Default is {@code null}.
-   * 
-   * @return The default menu to use.
-   */
-  @ConfigProperty(ConfigProperty.MENU_CLASS)
-  @Order(35)
-  @ConfigPropertyValue("null")
-  protected Class<? extends IMenu> getConfiguredDefaultMenu() {
-    return null;
-  }
-
-  /**
-   * Interception method used for customizing the default menu. Should be used by the framework only.
-   * 
-   * @since 3.8.1
-   */
-  protected Class<? extends IMenu> getDefaultMenuInternal() {
-    return getConfiguredDefaultMenu();
-  }
-
-  /**
-   * Configures whether deleted rows are automatically erased or cached for later processing (service deletion).
-   * <p>
-   * Subclasses can override this method. Default is {@code false}.
-   * 
-   * @return {@code true} if deleted rows are automatically erased, {@code false} if deleted nodes are cached for later
-   *         processing.
-   */
-  @ConfigProperty(ConfigProperty.BOOLEAN)
-  @Order(50)
-  @ConfigPropertyValue("false")
-  protected boolean getConfiguredAutoDiscardOnDelete() {
-    return false;
-  }
-
-  /**
-   * Configures whether sort is enabled for this table. If sort is enabled, the table rows are sorted based on their
-   * sort index (see {@link AbstractColumn#getConfiguredSortIndex()}) and the user might change the sorting at run time.
-   * If sort is disabled, the table rows are not sorted and the user cannot change the sorting.
-   * <p>
-   * Subclasses can override this method. Default is {@code true}.
-   * 
-   * @return {@code true} if sort is enabled, {@code false} otherwise.
-   */
-  @ConfigProperty(ConfigProperty.BOOLEAN)
-  @Order(60)
-  @ConfigPropertyValue("true")
-  protected boolean getConfiguredSortEnabled() {
-    return true;
-  }
-
-  /**
-   * Configures whether the header row is visible. The header row contains the titles of each column.
-   * <p>
-   * Subclasses can override this method. Default is {@code true}.
-   * 
-   * @return {@code true} if the header row is visible, {@code false} otherwise.
-   */
-  @ConfigProperty(ConfigProperty.BOOLEAN)
-  @Order(70)
-  @ConfigPropertyValue("true")
-  protected boolean getConfiguredHeaderVisible() {
-    return true;
-  }
-
-  /**
-   * Configures whether the columns are auto resized. If true, all columns are resized so that the table never needs
-   * horizontal scrolling. This is especially useful for tables inside a form.
-   * <p>
-   * Subclasses can override this method. Default is {@code true}.
-   * 
-   * @return {@code true} if the columns are auto resized, {@code false} otherwise.
-   * @see {@link AbstractColumn#getConfiguredWidth()}
-   */
-  @ConfigProperty(ConfigProperty.BOOLEAN)
-  @Order(80)
-  @ConfigPropertyValue("false")
-  protected boolean getConfiguredAutoResizeColumns() {
-    return false;
-  }
-
-  /**
-   * Configures whether the table supports multiline text. If multiline text is supported and a string column has set
-   * the {@link AbstractStringColumn#getConfiguredTextWrap()} property to true, the text is wrapped and uses two or more
-   * lines.
-   * <p>
-   * Subclasses can override this method. Default is {@code false}. If the method is not overridden and at least one
-   * string column has set the {@link AbstractStringColumn#getConfiguredTextWrap()} to true, the multiline property is
-   * set automatically to true.
-   * 
-   * @return {@code true} if the table supports multiline text, {@code false} otherwise.
-   */
-  @ConfigProperty(ConfigProperty.BOOLEAN)
-  @Order(90)
-  @ConfigPropertyValue("false")
-  protected boolean getConfiguredMultilineText() {
-    return false;
-  }
-
-  /**
-   * Configures the row height hint. This is a hint for the UI if and only if it is not capable of having variable table
-   * row height based on cell contents (such as rap/rwt or swt).
-   * <p>
-   * This property is interpreted in different manner for each GUI port:
-   * <ul>
-   * <li>Swing: The property is ignored.
-   * <li>SWT: Used as the maximal row height.
-   * <li>rap/rwt: Used as the fixed row height in multiline tables.
-   * </ul>
-   * This hint defines the table row height in pixels being used as the fixed row height for all table rows of this
-   * table.
-   * </p>
-   * Subclasses can override this method. Default is {@code -1}.
-   * 
-   * @return Table row height hint in pixels.
-   */
-  @ConfigProperty(ConfigProperty.INTEGER)
-  @Order(92)
-  @ConfigPropertyValue("-1")
-  protected int getConfiguredRowHeightHint() {
-    return -1;
-  }
-
-  /**
-   * Configures whether the table is checkable.
-   * <p>
-   * Subclasses can override this method. Default is {@code false}.
-   * 
-   * @return {@code true} if the table is checkable, {@code false} otherwise.
-   */
-  @ConfigProperty(ConfigProperty.BOOLEAN)
-  @Order(100)
-  @ConfigPropertyValue("false")
-  protected boolean getConfiguredCheckable() {
-    return false;
-  }
-
-  /**
-   * Configures the checkable column. The checkable column represents the check state of the row, i.e. if it is checked
-   * or not. If no checkable column is configured, only the row itself represents if the row was checked or not.
-   * <p>
-   * Subclasses can override this method. Default is {@code null}.
-   * 
-   * @return A column class extending {@link AbstractBooleanColumn} that represents the row check state.
-   */
-  @ConfigProperty(ConfigProperty.TABLE_COLUMN)
-  @Order(102)
-  @ConfigPropertyValue("false")
-  protected Class<? extends AbstractBooleanColumn> getConfiguredCheckableColumn() {
-    return null;
-  }
-
-  /**
-   * Configures the drop support of this table.
-   * <p>
-   * Subclasses can override this method. Default is {@code 0} (no drop support).
-   * 
-   * @return {@code 0} for no support or one or more of {@link IDNDSupport#TYPE_FILE_TRANSFER},
-   *         {@link IDNDSupport#TYPE_IMAGE_TRANSFER}, {@link IDNDSupport#TYPE_JAVA_ELEMENT_TRANSFER} or
-   *         {@link IDNDSupport#TYPE_TEXT_TRANSFER} (e.g. {@code TYPE_TEXT_TRANSFER | TYPE_FILE_TRANSFER}).
-   */
-  @ConfigProperty(ConfigProperty.DRAG_AND_DROP_TYPE)
-  @Order(190)
-  @ConfigPropertyValue("0")
-  protected int getConfiguredDropType() {
-    return 0;
-  }
-
-  /**
-   * Configures the drag support of this table.
-   * <p>
-   * Subclasses can override this method. Default is {@code 0} (no drag support).
-   * 
-   * @return {@code 0} for no support or one or more of {@link IDNDSupport#TYPE_FILE_TRANSFER},
-   *         {@link IDNDSupport#TYPE_IMAGE_TRANSFER}, {@link IDNDSupport#TYPE_JAVA_ELEMENT_TRANSFER} or
-   *         {@link IDNDSupport#TYPE_TEXT_TRANSFER} (e.g. {@code TYPE_TEXT_TRANSFER | TYPE_FILE_TRANSFER}).
-   */
-  @ConfigProperty(ConfigProperty.DRAG_AND_DROP_TYPE)
-  @Order(190)
-  @ConfigPropertyValue("0")
-  protected int getConfiguredDragType() {
-    return 0;
-  }
-
-  /**
-   * Configures whether the keyboard can be used for navigation in table. When activated, the user can click on a column
-   * in the table. Now starting to type some letters, the row matching the typed letters in the column will be selected.
-   * <p>
-   * Subclasses can override this method. Default is {@code true}.
-   * 
-   * @return {@code true} if the keyboard navigation is supported, {@code false} otherwise.
-   */
-  @ConfigProperty(ConfigProperty.BOOLEAN)
-  @Order(200)
-  @ConfigPropertyValue("true")
-  protected boolean getConfiguredKeyboardNavigation() {
-    return true;
-  }
-
-  /**
-   * Configures whether the table always scrolls to the selection. When activated and the selection in a table changes,
-   * the table is scrolled to the selection so that the selected row is visible.
-   * <p>
-   * Subclasses can override this method. Default is {@code false}.
-   * 
-   * @return {@code true} if the table scrolls to the selection, {@code false} otherwise.
-   */
-  @ConfigProperty(ConfigProperty.BOOLEAN)
-  @Order(230)
-  @ConfigPropertyValue("false")
-  protected boolean getConfiguredScrollToSelection() {
-    return false;
-  }
-
-  /**
-   * Called after a drag operation was executed on one or several table rows.
-   * <p>
-   * Subclasses can override this method. The default does nothing.
-   * 
-   * @param rows
-   *          Table rows that were dragged.
-   * @return A transferable object representing the given rows.
-   * @throws ProcessingException
-   */
-  @ConfigOperation
-  @Order(10)
-  protected TransferObject execDrag(ITableRow[] rows) throws ProcessingException {
-    return null;
-  }
-
-  /**
-   * Called after a drop operation was executed on the table.
-   * <p>
-   * Subclasses can override this method. The default does nothing.
-   * 
-   * @param row
-   *          Table row on which the transferable object was dropped (row may be null for empty space drop).
-   * @param t
-   *          Transferable object that was dropped on the row.
-   * @throws ProcessingException
-   */
-  @ConfigOperation
-  @Order(20)
-  protected void execDrop(ITableRow row, TransferObject t) throws ProcessingException {
-  }
-
-  /**
-   * Called by a <code>CTRL-C</code> event on the table to copy the given rows into the clipboard.
-   * <p>
-   * Subclasses can override this method. The default creates a {@link TextTransferObject} of the table content (HTML
-   * table).
-   * 
-   * @param rows
-   *          The selected table rows to copy.
-   * @return A transferable object representing the given rows or null to not populate the clipboard.
-   * @throws ProcessingException
-   */
-  @ConfigOperation
-  @Order(30)
-  protected TransferObject execCopy(ITableRow[] rows) throws ProcessingException {
-    if (rows.length == 0) {
-      return null;
-    }
-
-    StringBuilder plainText = new StringBuilder();
-    StringBuilder htmlText = new StringBuilder("<html>");
-    // Adding the following MS-office specific style information will cause Excel
-    // to put all line-break-delimited entries of a <td> cell into a single Excel cell,
-    // instead of one sub-cell for each <br />
-    htmlText.append("<head><style type=\"text/css\"> br {mso-data-placement:same-cell;} </style></head>");
-    htmlText.append("<body><table border=\"0\">");
-
-    IColumn<?>[] columns = getColumnSet().getVisibleColumns();
-    Pattern patternHtmlCheck = Pattern.compile(".*?<\\s*html.*?>.*", Pattern.CASE_INSENSITIVE | Pattern.MULTILINE | Pattern.DOTALL);
-    Pattern patternBodyContent = Pattern.compile("<\\s*body.*?>(.*?)<\\s*/\\s*body\\s*>", Pattern.CASE_INSENSITIVE | Pattern.MULTILINE | Pattern.DOTALL);
-
-    boolean firstRow = true;
-    for (ITableRow row : rows) {
-      // text/html
-      htmlText.append("<tr>");
-      // text/plain
-      if (!firstRow) {
-        plainText.append(System.getProperty("line.separator"));
-      }
-
-      boolean firstColumn = true;
-      for (IColumn<?> column : columns) {
-        String text;
-        if (column instanceof IBooleanColumn) {
-          boolean value = BooleanUtility.nvl(((IBooleanColumn) column).getValue(row), false);
-          text = value ? "X" : "";
-        }
-        else {
-          text = StringUtility.emptyIfNull(row.getCell(column).getText());
-        }
-
-        // text/plain
-        if (!firstColumn) {
-          plainText.append("\t");
-        }
-        plainText.append(StringUtility.emptyIfNull(StringUtility.unwrapText(text)));
-
-        // text/html
-        String html = null;
-        if (patternHtmlCheck.matcher(text).matches()) {
-          // ensure proper HTML and extract body content
-          Matcher matcher = patternBodyContent.matcher(HTMLUtility.cleanupHtml(text, false, false, null));
-          if (matcher.find()) {
-            html = matcher.group(1);
-          }
-        }
-        if (html == null) {
-          html = StringUtility.htmlEncode(text);
-        }
-        htmlText.append("<td>");
-        htmlText.append(html);
-        htmlText.append("</td>");
-        firstColumn = false;
-      }
-      htmlText.append("</tr>");
-      firstRow = false;
-    }
-    htmlText.append("</table></body></html>");
-
-    TextTransferObject transferObject = new TextTransferObject(plainText.toString(), htmlText.toString());
-    return transferObject;
-  }
-
-  /**
-   * Called after the table content changed, rows were added, removed or changed.
-   * <p>
-   * Subclasses can override this method. The default does nothing.
-   * 
-   * @throws ProcessingException
-   */
-  @ConfigOperation
-  @Order(40)
-  protected void execContentChanged() throws ProcessingException {
-  }
-
-  /**
-   * Called after {@link AbstractColumn#execDecorateCell(Cell,ITableRow)} on the column to decorate the cell.
-   * <p>
-   * Subclasses can override this method. The default does nothing.
-   * 
-   * @throws ProcessingException
-   */
-  @ConfigOperation
-  @Order(50)
-  protected void execDecorateCell(Cell view, ITableRow row, IColumn<?> col) throws ProcessingException {
-  }
-
-  /**
-   * Called during initialization of this table, after the columns were initialized.
-   * <p>
-   * Subclasses can override this method. The default does nothing.
-   * 
-   * @throws ProcessingException
-   */
-  @ConfigOperation
-  @Order(60)
-  protected void execInitTable() throws ProcessingException {
-  }
-
-  /**
-   * Called when this table is disposed, after the columns were disposed.
-   * <p>
-   * Subclasses can override this method. The default does nothing.
-   * 
-   * @throws ProcessingException
-   */
-  @ConfigOperation
-  @Order(70)
-  protected void execDisposeTable() throws ProcessingException {
-  }
-
-  /**
-   * Called when the user clicks on a row in this table.
-   * <p>
-   * Subclasses can override this method. The default fires a {@link TableEvent#TYPE_ROW_CLICK} event.
-   * 
-   * @param Row
-   *          that was clicked (never null).
-   * @throws ProcessingException
-   */
-  @ConfigOperation
-  @Order(80)
-  protected void execRowClick(ITableRow row) throws ProcessingException {
-    TableEvent e = new TableEvent(this, TableEvent.TYPE_ROW_CLICK, new ITableRow[]{row});
-    fireTableEventInternal(e);
-  }
-
-  /**
-   * Called when the row has been activated.
-   * <p>
-   * Subclasses can override this method. The default opens the configured default menu or if no default menu is
-   * configured, fires a {@link TableEvent#TYPE_ROW_ACTION} event.
-   * 
-   * @param Row
-   *          that was activated (never null).
-   * @throws ProcessingException
-   */
-  @ConfigOperation
-  @Order(90)
-  protected void execRowAction(ITableRow row) throws ProcessingException {
-    Class<? extends IMenu> defaultMenuType = getDefaultMenuInternal();
-    if (defaultMenuType != null) {
-      try {
-        runMenu(defaultMenuType);
-      }
-      catch (ProcessingException ex) {
-        SERVICES.getService(IExceptionHandlerService.class).handleException(ex);
-      }
-      catch (Throwable t) {
-        SERVICES.getService(IExceptionHandlerService.class).handleException(createNewUnexpectedProcessingExcpetion(t));
-      }
-    }
-    else {
-      TableEvent e = new TableEvent(this, TableEvent.TYPE_ROW_ACTION, new ITableRow[]{row});
-      fireTableEventInternal(e);
-    }
-  }
-
-  /**
-   * Called when one or more rows are selected.
-   * <p>
-   * Subclasses can override this method. The default does nothing.
-   * 
-   * @param rows
-   *          that were selected.
-   * @throws ProcessingException
-   */
-  @ConfigOperation
-  @Order(100)
-  protected void execRowsSelected(ITableRow[] rows) throws ProcessingException {
-  }
-
-  /**
-   * Called when the row is going to be decorated.
-   * <p>
-   * Subclasses can override this method. The default does nothing.
-   * 
-   * @param row
-   *          that is going to be decorated.
-   * @throws ProcessingException
-   */
-  @ConfigOperation
-  @Order(110)
-  protected void execDecorateRow(ITableRow row) throws ProcessingException {
-  }
-
-  /**
-   * Called when a hyperlink is used within the table. The hyperlink's table row is the selected row and the column is
-   * the context column ({@link #getContextColumn()}).
-   * <p>
-   * Subclasses can override this method. The default does nothing.
-   * 
-   * @param url
-   *          Hyperlink to process.
-   * @param path
-   *          Path of URL ({@link URL#getPath()}).
-   * @param local
-   *          {@code true} if the url is not a valid external url but a local model url (http://local/...)
-   * @throws ProcessingException
-   */
-  @ConfigOperation
-  @Order(120)
-  protected void execHyperlinkAction(URL url, String path, boolean local) throws ProcessingException {
-  }
-
-  private Class<? extends IMenu>[] getConfiguredMenus() {
-    Class[] dca = ConfigurationUtility.getDeclaredPublicClasses(getClass());
-    return ConfigurationUtility.sortFilteredClassesByOrderAnnotation(dca, IMenu.class);
-  }
-
-  private Class<? extends IColumn>[] getConfiguredColumns() {
-    Class[] dca = ConfigurationUtility.getDeclaredPublicClasses(getClass());
-    return ConfigurationUtility.sortFilteredClassesByOrderAnnotation(dca, IColumn.class);
-  }
-
-  private Class<? extends IKeyStroke>[] getConfiguredKeyStrokes() {
-    Class[] dca = ConfigurationUtility.getDeclaredPublicClasses(getClass());
-    return ConfigurationUtility.filterClasses(dca, IKeyStroke.class);
-  }
-
-  protected void initConfig() {
-    m_eventHistory = createEventHistory();
-    m_uiFacade = createUIFacade();
-    setTitle(getConfiguredTitle());
-    setAutoDiscardOnDelete(getConfiguredAutoDiscardOnDelete());
-    setSortEnabled(getConfiguredSortEnabled());
-    setDefaultIconId(getConfiguredDefaultIconId());
-    setHeaderVisible(getConfiguredHeaderVisible());
-    setAutoResizeColumns(getConfiguredAutoResizeColumns());
-    setCheckable(getConfiguredCheckable());
-    setMultiCheck(getConfiguredMultiCheck());
-    setMultiSelect(getConfiguredMultiSelect());
-    setInitialMultilineText(getConfiguredMultilineText());
-    setMultilineText(getConfiguredMultilineText());
-    setRowHeightHint(getConfiguredRowHeightHint());
-    setKeyboardNavigation(getConfiguredKeyboardNavigation());
-    setDragType(getConfiguredDragType());
-    setDropType(getConfiguredDropType());
-    setScrollToSelection(getConfiguredScrollToSelection());
-    if (getTableCustomizer() == null) {
-      setTableCustomizer(createTableCustomizer());
-    }
-    // columns
-    createColumnsInternal();
-    // menus
-    ArrayList<IMenu> menuList = new ArrayList<IMenu>();
-    Class<? extends IMenu>[] ma = getConfiguredMenus();
-    for (int i = 0; i < ma.length; i++) {
-      try {
-        IMenu menu = ConfigurationUtility.newInnerInstance(this, ma[i]);
-        menuList.add(menu);
-      }
-      catch (Throwable t) {
-        LOG.error("create " + ma[i].getName(), t);
-      }
-    }
-
-    try {
-      injectMenusInternal(menuList);
-    }
-    catch (Exception e) {
-      LOG.error("error occured while dynamically contributing menus.", e);
-    }
-    m_menus = menuList.toArray(new IMenu[menuList.size()]);
-    // key strokes
-    ArrayList<IKeyStroke> ksList = new ArrayList<IKeyStroke>();
-    Class<? extends IKeyStroke>[] ksArray = getConfiguredKeyStrokes();
-    for (int i = 0; i < ksArray.length; i++) {
-      try {
-        IKeyStroke ks = ConfigurationUtility.newInnerInstance(this, ksArray[i]);
-        ksList.add(ks);
-      }
-      catch (Throwable t) {
-        LOG.error("create " + ksArray[i].getName(), t);
-      }
-    }
-    //add ENTER key stroke when default menu is used or execRowAction has an override
-    Class<? extends IMenu> defaultMenuType = getDefaultMenuInternal();
-    if (defaultMenuType != null || ConfigurationUtility.isMethodOverwrite(AbstractTable.class, "execRowAction", new Class[]{ITableRow.class}, this.getClass())) {
-      ksList.add(new KeyStroke("ENTER") {
-        @Override
-        protected void execAction() throws ProcessingException {
-          fireRowAction(getSelectedRow());
-        }
-      });
-    }
-    setKeyStrokes(ksList.toArray(new IKeyStroke[ksList.size()]));
-    // add Convenience observer for drag & drop callbacks and event history
-    addTableListener(new TableAdapter() {
-      @Override
-      public void tableChanged(TableEvent e) {
-        //event history
-        IEventHistory<TableEvent> h = getEventHistory();
-        if (h != null) {
-          h.notifyEvent(e);
-        }
-        //dnd
-        switch (e.getType()) {
-          case TableEvent.TYPE_ROWS_DRAG_REQUEST: {
-            if (e.getDragObject() == null) {
-              try {
-                e.setDragObject(execDrag(e.getRows()));
-              }
-              catch (ProcessingException ex) {
-                SERVICES.getService(IExceptionHandlerService.class).handleException(ex);
-              }
-            }
-            break;
-          }
-          case TableEvent.TYPE_ROW_DROP_ACTION: {
-            if (e.getDropObject() != null) {
-              try {
-                execDrop(e.getFirstRow(), e.getDropObject());
-              }
-              catch (ProcessingException ex) {
-                SERVICES.getService(IExceptionHandlerService.class).handleException(ex);
-              }
-            }
-            break;
-          }
-          case TableEvent.TYPE_ROWS_COPY_REQUEST: {
-            if (e.getCopyObject() == null) {
-              try {
-                e.setCopyObject(execCopy(e.getRows()));
-              }
-              catch (ProcessingException ex) {
-                SERVICES.getService(IExceptionHandlerService.class).handleException(ex);
-              }
-            }
-            break;
-          }
-          case TableEvent.TYPE_ALL_ROWS_DELETED:
-          case TableEvent.TYPE_ROWS_DELETED:
-          case TableEvent.TYPE_ROWS_INSERTED:
-          case TableEvent.TYPE_ROWS_UPDATED: {
-            try {
-              execContentChanged();
-            }
-            catch (ProcessingException ex) {
-              SERVICES.getService(IExceptionHandlerService.class).handleException(ex);
-            }
-            break;
-          }
-        }
-      }
-    });
-  }
-
-  private void initColumnsInternal() {
-    for (IColumn<?> c : getColumnSet().getColumns()) {
-      try {
-        c.initColumn();
-      }
-      catch (Throwable t) {
-        LOG.error("column " + c, t);
-      }
-    }
-    getColumnSet().initialize();
-  }
-
-  private void disposeColumnsInternal() {
-    for (IColumn<?> c : getColumnSet().getColumns()) {
-      try {
-        c.disposeColumn();
-      }
-      catch (Throwable t) {
-        LOG.error("column " + c, t);
-      }
-    }
-  }
-
-  private void createColumnsInternal() {
-    Class<? extends IColumn>[] ca = getConfiguredColumns();
-    ArrayList<IColumn<?>> colList = new ArrayList<IColumn<?>>();
-    for (int i = 0; i < ca.length; i++) {
-      try {
-        IColumn<?> column = ConfigurationUtility.newInnerInstance(this, ca[i]);
-        colList.add(column);
-      }
-      catch (Exception e) {
-        LOG.warn(null, e);
-      }
-    }
-    try {
-      injectColumnsInternal(colList);
-    }
-    catch (Exception e) {
-      LOG.error("error occured while dynamically contribute columns.", e);
-    }
-    ArrayList<IColumn> completeList = new ArrayList<IColumn>();
-    completeList.addAll(colList);
-    m_columnSet = new ColumnSet(this, completeList);
-    if (getConfiguredCheckableColumn() != null) {
-      AbstractBooleanColumn checkableColumn = getColumnSet().getColumnByClass(getConfiguredCheckableColumn());
-      setCheckableColumn(checkableColumn);
-    }
-  }
-
-  /**
-   * Override this internal method only in order to make use of dynamic fields<br>
-   * Used to manage column list and add/remove columns
-   * 
-   * @param columnList
-   *          live and mutable list of configured columns, not yet initialized
-   */
-  protected void injectColumnsInternal(List<IColumn<?>> columnList) {
-    ITableCustomizer c = getTableCustomizer();
-    if (c != null) {
-      c.injectCustomColumns(columnList);
-    }
-  }
-
-  /**
-   * Override this internal method only in order to make use of dynamic menus<br>
-   * Used to manage menu list and add/remove menus
-   * 
-   * @param menuList
-   *          live and mutable list of configured menus
-   */
-  protected void injectMenusInternal(List<IMenu> menuList) {
-  }
-
-  protected ITableUIFacade createUIFacade() {
-    return new P_TableUIFacade();
-  }
-
-  /*
-   * Runtime
-   */
-
-  @Override
-  public String getUserPreferenceContext() {
-    return m_userPreferenceContext;
-  }
-
-  @Override
-  public void setUserPreferenceContext(String context) {
-    m_userPreferenceContext = context;
-    if (isTableInitialized()) {
-      //re-initialize
-      try {
-        initTable();
-      }
-      catch (ProcessingException e) {
-        LOG.error("Failed re-initializing table " + getClass().getName(), e);
-      }
-    }
-  }
-
-  /**
-   * This is the init of the runtime model after the table and columns are built
-   * and configured
-   */
-  @Override
-  public final void initTable() throws ProcessingException {
-    try {
-      if (m_initLock.acquire()) {
-        try {
-          setTableChanging(true);
-          //
-          initTableInternal();
-          execInitTable();
-        }
-        finally {
-          setTableChanging(false);
-        }
-      }
-    }
-    finally {
-      m_initialized = true;
-      m_initLock.release();
-    }
-  }
-
-  protected void initTableInternal() throws ProcessingException {
-    initColumnsInternal();
-    if (getColumnFilterManager() == null) {
-      setColumnFilterManager(createColumnFilterManager());
-    }
-  }
-
-  @Override
-  public final void disposeTable() {
-    try {
-      disposeTableInternal();
-      execDisposeTable();
-    }
-    catch (Throwable t) {
-      LOG.warn(getClass().getName(), t);
-    }
-  }
-
-  protected void disposeTableInternal() throws ProcessingException {
-    disposeColumnsInternal();
-  }
-
-  @Override
-  public void doHyperlinkAction(ITableRow row, IColumn<?> col, URL url) throws ProcessingException {
-    if (!m_actionRunning) {
-      try {
-        m_actionRunning = true;
-        if (row != null) {
-          selectRow(row);
-        }
-        if (col != null) {
-          setContextColumn(col);
-        }
-        execHyperlinkAction(url, url.getPath(), url != null && url.getHost().equals(LOCAL_URL_HOST));
-      }
-      finally {
-        m_actionRunning = false;
-      }
-    }
-  }
-
-  @Override
-  public ITableRowFilter[] getRowFilters() {
-    return m_rowFilters.toArray(new ITableRowFilter[m_rowFilters.size()]);
-  }
-
-  @Override
-  public void addRowFilter(ITableRowFilter filter) {
-    if (filter != null) {
-      //avoid duplicate add
-      boolean exists = false;
-      for (ITableRowFilter existingFilter : m_rowFilters) {
-        if (existingFilter == filter) {
-          exists = true;
-          break;
-        }
-      }
-      if (!exists) {
-        m_rowFilters.add(filter);
-      }
-      applyRowFilters();
-    }
-  }
-
-  @Override
-  public void removeRowFilter(ITableRowFilter filter) {
-    if (filter != null) {
-      m_rowFilters.remove(filter);
-      applyRowFilters();
-    }
-  }
-
-  @Override
-  public void applyRowFilters() {
-    applyRowFiltersInternal();
-    fireRowFilterChanged();
-  }
-
-  private void applyRowFiltersInternal() {
-    for (ITableRow row : m_rows) {
-      applyRowFiltersInternal((InternalTableRow) row);
-    }
-  }
-
-  private void applyRowFiltersInternal(InternalTableRow row) {
-    row.setFilterAcceptedInternal(true);
-    if (m_rowFilters.size() > 0) {
-      for (ITableRowFilter filter : m_rowFilters) {
-        if (!filter.accept(row)) {
-          row.setFilterAcceptedInternal(false);
-          /*
-           * ticket 95770
-           */
-          if (isSelectedRow(row)) {
-            deselectRow(row);
-          }
-          break;
-        }
-      }
-    }
-  }
-
-  @Override
-  public String getTitle() {
-    return propertySupport.getPropertyString(PROP_TITLE);
-  }
-
-  @Override
-  public void setTitle(String s) {
-    propertySupport.setPropertyString(PROP_TITLE, s);
-  }
-
-  @Override
-  public boolean isAutoResizeColumns() {
-    return propertySupport.getPropertyBool(PROP_AUTO_RESIZE_COLUMNS);
-  }
-
-  @Override
-  public void setAutoResizeColumns(boolean b) {
-    propertySupport.setPropertyBool(PROP_AUTO_RESIZE_COLUMNS, b);
-  }
-
-  @Override
-  public ColumnSet getColumnSet() {
-    return m_columnSet;
-  }
-
-  @Override
-  public int getColumnCount() {
-    return getColumnSet().getColumnCount();
-  }
-
-  @Override
-  public IColumn<?>[] getColumns() {
-    return getColumnSet().getColumns();
-  }
-
-  @Override
-  public String[] getColumnNames() {
-    String[] a = new String[getColumnCount()];
-    for (int i = 0; i < a.length; i++) {
-      a[i] = getColumnSet().getColumn(i).getHeaderCell().getText();
-    }
-    return a;
-  }
-
-  @Override
-  public int getVisibleColumnCount() {
-    return getColumnSet().getVisibleColumnCount();
-  }
-
-  @Override
-  public IHeaderCell getVisibleHeaderCell(int visibleColumnIndex) {
-    return getHeaderCell(getColumnSet().getVisibleColumn(visibleColumnIndex));
-  }
-
-  @Override
-  public IHeaderCell getHeaderCell(int columnIndex) {
-    return getHeaderCell(getColumnSet().getColumn(columnIndex));
-  }
-
-  @Override
-  public IHeaderCell getHeaderCell(IColumn<?> col) {
-    return col.getHeaderCell();
-  }
-
-  @Override
-  public ICell getVisibleCell(int rowIndex, int visibleColumnIndex) {
-    return getVisibleCell(getRow(rowIndex), visibleColumnIndex);
-  }
-
-  @Override
-  public ICell getVisibleCell(ITableRow row, int visibleColumnIndex) {
-    return getCell(row, getColumnSet().getVisibleColumn(visibleColumnIndex));
-  }
-
-  @Override
-  public ICell getCell(int rowIndex, int columnIndex) {
-    return getCell(getRow(rowIndex), getColumnSet().getColumn(columnIndex));
-  }
-
-  @Override
-  public ICell getSummaryCell(int rowIndex) {
-    return getSummaryCell(getRow(rowIndex));
-  }
-
-  @Override
-  public ICell getSummaryCell(ITableRow row) {
-    IColumn<?>[] a = getColumnSet().getSummaryColumns();
-    if (a.length == 0) {
-      IColumn<?> col = getColumnSet().getFirstDefinedVisibileColumn();
-      if (col != null) {
-        a = new IColumn<?>[]{col};
-      }
-    }
-    if (a.length == 0) {
-      return new Cell();
-    }
-    else if (a.length == 1) {
-      Cell cell = new Cell(getCell(row, a[0]));
-      if (cell.getIconId() == null) {
-        // use icon of row
-        cell.setIconId(row.getIconId());
-      }
-      return cell;
-    }
-    else {
-      Cell cell = new Cell(getCell(row, a[0]));
-      if (cell.getIconId() == null) {
-        // use icon of row
-        cell.setIconId(row.getIconId());
-      }
-      StringBuilder b = new StringBuilder();
-      for (IColumn<?> c : a) {
-        if (b.length() > 0) {
-          b.append(" ");
-        }
-        b.append(getCell(row, c).getText());
-      }
-      cell.setText(b.toString());
-      return cell;
-    }
-  }
-
-  @Override
-  public ICell getCell(ITableRow row, IColumn<?> col) {
-    row = resolveRow(row);
-    if (row == null || col == null) {
-      return null;
-    }
-    return row.getCell(col.getColumnIndex());
-  }
-
-  /**
-   * Note that this is not a java bean method and thus not thread-safe
-   */
-  @Override
-  public boolean isCellEditable(int rowIndex, int columnIndex) {
-    return isCellEditable(getRow(rowIndex), getColumnSet().getColumn(columnIndex));
-  }
-
-  /**
-   * Note that this is not a java bean method and thus not thread-safe
-   */
-  @Override
-  public boolean isCellEditable(ITableRow row, int visibleColumnIndex) {
-    return isCellEditable(row, getColumnSet().getVisibleColumn(visibleColumnIndex));
-  }
-
-  /**
-   * Note that this is not a java bean method and thus not thread-safe
-   */
-  @Override
-  public boolean isCellEditable(ITableRow row, IColumn<?> column) {
-    return row != null && column != null && column.isVisible() && column.isCellEditable(row);
-  }
-
-  @Override
-  public Object getProperty(String name) {
-    return propertySupport.getProperty(name);
-  }
-
-  @Override
-  public void setProperty(String name, Object value) {
-    propertySupport.setProperty(name, value);
-  }
-
-  @Override
-  public boolean hasProperty(String name) {
-    return propertySupport.hasProperty(name);
-  }
-
-  @Override
-  public boolean isCheckable() {
-    return propertySupport.getPropertyBool(PROP_CHECKABLE);
-  }
-
-  @Override
-  public void setCheckable(boolean b) {
-    propertySupport.setPropertyBool(PROP_CHECKABLE, b);
-  }
-
-  @Override
-  public void setDragType(int dragType) {
-    propertySupport.setPropertyInt(PROP_DRAG_TYPE, dragType);
-  }
-
-  @Override
-  public int getDragType() {
-    return propertySupport.getPropertyInt(PROP_DRAG_TYPE);
-  }
-
-  @Override
-  public void setDropType(int dropType) {
-    propertySupport.setPropertyInt(PROP_DROP_TYPE, dropType);
-  }
-
-  @Override
-  public int getDropType() {
-    return propertySupport.getPropertyInt(PROP_DROP_TYPE);
-  }
-
-  @Override
-  public boolean isMultilineText() {
-    return propertySupport.getPropertyBool(PROP_MULTILINE_TEXT);
-  }
-
-  @Override
-  public void setMultilineText(boolean on) {
-    propertySupport.setPropertyBool(PROP_MULTILINE_TEXT, on);
-  }
-
-  @Override
-  public int getRowHeightHint() {
-    return propertySupport.getPropertyInt(PROP_ROW_HEIGHT_HINT);
-  }
-
-  @Override
-  public void setRowHeightHint(int h) {
-    propertySupport.setPropertyInt(PROP_ROW_HEIGHT_HINT, h);
-  }
-
-  @Override
-  public boolean isInitialMultilineText() {
-    return m_initialMultiLineText;
-  }
-
-  @Override
-  public void setInitialMultilineText(boolean on) {
-    m_initialMultiLineText = on;
-  }
-
-  @Override
-  public boolean hasKeyboardNavigation() {
-    return propertySupport.getPropertyBool(PROP_KEYBOARD_NAVIGATION);
-  }
-
-  @Override
-  public void setKeyboardNavigation(boolean on) {
-    propertySupport.setPropertyBool(PROP_KEYBOARD_NAVIGATION, on);
-  }
-
-  @Override
-  public boolean isMultiSelect() {
-    return propertySupport.getPropertyBool(PROP_MULTI_SELECT);
-  }
-
-  @Override
-  public void setMultiSelect(boolean b) {
-    propertySupport.setPropertyBool(PROP_MULTI_SELECT, b);
-  }
-
-  @Override
-  public boolean isMultiCheck() {
-    return propertySupport.getPropertyBool(PROP_MULTI_CHECK);
-  }
-
-  @Override
-  public void setMultiCheck(boolean b) {
-    propertySupport.setPropertyBool(PROP_MULTI_CHECK, b);
-  }
-
-  @Override
-  public IBooleanColumn getCheckableColumn() {
-    return m_checkableColumn;
-  }
-
-  @Override
-  public void setCheckableColumn(IBooleanColumn checkableColumn) {
-    m_checkableColumn = checkableColumn;
-  }
-
-  @Override
-  public boolean isAutoDiscardOnDelete() {
-    return m_autoDiscardOnDelete;
-  }
-
-  @Override
-  public void setAutoDiscardOnDelete(boolean on) {
-    m_autoDiscardOnDelete = on;
-  }
-
-  @Override
-  public boolean isTableInitialized() {
-    return m_initialized;
-  }
-
-  @Override
-  public boolean isTableChanging() {
-    return m_tableChanging > 0;
-  }
-
-  @Override
-  public void setTableChanging(boolean b) {
-    // use a stack counter because setTableChanging might be called in nested
-    // loops
-    if (b) {
-      m_tableChanging++;
-      if (m_tableChanging == 1) {
-        // 0 --> 1
-        propertySupport.setPropertiesChanging(true);
-      }
-    }
-    else {
-      // all calls to further methods are wrapped into a try-catch block so that the change counters are adjusted correctly
-      if (m_tableChanging > 0) {
-        Throwable saveEx = null;
-        if (m_tableChanging == 1) {
-          try {
-            //will be going to zero, but process decorations here, so events are added to the event buffer
-            processDecorationBuffer();
-            if (!m_sortValid) {
-              sort();
-            }
-          }
-          catch (Throwable t) {
-            saveEx = t;
-          }
-        }
-        m_tableChanging--;
-        if (m_tableChanging == 0) {
-          try {
-            processEventBuffer();
-          }
-          catch (Throwable t) {
-            if (saveEx == null) {
-              saveEx = t;
-            }
-          }
-          try {
-            propertySupport.setPropertiesChanging(false);
-          }
-          catch (Throwable t) {
-            if (saveEx == null) {
-              saveEx = t;
-            }
-          }
-        }
-        if (saveEx == null) {
-          return;
-        }
-        else if (saveEx instanceof RuntimeException) {
-          throw (RuntimeException) saveEx;
-        }
-        else if (saveEx instanceof Error) {
-          throw (Error) saveEx;
-        }
-      }
-    }
-  }
-
-  @Override
-  public IKeyStroke[] getKeyStrokes() {
-    IKeyStroke[] keyStrokes = (IKeyStroke[]) propertySupport.getProperty(PROP_KEY_STROKES);
-    if (keyStrokes == null) {
-      keyStrokes = new IKeyStroke[0];
-    }
-    return keyStrokes;
-  }
-
-  @Override
-  public void setKeyStrokes(IKeyStroke[] keyStrokes) {
-    propertySupport.setProperty(PROP_KEY_STROKES, keyStrokes);
-  }
-
-  @Override
-  public void requestFocus() {
-    fireRequestFocus();
-  }
-
-  @Override
-  public void requestFocusInCell(IColumn<?> column, ITableRow row) {
-    if (isCellEditable(row, column)) {
-      fireRequestFocusInCell(column, row);
-    }
-  }
-
-  @Override
-  public void extractTableData(AbstractTableFieldData target) throws ProcessingException {
-    for (int i = 0, ni = getRowCount(); i < ni; i++) {
-      ITableRow row = getRow(i);
-      int newRowIndex = target.addRow();
-      for (int j = 0, nj = row.getCellCount(); j < nj; j++) {
-        target.setValueAt(newRowIndex, j, row.getCellValue(j));
-      }
-      target.setRowState(newRowIndex, row.getStatus());
-    }
-    ITableRow[] deletedRows = getDeletedRows();
-    for (int i = 0, ni = deletedRows.length; i < ni; i++) {
-      ITableRow row = deletedRows[i];
-      int newRowIndex = target.addRow();
-      for (int j = 0, nj = row.getCellCount(); j < nj; j++) {
-        target.setValueAt(newRowIndex, j, row.getCellValue(j));
-      }
-      target.setRowState(newRowIndex, AbstractTableFieldData.STATUS_DELETED);
-    }
-    target.setValueSet(true);
-  }
-
-  @Override
-  @SuppressWarnings("unchecked")
-  public void updateTable(AbstractTableFieldData source) throws ProcessingException {
-    if (source.isValueSet()) {
-      clearDeletedRows();
-      int deleteCount = 0;
-      ArrayList<ITableRow> newRows = new ArrayList<ITableRow>();
-      for (int i = 0, ni = source.getRowCount(); i < ni; i++) {
-        int importState = source.getRowState(i);
-        if (importState != AbstractTableFieldData.STATUS_DELETED) {
-          ITableRow newTableRow = new TableRow(getColumnSet());
-          for (int j = 0, nj = source.getColumnCount(); j < nj; j++) {
-            if (j < getColumnCount()) {
-              getColumnSet().getColumn(j).setValue(newTableRow, source.getValueAt(i, j));
-            }
-            else {
-              newTableRow.setCellValue(j, source.getValueAt(i, j));
-            }
-          }
-          newTableRow.setStatus(importState);
-          newRows.add(newTableRow);
-        }
-        else {
-          deleteCount++;
-        }
-      }
-      replaceRows(newRows.toArray(new ITableRow[newRows.size()]));
-      if (deleteCount > 0) {
-        try {
-          setTableChanging(true);
-          //
-          for (int i = 0, ni = source.getRowCount(); i < ni; i++) {
-            int importState = source.getRowState(i);
-            if (importState == AbstractTableFieldData.STATUS_DELETED) {
-              ITableRow newTableRow = new TableRow(getColumnSet());
-              for (int j = 0, nj = source.getColumnCount(); j < nj; j++) {
-                if (j < getColumnCount()) {
-                  getColumnSet().getColumn(j).setValue(newTableRow, source.getValueAt(i, j));
-                }
-                else {
-                  newTableRow.setCellValue(j, source.getValueAt(i, j));
-                }
-              }
-              newTableRow.setStatus(ITableRow.STATUS_NON_CHANGED);
-              ITableRow addedRow = addRow(newTableRow);
-              deleteRow(addedRow);
-            }
-          }
-        }
-        finally {
-          setTableChanging(false);
-        }
-      }
-    }
-  }
-
-  @Override
-  public IMenu[] getMenus() {
-    return m_menus;
-  }
-
-  @Override
-  public <T extends IMenu> T getMenu(Class<T> menuType) throws ProcessingException {
-    return new ActionFinder().findAction(getMenus(), menuType);
-  }
-
-  @Override
-  public boolean runMenu(Class<? extends IMenu> menuType) throws ProcessingException {
-    for (IMenu m : getMenus()) {
-      if (m.getClass() == menuType) {
-        if (!m.isEnabledProcessingAction()) {
-          return false;
-        }
-        if ((!m.isInheritAccessibility()) || isEnabled()) {
-          m.prepareAction();
-          if (m.isVisible() && m.isEnabled()) {
-            m.doAction();
-            return true;
-          }
-          else {
-            return false;
-          }
-        }
-      }
-    }
-    return false;
-  }
-
-  /**
-   * factory to manage table column filters
-   * <p>
-   * default creates a {@link DefaultTableColumnFilterManager}
-   */
-  protected ITableColumnFilterManager createColumnFilterManager() {
-    return new DefaultTableColumnFilterManager(this);
-  }
-
-  /**
-   * factory to manage custom columns
-   * <p>
-   * default creates null
-   */
-  protected ITableCustomizer createTableCustomizer() {
-    return null;
-  }
-
-  /*
-   * Row handling methods. Operate on a Row instance.
-   */
-
-  public ITableRow createRow() throws ProcessingException {
-    return new P_TableRowBuilder().createRow();
-  }
-
-  public ITableRow createRow(Object rowValues) throws ProcessingException {
-    return new P_TableRowBuilder().createRow(rowValues);
-  }
-
-  public ITableRow[] createRowsByArray(Object dataArray) throws ProcessingException {
-    return new P_TableRowBuilder().createRowsByArray(dataArray);
-  }
-
-  public ITableRow[] createRowsByArray(Object dataArray, int rowStatus) throws ProcessingException {
-    return new P_TableRowBuilder().createRowsByArray(dataArray, rowStatus);
-  }
-
-  /**
-   * Performance note:<br>
-   * Since the matrix may contain large amount of data, the Object[][] can be passed as new
-   * AtomicReference<Object>(Object[][])
-   * so that the further processing can set the content of the holder to null while processing.
-   */
-  public ITableRow[] createRowsByMatrix(Object dataMatrixOrReference) throws ProcessingException {
-    return new P_TableRowBuilder().createRowsByMatrix(dataMatrixOrReference);
-  }
-
-  /**
-   * Performance note:<br>
-   * Since the matrix may contain large amount of data, the Object[][] can be passed as new
-   * AtomicReference<Object>(Object[][])
-   * so that the further processing can set the content of the holder to null while processing.
-   */
-  public ITableRow[] createRowsByMatrix(Object dataMatrixOrReference, int rowStatus) throws ProcessingException {
-    return new P_TableRowBuilder().createRowsByMatrix(dataMatrixOrReference, rowStatus);
-  }
-
-  public ITableRow[] createRowsByCodes(ICode[] codes) throws ProcessingException {
-    return new P_TableRowBuilder().createRowsByCodes(codes);
-  }
-
-  /**
-   * Performance note:<br>
-   * Since the matrix may contain large amount of data, the Object[][] can be passed as new
-   * AtomicReference<Object>(Object[][])
-   * so that the further processing can set the content of the holder to null while processing.
-   */
-  @Override
-  public void replaceRowsByMatrix(Object dataMatrixOrReference) throws ProcessingException {
-    replaceRows(createRowsByMatrix(dataMatrixOrReference));
-  }
-
-  @Override
-  public void replaceRowsByArray(Object dataArray) throws ProcessingException {
-    replaceRows(createRowsByArray(dataArray));
-  }
-
-  @Override
-  public void replaceRows(ITableRow[] newRows) throws ProcessingException {
-    /*
-     * There are two ways to replace: (1) Completely replace all rows by
-     * discarding all rows and adding new rows when - autoDiscardOnDelete=true
-     * (2) Replace rows by applying insert/update/delete on existing rows by
-     * primary key match when - autoDiscardOnDelete=false
-     */
-    if (isAutoDiscardOnDelete()) {
-      replaceRowsCase1(newRows);
-    }
-    else {
-      replaceRowsCase2(newRows);
-    }
-  }
-
-  private void replaceRowsCase1(ITableRow[] newRows) throws ProcessingException {
-    try {
-      setTableChanging(true);
-      //
-      ArrayList<CompositeObject> selectedKeys = new ArrayList<CompositeObject>();
-      for (ITableRow r : getSelectedRows()) {
-        selectedKeys.add(new CompositeObject(getRowKeys(r)));
-      }
-      discardAllRows();
-      addRows(newRows, false);
-      // restore selection
-      ArrayList<ITableRow> selectedRows = new ArrayList<ITableRow>();
-      if (selectedKeys.size() > 0) {
-        for (ITableRow r : m_rows) {
-          if (selectedKeys.remove(new CompositeObject(getRowKeys(r)))) {
-            selectedRows.add(r);
-            if (selectedKeys.size() == 0) {
-              break;
-            }
-          }
-        }
-      }
-      selectRows(selectedRows.toArray(new ITableRow[selectedRows.size()]), false);
-    }
-    finally {
-      setTableChanging(false);
-    }
-  }
-
-  private void replaceRowsCase2(ITableRow[] newRows) throws ProcessingException {
-    try {
-      setTableChanging(true);
-      //
-      int[] oldToNew = new int[getRowCount()];
-      int[] newToOld = new int[newRows.length];
-      Arrays.fill(oldToNew, -1);
-      Arrays.fill(newToOld, -1);
-      HashMap<CompositeObject, Integer> newRowIndexMap = new HashMap<CompositeObject, Integer>();
-      for (int i = newRows.length - 1; i >= 0; i--) {
-        newRowIndexMap.put(new CompositeObject(getRowKeys(newRows[i])), Integer.valueOf(i));
-      }
-      int mappedCount = 0;
-      for (int i = 0, ni = getRowCount(); i < ni; i++) {
-        ITableRow existingRow = m_rows.get(i);
-        Integer newIndex = newRowIndexMap.remove(new CompositeObject(getRowKeys(existingRow)));
-        if (newIndex != null) {
-          oldToNew[i] = newIndex.intValue();
-          newToOld[newIndex.intValue()] = i;
-          mappedCount++;
-        }
-      }
-      ITableRow[] updatedRows = new ITableRow[mappedCount];
-      int index = 0;
-      for (int i = 0; i < oldToNew.length; i++) {
-        if (oldToNew[i] >= 0) {
-          ITableRow oldRow = getRow(i);
-          ITableRow newRow = newRows[oldToNew[i]];
-          try {
-            oldRow.setRowChanging(true);
-            //
-            oldRow.setEnabled(newRow.isEnabled());
-            oldRow.setStatus(newRow.getStatus());
-            for (int columnIndex = 0; columnIndex < getColumnCount(); columnIndex++) {
-              if (columnIndex < newRow.getCellCount()) {
-                oldRow.getCellForUpdate(columnIndex).updateFrom(newRow.getCell(columnIndex));
-              }
-              else {
-                // reset the visible values
-                oldRow.getCellForUpdate(columnIndex).setText(null);
-                oldRow.getCellForUpdate(columnIndex).setValue(null);
-              }
-            }
-          }
-          finally {
-            oldRow.setRowPropertiesChanged(false);
-            oldRow.setRowChanging(false);
-          }
-          //
-          updatedRows[index] = oldRow;
-          index++;
-        }
-      }
-      ITableRow[] deletedRows = new ITableRow[getRowCount() - mappedCount];
-      index = 0;
-      for (int i = 0; i < oldToNew.length; i++) {
-        if (oldToNew[i] < 0) {
-          deletedRows[index] = m_rows.get(i);
-          index++;
-        }
-      }
-      ITableRow[] insertedRows = new ITableRow[newRows.length - mappedCount];
-      int[] insertedRowIndexes = new int[newRows.length - mappedCount];
-      index = 0;
-      for (int i = 0; i < newToOld.length; i++) {
-        if (newToOld[i] < 0) {
-          insertedRows[index] = newRows[i];
-          insertedRowIndexes[index] = i;
-          index++;
-        }
-      }
-      //
-      updateRows(updatedRows);
-      deleteRows(deletedRows);
-      addRows(insertedRows, false, insertedRowIndexes);
-    }
-    finally {
-      setTableChanging(false);
-    }
-  }
-
-  @Override
-  public void updateRow(ITableRow row) {
-    if (row != null) {
-      updateRows(new ITableRow[]{row});
-    }
-  }
-
-  @Override
-  public void updateAllRows() {
-    ITableRow[] rows = getRows();
-    updateRows(rows);
-  }
-
-  @Override
-  public void setRowState(ITableRow row, int rowState) throws ProcessingException {
-    setRowState(new ITableRow[]{row}, rowState);
-  }
-
-  @Override
-  public void setAllRowState(int rowState) throws ProcessingException {
-    setRowState(getRows(), rowState);
-  }
-
-  @Override
-  public void setRowState(ITableRow[] rows, int rowState) throws ProcessingException {
-    try {
-      setTableChanging(true);
-      //
-      for (int i = 0; i < rows.length; i++) {
-        rows[i].setStatus(rowState);
-      }
-    }
-    finally {
-      setTableChanging(false);
-    }
-  }
-
-  @Override
-  public void updateRows(ITableRow[] rows) {
-    try {
-      setTableChanging(true);
-      //
-      ArrayList<ITableRow> resolvedRowList = new ArrayList<ITableRow>(rows.length);
-      for (int i = 0; i < rows.length; i++) {
-        ITableRow resolvedRow = resolveRow(rows[i]);
-        if (resolvedRow != null) {
-          resolvedRowList.add(resolvedRow);
-          updateRowImpl(resolvedRow);
-        }
-      }
-      if (resolvedRowList.size() > 0) {
-        fireRowsUpdated(resolvedRowList.toArray(new ITableRow[resolvedRowList.size()]));
-      }
-      if (getColumnSet().getSortColumnCount() > 0) {
-        // restore order of rows according to sort criteria
-        if (isTableChanging()) {
-          m_sortValid = false;
-        }
-        else {
-          sort();
-        }
-      }
-    }
-    finally {
-      setTableChanging(false);
-    }
-  }
-
-  private void updateRowImpl(ITableRow row) {
-    if (row != null) {
-      /*
-       * do NOT use ITableRow#setRowChanging, this might cause a stack overflow
-       */
-      enqueueDecorationTasks(row);
-    }
-  }
-
-  @Override
-  public int getRowCount() {
-    return m_rows.size();
-  }
-
-  @Override
-  public int getDeletedRowCount() {
-    return m_deletedRows.size();
-  }
-
-  @Override
-  public int getSelectedRowCount() {
-    return m_selectedRows.size();
-  }
-
-  @Override
-  public ITableRow getSelectedRow() {
-    if (m_selectedRows.size() > 0) {
-      return m_selectedRows.first();
-    }
-    else {
-      return null;
-    }
-  }
-
-  @Override
-  public ITableRow[] getSelectedRows() {
-    return m_selectedRows.toArray(new ITableRow[m_selectedRows.size()]);
-  }
-
-  @Override
-  public boolean isSelectedRow(ITableRow row) {
-    row = resolveRow(row);
-    if (row == null) {
-      return false;
-    }
-    else {
-      return m_selectedRows.contains(row);
-    }
-  }
-
-  @Override
-  public void selectRow(int rowIndex) {
-    selectRow(getRow(rowIndex));
-  }
-
-  @Override
-  public void selectRow(ITableRow row) {
-    selectRow(row, false);
-  }
-
-  @Override
-  public void selectRow(ITableRow row, boolean append) {
-    if (row != null) {
-      selectRows(new ITableRow[]{row}, append);
-    }
-    else {
-      selectRows(new ITableRow[0], append);
-    }
-  }
-
-  @Override
-  public void selectRows(ITableRow[] rows) {
-    selectRows(rows, false);
-  }
-
-  @Override
-  public void selectRows(ITableRow[] rows, boolean append) {
-    rows = resolveRows(rows);
-    TreeSet<ITableRow> newSelection = new TreeSet<ITableRow>(new RowIndexComparator());
-    if (append) {
-      newSelection.addAll(m_selectedRows);
-      newSelection.addAll(Arrays.asList(rows));
-    }
-    else {
-      newSelection.addAll(Arrays.asList(rows));
-    }
-    // check selection count with multiselect
-    if (newSelection.size() > 1 && !isMultiSelect()) {
-      ITableRow first = newSelection.first();
-      newSelection.clear();
-      newSelection.add(first);
-    }
-    if (!m_selectedRows.equals(newSelection)) {
-      m_selectedRows = newSelection;
-      fireRowsSelected(m_selectedRows.toArray(new ITableRow[m_selectedRows.size()]));
-    }
-  }
-
-  @Override
-  public void selectFirstRow() {
-    selectRow(getRow(0));
-  }
-
-  @Override
-  public void selectNextRow() {
-    ITableRow row = getSelectedRow();
-    if (row != null && row.getRowIndex() + 1 < getRowCount()) {
-      selectRow(getRow(row.getRowIndex() + 1));
-    }
-    else if (row == null && getRowCount() > 0) {
-      selectRow(0);
-    }
-  }
-
-  @Override
-  public void selectPreviousRow() {
-    ITableRow row = getSelectedRow();
-    if (row != null && row.getRowIndex() - 1 >= 0) {
-      selectRow(getRow(row.getRowIndex() - 1));
-    }
-    else if (row == null && getRowCount() > 0) {
-      selectRow(getRowCount() - 1);
-    }
-  }
-
-  @Override
-  public void selectLastRow() {
-    selectRow(getRow(getRowCount() - 1));
-  }
-
-  @Override
-  public void deselectRow(ITableRow row) {
-    if (row != null) {
-      deselectRows(new ITableRow[]{row});
-    }
-    else {
-      deselectRows(new ITableRow[0]);
-    }
-  }
-
-  @Override
-  public void deselectRows(ITableRow[] rows) {
-    rows = resolveRows(rows);
-    if (rows != null && rows.length > 0) {
-      TreeSet<ITableRow> newSelection = new TreeSet<ITableRow>(new RowIndexComparator());
-      newSelection.addAll(m_selectedRows);
-      if (newSelection.removeAll(Arrays.asList(rows))) {
-        m_selectedRows = newSelection;
-        fireRowsSelected(m_selectedRows.toArray(new ITableRow[m_selectedRows.size()]));
-      }
-    }
-  }
-
-  @Override
-  public void selectAllRows() {
-    selectRows(getRows(), false);
-  }
-
-  @Override
-  public void deselectAllRows() {
-    selectRow(null, false);
-  }
-
-  @Override
-  public void selectAllEnabledRows() {
-    ArrayList<ITableRow> newList = new ArrayList<ITableRow>();
-    for (int i = 0, ni = getRowCount(); i < ni; i++) {
-      ITableRow row = getRow(i);
-      if (row.isEnabled()) {
-        newList.add(row);
-      }
-      else if (isSelectedRow(row)) {
-        newList.add(row);
-      }
-    }
-    selectRows(newList.toArray(new ITableRow[newList.size()]), false);
-  }
-
-  @Override
-  public void deselectAllEnabledRows() {
-    ITableRow[] selectedRows = getSelectedRows();
-    ArrayList<ITableRow> newList = new ArrayList<ITableRow>();
-    for (int i = 0; i < selectedRows.length; i++) {
-      if (selectedRows[i].isEnabled()) {
-        newList.add(selectedRows[i]);
-      }
-    }
-    deselectRows(newList.toArray(new ITableRow[newList.size()]));
-  }
-
-  @Override
-  public ITableRow[] getCheckedRows() {
-    final ArrayList<ITableRow> list = new ArrayList<ITableRow>();
-    for (ITableRow row : getRows()) {
-      if (row.isChecked()) {
-        list.add(row);
-      }
-    }
-    return list.toArray(new ITableRow[list.size()]);
-  }
-
-  @Override
-  public void checkRow(int row, boolean value) throws ProcessingException {
-    checkRow(getRow(row), value);
-  }
-
-  @Override
-  public void checkRow(ITableRow row, boolean value) throws ProcessingException {
-    if (!row.isEnabled()) {
-      return;
-    }
-    if (!isMultiCheck() && value && getCheckedRows().length > 0) {
-      uncheckAllRows();
-    }
-    row.setChecked(value);
-    if (getCheckableColumn() != null) {
-      getCheckableColumn().setValue(row, value);
-    }
-  }
-
-  @Override
-  public void checkRows(ITableRow[] rows, boolean value) throws ProcessingException {
-    rows = resolveRows(rows);
-    // check checked count with multicheck
-    if (rows.length > 1 && !isMultiCheck()) {
-      ITableRow first = rows[0];
-      first.setChecked(value);
-    }
-    else {
-      for (ITableRow row : rows) {
-        checkRow(row, value);
-      }
-    }
-  }
-
-  @Override
-  public void checkAllRows() throws ProcessingException {
-    try {
-      setTableChanging(true);
-      for (int i = 0; i < getRowCount(); i++) {
-        checkRow(i, true);
-      }
-    }
-    finally {
-      setTableChanging(false);
-    }
-  }
-
-  @Override
-  public void uncheckAllRows() throws ProcessingException {
-    try {
-      setTableChanging(true);
-      for (int i = 0; i < getRowCount(); i++) {
-        checkRow(i, false);
-      }
-    }
-    finally {
-      setTableChanging(false);
-    }
-  }
-
-  @Override
-  public String getDefaultIconId() {
-    String iconId = propertySupport.getPropertyString(PROP_DEFAULT_ICON);
-    if (iconId != null && iconId.length() == 0) {
-      iconId = null;
-    }
-    return iconId;
-  }
-
-  @Override
-  public void setDefaultIconId(String iconId) {
-    propertySupport.setPropertyString(PROP_DEFAULT_ICON, iconId);
-  }
-
-  @Override
-  public boolean isEnabled() {
-    return propertySupport.getPropertyBool(PROP_ENABLED);
-  }
-
-  @Override
-  public final void setEnabled(boolean b) {
-    boolean changed = propertySupport.setPropertyBool(PROP_ENABLED, b);
-    if (changed) {
-      //update the state of all current cell beans that are out there
-      try {
-        setTableChanging(true);
-        //
-        ITableRow[] rows = getRows();
-        for (ITableRow row : rows) {
-          enqueueDecorationTasks(row);
-        }
-      }
-      finally {
-        setTableChanging(false);
-      }
-    }
-  }
-
-  @Override
-  public boolean isScrollToSelection() {
-    return propertySupport.getPropertyBool(PROP_SCROLL_TO_SELECTION);
-  }
-
-  @Override
-  public void setScrollToSelection(boolean b) {
-    propertySupport.setPropertyBool(PROP_SCROLL_TO_SELECTION, b);
-  }
-
-  @Override
-  public void scrollToSelection() {
-    fireTableEventInternal(new TableEvent(this, TableEvent.TYPE_SCROLL_TO_SELECTION));
-  }
-
-  /**
-   * @return a copy of a row<br>
-   *         when the row is changed it has to be applied to the table using
-   *         modifyRow(row);
-   */
-  @Override
-  public ITableRow getRow(int rowIndex) {
-    ITableRow row = null;
-    ITableRow[] rows = getRows();
-    if (rowIndex >= 0 && rowIndex < rows.length) {
-      row = rows[rowIndex];
-    }
-    return row;
-  }
-
-  @Override
-  public ITableRow[] getRows() {
-    //lazy create list in getter, make sure to be thread-safe since getters may be called from "wild" threads
-    synchronized (m_cachedRowsLock) {
-      if (m_cachedRows == null) {
-        //this code must be thread-safe
-        m_cachedRows = m_rows.toArray(new ITableRow[m_rows.size()]);
-      }
-      return m_cachedRows;
-    }
-  }
-
-  @Override
-  public ITableRow[] getFilteredRows() {
-    ITableRow[] rows = getRows();
-    if (m_rowFilters.size() > 0) {
-      //lazy create list in getter, make sure to be thread-safe since getters may be called from "wild" threads
-      synchronized (m_cachedFilteredRowsLock) {
-        if (m_cachedFilteredRows == null) {
-          //this code must be thread-safe
-          if (m_rowFilters.size() > 0) {
-            ArrayList<ITableRow> list = new ArrayList<ITableRow>(getRowCount());
-            for (ITableRow row : rows) {
-              if (row != null && row.isFilterAccepted()) {
-                list.add(row);
-              }
-            }
-            m_cachedFilteredRows = list.toArray(new ITableRow[list.size()]);
-          }
-          else {
-            m_cachedFilteredRows = new ITableRow[0];
-          }
-        }
-        return m_cachedFilteredRows;
-      }
-    }
-    else {
-      return rows;
-    }
-  }
-
-  @Override
-  public int getFilteredRowCount() {
-    if (m_rowFilters.size() > 0) {
-      return getFilteredRows().length;
-    }
-    else {
-      return getRowCount();
-    }
-  }
-
-  @Override
-  public ITableRow getFilteredRow(int index) {
-    if (m_rowFilters.size() > 0) {
-      ITableRow row = null;
-      ITableRow[] filteredRows = getFilteredRows();
-      if (index >= 0 && index < filteredRows.length) {
-        row = filteredRows[index];
-      }
-      return row;
-    }
-    else {
-      return getRow(index);
-    }
-  }
-
-  @Override
-  public int getFilteredRowIndex(ITableRow row) {
-    ITableRow[] filteredRows = getFilteredRows();
-    for (int i = 0; i < filteredRows.length; i++) {
-      if (filteredRows[i].equals(row)) {
-        return i;
-      }
-    }
-    return -1;
-  }
-
-  @Override
-  public Object[][] getTableData() {
-    Object[][] data = new Object[getRowCount()][getColumnCount()];
-    for (int r = 0; r < getRowCount(); r++) {
-      for (int c = 0; c < getColumnCount(); c++) {
-        data[r][c] = getRow(r).getCellValue(c);
-      }
-    }
-    return data;
-  }
-
-  @Override
-  public Object[][] exportTableRowsAsCSV(ITableRow[] rows, IColumn<?>[] columns, boolean includeLineForColumnNames, boolean includeLineForColumnTypes, boolean includeLineForColumnFormats) {
-    return TableUtility.exportRowsAsCSV(rows, columns, includeLineForColumnNames, includeLineForColumnTypes, includeLineForColumnFormats);
-  }
-
-  @Override
-  public ITableRow[] getRows(int[] rowIndexes) {
-    if (rowIndexes == null) {
-      return new ITableRow[0];
-    }
-    ITableRow[] rows = new ITableRow[rowIndexes.length];
-    int missingCount = 0;
-    for (int i = 0; i < rowIndexes.length; i++) {
-      rows[i] = getRow(rowIndexes[i]);
-      if (rows[i] == null) {
-        missingCount++;
-      }
-    }
-    if (missingCount > 0) {
-      ITableRow[] newRows = new ITableRow[rowIndexes.length - missingCount];
-      int index = 0;
-      for (int i = 0; i < rows.length; i++) {
-        if (rows[i] != null) {
-          newRows[index] = rows[i];
-          index++;
-        }
-      }
-      rows = newRows;
-    }
-    return rows;
-  }
-
-  /**
-   * @return a copy of a deleted row<br>
-   *         when the row is changed it has to be applied to the table using
-   *         modifyRow(row);
-   */
-  @Override
-  public ITableRow[] getDeletedRows() {
-    return m_deletedRows.values().toArray(new ITableRow[m_deletedRows.size()]);
-  }
-
-  @Override
-  public int getInsertedRowCount() {
-    int count = 0;
-    ITableRow[] rows = getRows();
-    for (int i = 0, ni = rows.length; i < ni; i++) {
-      if (rows[i].getStatus() == ITableRow.STATUS_INSERTED) {
-        count++;
-      }
-    }
-    return count;
-  }
-
-  @Override
-  public ITableRow[] getInsertedRows() {
-    ArrayList<ITableRow> rowList = new ArrayList<ITableRow>();
-    ITableRow[] rows = getRows();
-    for (int i = 0, ni = rows.length; i < ni; i++) {
-      ITableRow row = rows[i];
-      if (row.getStatus() == ITableRow.STATUS_INSERTED) {
-        rowList.add(row);
-      }
-    }
-    return rowList.toArray(new ITableRow[rowList.size()]);
-  }
-
-  @Override
-  public int getUpdatedRowCount() {
-    int count = 0;
-    ITableRow[] rows = getRows();
-    for (int i = 0, ni = rows.length; i < ni; i++) {
-      if (rows[i].getStatus() == ITableRow.STATUS_UPDATED) {
-        count++;
-      }
-    }
-    return count;
-  }
-
-  @Override
-  public ITableRow[] getUpdatedRows() {
-    ArrayList<ITableRow> rowList = new ArrayList<ITableRow>();
-    ITableRow[] rows = getRows();
-    for (int i = 0, ni = rows.length; i < ni; i++) {
-      ITableRow row = rows[i];
-      if (row.getStatus() == ITableRow.STATUS_UPDATED) {
-        rowList.add(row);
-      }
-    }
-    return rowList.toArray(new ITableRow[rowList.size()]);
-  }
-
-  /**
-   * Convenience to add row by data only
-   */
-  @Override
-  public ITableRow addRowByArray(Object dataArray) throws ProcessingException {
-    if (dataArray == null) {
-      return null;
-    }
-    ITableRow[] a = addRowsByMatrix(new Object[]{dataArray});
-    if (a.length > 0) {
-      return a[0];
-    }
-    else {
-      return null;
-    }
-  }
-
-  @Override
-  public ITableRow[] addRowsByMatrix(Object dataMatrix) throws ProcessingException {
-    return addRowsByMatrix(dataMatrix, ITableRow.STATUS_INSERTED);
-  }
-
-  @Override
-  public ITableRow[] addRowsByMatrix(Object dataMatrix, int rowStatus) throws ProcessingException {
-    return addRows(createRowsByMatrix(dataMatrix, rowStatus));
-  }
-
-  @Override
-  public ITableRow[] addRowsByArray(Object dataArray) throws ProcessingException {
-    return addRowsByArray(dataArray, ITableRow.STATUS_INSERTED);
-  }
-
-  @Override
-  public ITableRow[] addRowsByArray(Object dataArray, int rowStatus) throws ProcessingException {
-    return addRows(createRowsByArray(dataArray, rowStatus));
-  }
-
-  @Override
-  public ITableRow addRow(ITableRow newRow) throws ProcessingException {
-    return addRow(newRow, false);
-  }
-
-  @Override
-  public ITableRow addRow(ITableRow newRow, boolean markAsInserted) throws ProcessingException {
-    ITableRow[] addedRows = addRows(new ITableRow[]{newRow}, markAsInserted);
-    if (addedRows.length > 0) {
-      return addedRows[0];
-    }
-    else {
-      return null;
-    }
-  }
-
-  @Override
-  public ITableRow[] addRows(ITableRow[] newRows) throws ProcessingException {
-    return addRows(newRows, false);
-  }
-
-  @Override
-  public ITableRow[] addRows(ITableRow[] newRows, boolean markAsInserted) throws ProcessingException {
-    return addRows(newRows, markAsInserted, null);
-  }
-
-  @Override
-  public ITableRow[] addRows(ITableRow[] newRows, boolean markAsInserted, int[] insertIndexes) throws ProcessingException {
-    if (newRows == null || newRows.length == 0) {
-      return new ITableRow[0];
-    }
-    try {
-      setTableChanging(true);
-      //
-      int oldRowCount = m_rows.size();
-      //m_rows.ensureCapacity(m_rows.size() + newRows.length);
-      ITableRow[] newIRows = new ITableRow[newRows.length];
-      for (int i = 0; i < newRows.length; i++) {
-        newIRows[i] = addRowImpl(newRows[i], markAsInserted);
-      }
-      fireRowsInserted(newIRows);
-      if (getColumnSet().getSortColumnCount() > 0) {
-        // restore order of rows according to sort criteria
-        if (isTableChanging()) {
-          m_sortValid = false;
-        }
-        else {
-          sort();
-        }
-      }
-      else if (insertIndexes != null) {
-        ITableRow[] sortArray = new ITableRow[m_rows.size()];
-        // add new rows that have a given sortIndex
-        for (int i = 0; i < insertIndexes.length; i++) {
-          sortArray[insertIndexes[i]] = newIRows[i];
-        }
-        int sortArrayIndex = 0;
-        // add existing rows
-        for (int i = 0; i < oldRowCount; i++) {
-          // find next empty slot
-          while (sortArray[sortArrayIndex] != null) {
-            sortArrayIndex++;
-          }
-          sortArray[sortArrayIndex] = m_rows.get(i);
-        }
-        // add new rows that have no given sortIndex
-        for (int i = insertIndexes.length; i < newIRows.length; i++) {
-          // find next empty slot
-          while (sortArray[sortArrayIndex] != null) {
-            sortArrayIndex++;
-          }
-          sortArray[sortArrayIndex] = newIRows[i];
-        }
-        sortInternal(sortArray);
-      }
-      return newIRows;
-    }
-    finally {
-      setTableChanging(false);
-    }
-  }
-
-  private ITableRow addRowImpl(ITableRow newRow, boolean markAsInserted) throws ProcessingException {
-    if (markAsInserted) {
-      newRow.setStatus(ITableRow.STATUS_INSERTED);
-    }
-    InternalTableRow newIRow = new InternalTableRow(this, newRow);
-    synchronized (m_cachedRowsLock) {
-      m_cachedRows = null;
-    }
-    int newIndex = m_rows.size();
-    newIRow.setRowIndex(newIndex);
-    newIRow.setTableInternal(this);
-    m_rows.add(newIRow);
-    enqueueDecorationTasks(newIRow);
-    return newIRow;
-  }
-
-  @Override
-  public void moveRow(int sourceIndex, int targetIndex) {
-    moveRowImpl(sourceIndex, targetIndex);
-  }
-
-  /**
-   * move the movingRow to the location just before the target row
-   */
-  @Override
-  public void moveRowBefore(ITableRow movingRow, ITableRow targetRow) {
-    movingRow = resolveRow(movingRow);
-    targetRow = resolveRow(targetRow);
-    if (movingRow != null && targetRow != null) {
-      moveRowImpl(movingRow.getRowIndex(), targetRow.getRowIndex());
-    }
-  }
-
-  /**
-   * move the movingRow to the location just after the target row
-   */
-  @Override
-  public void moveRowAfter(ITableRow movingRow, ITableRow targetRow) {
-    movingRow = resolveRow(movingRow);
-    targetRow = resolveRow(targetRow);
-    if (movingRow != null && targetRow != null) {
-      moveRowImpl(movingRow.getRowIndex(), targetRow.getRowIndex() + 1);
-    }
-  }
-
-  private void moveRowImpl(int sourceIndex, int targetIndex) {
-    if (sourceIndex < 0) {
-      sourceIndex = 0;
-    }
-    if (sourceIndex >= getRowCount()) {
-      sourceIndex = getRowCount() - 1;
-    }
-    if (targetIndex < 0) {
-      targetIndex = 0;
-    }
-    if (targetIndex >= getRowCount()) {
-      targetIndex = getRowCount() - 1;
-    }
-    if (targetIndex != sourceIndex) {
-      synchronized (m_cachedRowsLock) {
-        m_cachedRows = null;
-      }
-      ITableRow row = m_rows.remove(sourceIndex);
-      m_rows.add(targetIndex, row);
-      // update row indexes
-      int min = Math.min(sourceIndex, targetIndex);
-      int max = Math.max(sourceIndex, targetIndex);
-      ITableRow[] changedRows = new ITableRow[max - min + 1];
-      for (int i = min; i <= max; i++) {
-        changedRows[i - min] = getRow(i);
-        ((InternalTableRow) changedRows[i - min]).setRowIndex(i);
-      }
-      fireRowOrderChanged();
-      // rebuild selection
-      selectRows(getSelectedRows(), false);
-    }
-  }
-
-  @Override
-  public void deleteRow(int rowIndex) {
-    deleteRows(new int[]{rowIndex});
-  }
-
-  @Override
-  public void deleteRows(int[] rowIndexes) {
-    ArrayList<ITableRow> rowList = new ArrayList<ITableRow>();
-    for (int i = 0; i < rowIndexes.length; i++) {
-      ITableRow row = getRow(rowIndexes[i]);
-      if (row != null) {
-        rowList.add(row);
-      }
-    }
-    deleteRows(rowList.toArray(new ITableRow[rowList.size()]));
-  }
-
-  @Override
-  public void deleteRow(ITableRow row) {
-    if (row != null) {
-      deleteRows(new ITableRow[]{row});
-    }
-  }
-
-  @Override
-  public void deleteAllRows() {
-    deleteRows(getRows());
-  }
-
-  @Override
-  public void deleteRows(ITableRow[] rows) {
-    ITableRow[] existingRows = getRows();
-    //peformance quick-check
-    if (rows != existingRows) {
-      rows = resolveRows(rows);
-    }
-    if (rows != null && rows.length > 0) {
-      try {
-        setTableChanging(true);
-        //
-        int rowCountBefore = getRowCount();
-        int min = getRowCount();
-        int max = 0;
-        for (int i = 0; i < rows.length; i++) {
-          ITableRow row = rows[i];
-          min = Math.min(min, row.getRowIndex());
-          max = Math.max(max, row.getRowIndex());
-        }
-        ITableRow[] deletedRows = rows;
-        // remove from selection
-        deselectRows(deletedRows);
-        //delete impl
-        //peformance quick-check
-        if (rows == existingRows) {
-          //remove all of them
-          m_rows.clear();
-          synchronized (m_cachedRowsLock) {
-            m_cachedRows = null;
-          }
-          for (int i = deletedRows.length - 1; i >= 0; i--) {
-            ITableRow candidateRow = deletedRows[i];
-            if (candidateRow != null) {
-              deleteRowImpl(candidateRow);
-            }
-          }
-        }
-        else {
-          for (int i = deletedRows.length - 1; i >= 0; i--) {
-            ITableRow candidateRow = deletedRows[i];
-            if (candidateRow != null) {
-              // delete regardless if index is right
-              boolean removed = m_rows.remove(candidateRow);
-              if (removed) {
-                synchronized (m_cachedRowsLock) {
-                  m_cachedRows = null;
-                }
-                deleteRowImpl(candidateRow);
-              }
-            }
-          }
-        }
-        // get affected rows
-        HashSet<ITableRow> selectionRows = new HashSet<ITableRow>(Arrays.asList(getSelectedRows()));
-        int minAffectedIndex = Math.max(min - 1, 0);
-        ITableRow[] affectedRows = new ITableRow[getRowCount() - minAffectedIndex];
-        for (int i = minAffectedIndex; i < getRowCount(); i++) {
-          affectedRows[i - minAffectedIndex] = getRow(i);
-          ((InternalTableRow) affectedRows[i - minAffectedIndex]).setRowIndex(i);
-          selectionRows.remove(getRow(i));
-        }
-        if (rowCountBefore == deletedRows.length) {
-          fireAllRowsDeleted(deletedRows);
-        }
-        else {
-          fireRowsDeleted(deletedRows);
-        }
-        selectRows(selectionRows.toArray(new ITableRow[selectionRows.size()]), false);
-      }
-      finally {
-        setTableChanging(false);
-      }
-    }
-  }
-
-  private void deleteRowImpl(ITableRow row) {
-    if (!(row instanceof InternalTableRow)) {
-      return;
-    }
-    InternalTableRow internalRow = (InternalTableRow) row;
-    if (isAutoDiscardOnDelete()) {
-      internalRow.setTableInternal(null);
-      // don't manage deleted rows any further
-    }
-    else if (internalRow.getStatus() == ITableRow.STATUS_INSERTED) {
-      internalRow.setTableInternal(null);
-      // it was new and now it is gone, no further action required
-    }
-    else {
-      internalRow.setStatus(ITableRow.STATUS_DELETED);
-      m_deletedRows.put(new CompositeObject(getRowKeys(internalRow)), internalRow);
-    }
-  }
-
-  @Override
-  public void discardRow(int rowIndex) {
-    discardRows(new int[]{rowIndex});
-  }
-
-  @Override
-  public void discardRows(int[] rowIndexes) {
-    ArrayList<ITableRow> rowList = new ArrayList<ITableRow>();
-    for (int i = 0; i < rowIndexes.length; i++) {
-      ITableRow row = getRow(rowIndexes[i]);
-      if (row != null) {
-        rowList.add(row);
-      }
-    }
-    discardRows(rowList.toArray(new ITableRow[rowList.size()]));
-  }
-
-  @Override
-  public void discardRow(ITableRow row) {
-    if (row != null) {
-      discardRows(new ITableRow[]{row});
-    }
-  }
-
-  @Override
-  public void discardAllRows() {
-    discardRows(getRows());
-  }
-
-  /**
-   * discard is the same as delete with the exception that discarded rows are
-   * not collected in the deletedRows list
-   */
-  @Override
-  public void discardRows(ITableRow[] rows) {
-    try {
-      setTableChanging(true);
-      //
-      for (int i = 0; i < rows.length; i++) {
-        ((InternalTableRow) rows[i]).setStatus(ITableRow.STATUS_INSERTED);
-      }
-      deleteRows(rows);
-    }
-    finally {
-      setTableChanging(false);
-    }
-  }
-
-  @Override
-  public void discardAllDeletedRows() {
-    for (Iterator<ITableRow> it = m_deletedRows.values().iterator(); it.hasNext();) {
-      ((InternalTableRow) it.next()).setTableInternal(null);
-    }
-    m_deletedRows.clear();
-  }
-
-  @Override
-  public void discardDeletedRow(ITableRow deletedRow) {
-    if (deletedRow != null) {
-      discardDeletedRows(new ITableRow[]{deletedRow});
-    }
-  }
-
-  @Override
-  public void discardDeletedRows(ITableRow[] deletedRows) {
-    if (deletedRows != null) {
-      for (ITableRow row : deletedRows) {
-        m_deletedRows.remove(new CompositeObject(getRowKeys(row)));
-        ((InternalTableRow) row).setTableInternal(null);
-      }
-    }
-  }
-
-  @Override
-  public void setContextColumn(IColumn<?> col) {
-    propertySupport.setProperty(PROP_CONTEXT_COLUMN, col);
-  }
-
-  @Override
-  public IColumn<?> getContextColumn() {
-    return (IColumn<?>) propertySupport.getProperty(PROP_CONTEXT_COLUMN);
-  }
-
-  @SuppressWarnings("deprecation")
-  @Deprecated
-  @Override
-  public void clearDeletedRows() {
-    discardAllDeletedRows();
-  }
-
-  @Override
-  public Object[] getRowKeys(int rowIndex) {
-    ITableRow row = getRow(rowIndex);
-    return getRowKeys(row);
-  }
-
-  @Override
-  public Object[] getRowKeys(ITableRow row) {
-    // do not resolve
-    Object[] keys = new Object[0];
-    if (row != null) {
-      keys = row.getKeyValues();
-    }
-    return keys;
-  }
-
-  @Override
-  public ITableRow findRowByKey(Object[] keys) {
-    IColumn<?>[] keyColumns = getColumnSet().getKeyColumns();
-    if (keyColumns.length == 0) {
-      keyColumns = getColumnSet().getColumns();
-    }
-    for (ITableRow row : m_rows) {
-      boolean match = true;
-      if (keys != null && keys.length > 0) {
-        for (int i = 0; i < keyColumns.length && i < keys.length; i++) {
-          if (!CompareUtility.equals(keyColumns[i].getValue(row), keys[i])) {
-            match = false;
-            break;
-          }
-        }
-      }
-      if (match) {
-        return row;
-      }
-    }
-    return null;
-  }
-
-  @Override
-  public ITableColumnFilterManager getColumnFilterManager() {
-    return m_columnFilterManager;
-  }
-
-  @Override
-  public void setColumnFilterManager(ITableColumnFilterManager m) {
-    m_columnFilterManager = m;
-  }
-
-  @Override
-  public ITableCustomizer getTableCustomizer() {
-    return m_tableCustomizer;
-  }
-
-  @Override
-  public void setTableCustomizer(ITableCustomizer c) {
-    m_tableCustomizer = c;
-  }
-
-  @Override
-  public Object getContainer() {
-    return propertySupport.getProperty(PROP_CONTAINER);
-  }
-
-  /**
-   * do not use this internal method unless you are implementing a container that holds and controls an {@link ITable}
-   */
-  public void setContainerInternal(Object container) {
-    propertySupport.setProperty(PROP_CONTAINER, container);
-  }
-
-  @Override
-  public boolean isSortEnabled() {
-    return m_sortEnabled;
-  }
-
-  @Override
-  public void setSortEnabled(boolean b) {
-    m_sortEnabled = b;
-  }
-
-  @Override
-  public void sort() {
-    try {
-      if (isSortEnabled()) {
-        // Consider any active sort-column, not only explicit ones.
-        // This is to support reverse (implicit) sorting of columns, meaning that multiple column sort is done
-        // without CTRL-key held. In contrast to explicit multiple column sort, the first clicked column
-        // is the least significant sort column.
-        IColumn<?>[] sortCols = getColumnSet().getSortColumns();
-        if (sortCols.length > 0) {
-          // first make sure decorations and lookups are up-to-date
-          processDecorationBuffer();
-          ITableRow[] a = getRows();
-          Arrays.sort(a, new TableRowComparator(sortCols));
-          sortInternal(a);
-        }
-      }
-    }
-    finally {
-      m_sortValid = true;
-    }
-  }
-
-  @Override
-  public void sort(ITableRow[] rowsInNewOrder) {
-    ITableRow[] resolvedRows = resolveRows(rowsInNewOrder);
-    if (resolvedRows.length == rowsInNewOrder.length) {
-      sortInternal(resolvedRows);
-    }
-    else {
-      // check which rows could not be mapped
-      ArrayList<ITableRow> list = new ArrayList<ITableRow>();
-      list.addAll(m_rows);
-      list.removeAll(Arrays.asList(resolvedRows));
-      ArrayList<ITableRow> sortedList = new ArrayList<ITableRow>();
-      sortedList.addAll(Arrays.asList(resolvedRows));
-      sortedList.addAll(list);
-      sortInternal(sortedList.toArray(new ITableRow[sortedList.size()]));
-    }
-  }
-
-  private void sortInternal(ITableRow[] resolvedRows) {
-    for (int i = 0; i < resolvedRows.length; i++) {
-      ((InternalTableRow) resolvedRows[i]).setRowIndex(i);
-    }
-    synchronized (m_cachedRowsLock) {
-      m_cachedRows = null;
-      m_rows.clear();
-      m_rows.addAll(Arrays.asList(resolvedRows));
-    }
-    //sort selection without firing an event
-    if (m_selectedRows != null && m_selectedRows.size() > 0) {
-      TreeSet<ITableRow> newSelection = new TreeSet<ITableRow>(new RowIndexComparator());
-      newSelection.addAll(m_selectedRows);
-      m_selectedRows = newSelection;
-    }
-    fireRowOrderChanged();
-  }
-
-  @Override
-  public void resetColumnConfiguration() {
-    discardAllRows();
-    //
-    try {
-      setTableChanging(true);
-      // save displayable state
-      HashMap<String, Boolean> displayableState = new HashMap<String, Boolean>();
-      for (IColumn<?> col : getColumns()) {
-        displayableState.put(col.getColumnId(), col.isDisplayable());
-      }
-      // reset columns
-      disposeColumnsInternal();
-      createColumnsInternal();
-      initColumnsInternal();
-      // re-apply displayable
-      for (IColumn<?> col : getColumns()) {
-        if (displayableState.get(col.getColumnId()) != null) {
-          col.setDisplayable(displayableState.get(col.getColumnId()));
-        }
-      }
-      // re-apply existing filters to new columns
-      ITableColumnFilterManager filterManager = getColumnFilterManager();
-      if (filterManager != null && filterManager.getFilters() != null) {
-        for (IColumn<?> col : getColumns()) {
-          for (ITableColumnFilter<?> filter : filterManager.getFilters()) {
-            if (filter.getColumn().getClass().equals(col.getClass())) {
-              filter.setColumn(col);
-            }
-          }
-          filterManager.refresh();
-        }
-      }
-      fireTableEventInternal(new TableEvent(this, TableEvent.TYPE_COLUMN_STRUCTURE_CHANGED));
-    }
-    finally {
-      setTableChanging(false);
-    }
-  }
-
-  @Override
-  public void resetColumnVisibilities() {
-    resetColumns(true, false, false, false);
-  }
-
-  @Override
-  public void resetColumnOrder() {
-    resetColumns(false, true, false, false);
-  }
-
-  @Override
-  public void resetColumnSortOrder() {
-    resetColumns(false, false, true, false);
-  }
-
-  @Override
-  public void resetColumnWidths() {
-    resetColumns(false, false, false, true);
-  }
-
-  @Override
-  public void resetDisplayableColumns() {
-    resetColumns(true, true, true, true);
-  }
-
-  @Override
-  public void resetColumns(boolean visibility, boolean order, boolean sorting, boolean widths) {
-    try {
-      setTableChanging(true);
-      //
-      try {
-        if (sorting) {
-          m_sortValid = false;
-        }
-        resetColumnsInternal(visibility, order, sorting, widths);
-        execResetColumns(visibility, order, sorting, widths);
-      }
-      catch (Throwable t) {
-        LOG.error("reset columns " + visibility + "," + order + "," + sorting + "," + widths, t);
-      }
-    }
-    finally {
-      setTableChanging(false);
-    }
-  }
-
-  private void resetColumnsInternal(boolean visibility, boolean order, boolean sorting, boolean widths) {
-    ClientUIPreferences env = ClientUIPreferences.getInstance();
-    env.removeAllTableColumnPreferences(this, visibility, order, sorting, widths);
-
-    //Visibilities
-    if (visibility) {
-      ArrayList<IColumn<?>> list = new ArrayList<IColumn<?>>();
-      for (IColumn<?> col : getColumnSet().getAllColumnsInUserOrder()) {
-        if (col.isDisplayable()) {
-          boolean configuredVisible = ((AbstractColumn<?>) col).isInitialVisible();
-          if (configuredVisible) {
-            list.add(col);
-          }
-        }
-      }
-      getColumnSet().setVisibleColumns(list.toArray(new IColumn<?>[list.size()]));
-    }
-    //Order
-    if (order) {
-      TreeMap<CompositeObject, IColumn<?>> orderMap = new TreeMap<CompositeObject, IColumn<?>>();
-      int index = 0;
-      for (IColumn<?> col : getColumns()) {
-        if (col.isDisplayable() && col.isVisible()) {
-          orderMap.put(new CompositeObject(col.getViewOrder(), index), col);
-          index++;
-        }
-      }
-      getColumnSet().setVisibleColumns(orderMap.values().toArray(new IColumn[orderMap.size()]));
-    }
-    //Sorting
-    if (sorting) {
-      TreeMap<CompositeObject, IColumn<?>> sortMap = new TreeMap<CompositeObject, IColumn<?>>();
-      int index = 0;
-      for (IColumn<?> col : getColumns()) {
-        if (col.getInitialSortIndex() >= 0) {
-          sortMap.put(new CompositeObject(col.getInitialSortIndex(), index), col);
-        }
-        index++;
-      }
-      //
-      getColumnSet().clearSortColumns();
-      getColumnSet().clearPermanentHeadSortColumns();
-      getColumnSet().clearPermanentTailSortColumns();
-      for (IColumn<?> col : sortMap.values()) {
-        if (col.isInitialAlwaysIncludeSortAtBegin()) {
-          getColumnSet().addPermanentHeadSortColumn(col, col.isInitialSortAscending());
-        }
-        else if (col.isInitialAlwaysIncludeSortAtEnd()) {
-          getColumnSet().addPermanentTailSortColumn(col, col.isInitialSortAscending());
-        }
-        else {
-          getColumnSet().addSortColumn(col, col.isInitialSortAscending());
-        }
-      }
-    }
-    //Widths
-    if (widths) {
-      for (IColumn<?> col : getColumns()) {
-        if (col.isDisplayable()) {
-          col.setWidth(col.getInitialWidth());
-        }
-      }
-    }
-  }
-
-  /**
-   * Affects columns with lookup calls or code types<br>
-   * cells that have changed values fetch new texts/decorations from the lookup
-   * service in one single batch call lookup (performance optimization)
-   */
-  private void processDecorationBuffer() {
-    /*
-     * 1. process lookup service calls
-     */
-    try {
-      BatchLookupCall batchCall = null;
-      ArrayList<ITableRow> tableRowList = null;
-      ArrayList<Integer> columnIndexList = null;
-      if (m_cellLookupBuffer.size() > 0) {
-        batchCall = new BatchLookupCall();
-        tableRowList = new ArrayList<ITableRow>();
-        columnIndexList = new ArrayList<Integer>();
-        BatchLookupResultCache lookupResultCache = new BatchLookupResultCache();
-        for (P_CellLookup lookup : m_cellLookupBuffer) {
-          ITableRow row = lookup.getRow();
-          if (row.getTable() == AbstractTable.this) {
-            ISmartColumn<?> col = lookup.getColumn();
-            LookupCall call = col.prepareLookupCall(row);
-            if (call != null && call.getKey() != null) {
-              //split: local vs remote
-              if (call instanceof LocalLookupCall) {
-                LookupRow[] result = lookupResultCache.getDataByKey(call);
-                applyLookupResult((InternalTableRow) row, col.getColumnIndex(), result);
-              }
-              else {
-                tableRowList.add(row);
-                columnIndexList.add(Integer.valueOf(col.getColumnIndex()));
-                batchCall.addLookupCall(call);
-              }
-            }
-            else {
-              applyLookupResult((InternalTableRow) row, col.getColumnIndex(), LookupRow.EMPTY_ARRAY);
-            }
-          }
-        }
-      }
-      m_cellLookupBuffer.clear();
-      //
-      if (batchCall != null && tableRowList != null && columnIndexList != null && !batchCall.isEmpty()) {
-        ITableRow[] tableRows = tableRowList.toArray(new ITableRow[tableRowList.size()]);
-        LookupRow[][] resultArray;
-        IBatchLookupService service = SERVICES.getService(IBatchLookupService.class);
-        resultArray = service.getBatchDataByKey(batchCall);
-        for (int i = 0; i < tableRows.length; i++) {
-          applyLookupResult((InternalTableRow) tableRows[i], ((Number) columnIndexList.get(i)).intValue(), resultArray[i]);
-        }
-      }
-    }
-    catch (ProcessingException e) {
-      SERVICES.getService(IExceptionHandlerService.class).handleException(e);
-    }
-    finally {
-      m_cellLookupBuffer.clear();
-    }
-    /*
-     * 2. update row decorations
-     */
-    HashSet<ITableRow> set = m_rowDecorationBuffer;
-    m_rowDecorationBuffer = new HashSet<ITableRow>();
-    for (ITableRow row : set) {
-      if (row.getTable() == AbstractTable.this) {
-        applyRowDecorationsImpl(row);
-      }
-    }
-    /*
-     * check row filters
-     */
-    if (m_rowFilters.size() > 0) {
-      boolean filterChanged = false;
-      for (ITableRow row : set) {
-        if (row.getTable() == AbstractTable.this) {
-          if (row instanceof InternalTableRow) {
-            InternalTableRow irow = (InternalTableRow) row;
-            boolean oldFlag = irow.isFilterAccepted();
-            applyRowFiltersInternal(irow);
-            boolean newFlag = irow.isFilterAccepted();
-            filterChanged = filterChanged || (oldFlag != newFlag);
-          }
-        }
-      }
-      if (filterChanged) {
-        fireRowFilterChanged();
-      }
-    }
-  }
-
-  private int m_processEventBufferLoopDetection;
-
-  /**
-   * Fire events in form of one batch<br>
-   * fire all buffered events<br>
-   * coalesce all TableEvents of same type and sort according to their type
-   */
-  private void processEventBuffer() {
-    //loop detection
-    try {
-      m_processEventBufferLoopDetection++;
-      if (m_processEventBufferLoopDetection > 100) {
-        LOG.error("LOOP DETECTION in " + getClass() + ". see stack trace for more details.", new Exception("LOOP DETECTION"));
-        return;
-      }
-      //
-      ArrayList<TableEvent> list = m_tableEventBuffer;
-      m_tableEventBuffer = new ArrayList<TableEvent>();
-      if (list.size() > 0) {
-        HashMap<Integer, List<TableEvent>> coalesceMap = new HashMap<Integer, List<TableEvent>>();
-        for (TableEvent e : list) {
-          List<TableEvent> subList = coalesceMap.get(e.getType());
-          if (subList == null) {
-            subList = new ArrayList<TableEvent>();
-            coalesceMap.put(e.getType(), subList);
-          }
-          subList.add(e);
-        }
-        TreeMap<Integer, TableEvent> sortedCoalescedMap = new TreeMap<Integer, TableEvent>();
-        for (Map.Entry<Integer, List<TableEvent>> entry : coalesceMap.entrySet()) {
-          int type = entry.getKey();
-          List<TableEvent> subList = entry.getValue();
-          int lastIndex = subList.size() - 1;
-          switch (type) {
-            case TableEvent.TYPE_ALL_ROWS_DELETED: {
-              ArrayList<TableEvent> singleList = new ArrayList<TableEvent>(1);
-              singleList.add(subList.get(lastIndex));// use last
-              sortedCoalescedMap.put(10, coalesceTableEvents(singleList, false, true));
-              break;
-            }
-            case TableEvent.TYPE_ROWS_DELETED: {
-              sortedCoalescedMap.put(20, coalesceTableEvents(subList, false, true));// merge
-              break;
-            }
-            case TableEvent.TYPE_ROWS_INSERTED: {
-              sortedCoalescedMap.put(30, coalesceTableEvents(subList, true, false));// merge
-              break;
-            }
-            case TableEvent.TYPE_ROWS_UPDATED: {
-              sortedCoalescedMap.put(40, coalesceTableEvents(subList, true, false));// merge
-              break;
-            }
-            case TableEvent.TYPE_COLUMN_HEADERS_UPDATED: {
-              sortedCoalescedMap.put(60, coalesceTableEvents(subList, false, false));// merge
-              break;
-            }
-            case TableEvent.TYPE_COLUMN_ORDER_CHANGED: {
-              sortedCoalescedMap.put(70, coalesceTableEvents(subList, false, false));// merge
-              break;
-            }
-            case TableEvent.TYPE_COLUMN_STRUCTURE_CHANGED: {
-              sortedCoalescedMap.put(80, subList.get(lastIndex));// use last
-              break;
-            }
-            case TableEvent.TYPE_ROW_ORDER_CHANGED: {
-              sortedCoalescedMap.put(90, subList.get(lastIndex));// use last
-              break;
-            }
-            case TableEvent.TYPE_ROWS_DRAG_REQUEST: {
-              sortedCoalescedMap.put(100, subList.get(lastIndex));// use last
-              break;
-            }
-            case TableEvent.TYPE_ROW_DROP_ACTION: {
-              sortedCoalescedMap.put(110, subList.get(lastIndex));// use last
-              break;
-            }
-            case TableEvent.TYPE_HEADER_POPUP: {
-              sortedCoalescedMap.put(130, subList.get(lastIndex));// use last
-              break;
-            }
-            case TableEvent.TYPE_EMPTY_SPACE_POPUP: {
-              sortedCoalescedMap.put(140, subList.get(lastIndex));// use last
-              break;
-            }
-            case TableEvent.TYPE_ROW_POPUP: {
-              sortedCoalescedMap.put(150, subList.get(lastIndex));// use last
-              break;
-            }
-            case TableEvent.TYPE_ROW_ACTION: {
-              sortedCoalescedMap.put(160, subList.get(lastIndex));// use last
-              break;
-            }
-            case TableEvent.TYPE_ROWS_SELECTED: {
-              sortedCoalescedMap.put(170, subList.get(lastIndex));// use last
-              break;
-            }
-            case TableEvent.TYPE_SCROLL_TO_SELECTION: {
-              sortedCoalescedMap.put(180, subList.get(lastIndex));// use last
-              break;
-            }
-            default: {
-              sortedCoalescedMap.put(-type, subList.get(lastIndex));// use last
-            }
-          }
-        }
-        // fire the batch and set tree to changing, otherwise a listener might trigger another events that then are processed before all other listeners received that batch
-        try {
-          setTableChanging(true);
-          //
-          fireTableEventBatchInternal(sortedCoalescedMap.values().toArray(new TableEvent[sortedCoalescedMap.size()]));
-        }
-        finally {
-          setTableChanging(false);
-        }
-      }
-    }
-    finally {
-      m_processEventBufferLoopDetection--;
-    }
-  }
-
-  private TableEvent coalesceTableEvents(List<TableEvent> list, boolean includeExistingRows, boolean includeRemovedRows) {
-    if (list.size() == 1) {
-      return list.get(0);
-    }
-    else {
-      TableEvent last = list.get(list.size() - 1);
-      TableEvent ce = new TableEvent(last.getTable(), last.getType());
-      //
-      ce.setSortInMemoryAllowed(last.isSortInMemoryAllowed());
-      ce.setDragObject(last.getDragObject());
-      ce.setDropObject(last.getDropObject());
-      ce.setCopyObject(last.getCopyObject());
-      ce.addPopupMenus(last.getPopupMenus());
-      //columns
-      Set<IColumn> colList = new LinkedHashSet<IColumn>();
-      for (TableEvent t : list) {
-        if (t.getColumns() != null) {
-          colList.addAll(Arrays.asList(t.getColumns()));
-        }
-      }
-      ce.setColumns(colList.toArray(new IColumn<?>[colList.size()]));
-      //rows
-      Set<ITableRow> rowList = new LinkedHashSet<ITableRow>();
-      for (TableEvent t : list) {
-        if (t.getRowCount() > 0) {
-          for (ITableRow row : t.getRows()) {
-            if (row.getTable() == AbstractTable.this && includeExistingRows) {
-              rowList.add(row);
-            }
-            else if (row.getTable() != AbstractTable.this && includeRemovedRows) {
-              rowList.add(row);
-            }
-          }
-        }
-      }
-      ce.setRows(rowList.toArray(new ITableRow[rowList.size()]));
-      //
-      return ce;
-    }
-  }
-
-  /**
-   * do decoration and filtering later
-   */
-  private void enqueueDecorationTasks(ITableRow row) {
-    if (row != null) {
-      for (int i = 0; i < row.getCellCount(); i++) {
-        IColumn<?> column = getColumnSet().getColumn(i);
-        // lookups
-        if (column instanceof ISmartColumn) {
-          ISmartColumn<?> smartColumn = (ISmartColumn<?>) column;
-          if (smartColumn.getLookupCall() != null) {
-            m_cellLookupBuffer.add(new P_CellLookup(row, smartColumn));
-          }
-        }
-      }
-      m_rowDecorationBuffer.add(row);
-    }
-  }
-
-  /*
-   * does not use setTableChanging()
-   */
-  private void applyRowDecorationsImpl(ITableRow tableRow) {
-    // disable row changed trigger on row
-    try {
-      tableRow.setRowChanging(true);
-      //
-      // row decorator on table
-      this.decorateRow(tableRow);
-      // row decorator on columns
-      ColumnSet cset = getColumnSet();
-      for (int c = 0; c < tableRow.getCellCount(); c++) {
-        // cell decorator on column
-        IColumn<?> col = cset.getColumn(c);
-        col.decorateCell(tableRow);
-        // cell decorator on table
-        this.decorateCell(tableRow, col);
-      }
-    }
-    catch (Throwable t) {
-      LOG.error("Error occured while applying row decoration", t);
-    }
-    finally {
-      tableRow.setRowPropertiesChanged(false);
-      tableRow.setRowChanging(false);
-    }
-  }
-
-  private void applyLookupResult(InternalTableRow tableRow, int columnIndex, LookupRow[] result) {
-    // disable row changed trigger on row
-    try {
-      tableRow.setRowChanging(true);
-      //
-      Cell cell = (Cell) tableRow.getCell(columnIndex);
-      if (result.length == 1) {
-        cell.setText(result[0].getText());
-        cell.setTooltipText(result[0].getTooltipText());
-      }
-      else if (result.length > 1) {
-        StringBuffer buf = new StringBuffer();
-        StringBuffer bufTooltip = new StringBuffer();
-        for (int i = 0; i < result.length; i++) {
-          if (i > 0) {
-            if (isMultilineText()) {
-              buf.append("\n");
-              bufTooltip.append("\n");
-            }
-            else {
-              buf.append(", ");
-              bufTooltip.append(", ");
-            }
-          }
-          buf.append(result[i].getText());
-          bufTooltip.append(result[i].getTooltipText());
-        }
-        cell.setText(buf.toString());
-        cell.setTooltipText(bufTooltip.toString());
-      }
-      else {
-        cell.setText("");
-        cell.setTooltipText("");
-      }
-    }
-    finally {
-      tableRow.setRowPropertiesChanged(false);
-      tableRow.setRowChanging(false);
-    }
-  }
-
-  @Override
-  public void tablePopulated() {
-    if (m_tableEventBuffer.isEmpty()) {
-      synchronized (m_cachedFilteredRowsLock) {
-        m_cachedFilteredRows = null;
-      }
-      fireTableEventInternal(new TableEvent(this, TableEvent.TYPE_TABLE_POPULATED, null));
-    }
-  }
-
-  @Override
-  public ITableRow resolveRow(ITableRow row) {
-    if (row == null) {
-      return null;
-    }
-    if (!(row instanceof InternalTableRow)) {
-      throw new IllegalArgumentException("only accept InternalTableRow, not " + (row != null ? row.getClass() : null));
-    }
-    // check owner
-    if (row.getTable() == this) {
-      return row;
-    }
-    else {
-      return null;
-    }
-  }
-
-  @Override
-  public ITableRow[] resolveRows(ITableRow[] rows) {
-    if (rows == null) {
-      rows = new ITableRow[0];
-    }
-    int mismatchCount = 0;
-    for (int i = 0; i < rows.length; i++) {
-      if (resolveRow(rows[i]) != rows[i]) {
-        LOG.warn("could not resolve row " + rows[i]);
-        mismatchCount++;
-      }
-    }
-    if (mismatchCount > 0) {
-      ITableRow[] resolvedRows = new ITableRow[rows.length - mismatchCount];
-      int index = 0;
-      for (int i = 0; i < rows.length; i++) {
-        if (resolveRow(rows[i]) == rows[i]) {
-          resolvedRows[index] = rows[i];
-          index++;
-        }
-      }
-      rows = resolvedRows;
-    }
-    return rows;
-  }
-
-  @Override
-  public boolean isHeaderVisible() {
-    return propertySupport.getPropertyBool(PROP_HEADER_VISIBLE);
-  }
-
-  @Override
-  public void setHeaderVisible(boolean b) {
-    propertySupport.setPropertyBool(PROP_HEADER_VISIBLE, b);
-  }
-
-  @Override
-  public final void decorateCell(ITableRow row, IColumn<?> col) {
-    Cell cell = row.getCellForUpdate(col.getColumnIndex());
-    decorateCellInternal(cell, row, col);
-    try {
-      execDecorateCell(cell, row, col);
-    }
-    catch (ProcessingException e) {
-      SERVICES.getService(IExceptionHandlerService.class).handleException(e);
-    }
-    catch (Throwable t) {
-      SERVICES.getService(IExceptionHandlerService.class).handleException(createNewUnexpectedProcessingExcpetion(t));
-    }
-  }
-
-  protected void decorateCellInternal(Cell view, ITableRow row, IColumn<?> col) {
-  }
-
-  @Override
-  public final void decorateRow(ITableRow row) {
-    decorateRowInternal(row);
-    try {
-      execDecorateRow(row);
-    }
-    catch (ProcessingException e) {
-      SERVICES.getService(IExceptionHandlerService.class).handleException(e);
-    }
-    catch (Throwable t) {
-      SERVICES.getService(IExceptionHandlerService.class).handleException(createNewUnexpectedProcessingExcpetion(t));
-    }
-  }
-
-  protected void decorateRowInternal(ITableRow row) {
-    // icon
-    if (row.getIconId() == null) {
-      String s = getDefaultIconId();
-      if (s != null) {
-        row.setIconId(s);
-      }
-    }
-  }
-
-  /**
-   * Called when the columns are reset.
-   * <p>
-   * Subclasses can override this method. The default does nothing.
-   * 
-   * @param visiblity
-   *          {@code true} if the visibility is reset.
-   * @param order
-   *          {@code true} if the order is reset.
-   * @param sorting
-   *          {@code true} if the sorting is reset.
-   * @param widths
-   *          {@code true} if the column widths are reset.
-   * @throws ProcessingException
-   */
-  @ConfigOperation
-  @Order(90)
-  protected void execResetColumns(boolean visibility, boolean order, boolean sorting, boolean widths) throws ProcessingException {
-  }
-
-  /**
-   * Model Observer
-   */
-  @Override
-  public void addTableListener(TableListener listener) {
-    m_listenerList.add(TableListener.class, listener);
-  }
-
-  @Override
-  public void removeTableListener(TableListener listener) {
-    m_listenerList.remove(TableListener.class, listener);
-  }
-
-  @Override
-  public void addUITableListener(TableListener listener) {
-    m_listenerList.insertAtFront(TableListener.class, listener);
-  }
-
-  protected IEventHistory<TableEvent> createEventHistory() {
-    return new DefaultTableEventHistory(5000L);
-  }
-
-  @Override
-  public IEventHistory<TableEvent> getEventHistory() {
-    return m_eventHistory;
-  }
-
-  @Override
-  public IMenu[] fetchMenusForRowsInternal(ITableRow[] rows) {
-    TableEvent e;
-    if (rows.length == 0) {
-      e = new TableEvent(this, TableEvent.TYPE_EMPTY_SPACE_POPUP);
-    }
-    else {
-      e = new TableEvent(this, TableEvent.TYPE_ROW_POPUP, rows);
-    }
-    fireTableEventInternal(e);
-    return e.getPopupMenus();
-  }
-
-  private void fireRowsInserted(ITableRow[] rows) {
-    synchronized (m_cachedFilteredRowsLock) {
-      m_cachedFilteredRows = null;
-    }
-    fireTableEventInternal(new TableEvent(this, TableEvent.TYPE_ROWS_INSERTED, rows));
-  }
-
-  private void fireRowsUpdated(ITableRow[] rows) {
-    synchronized (m_cachedFilteredRowsLock) {
-      m_cachedFilteredRows = null;
-    }
-    fireTableEventInternal(new TableEvent(this, TableEvent.TYPE_ROWS_UPDATED, rows));
-  }
-
-  /**
-   * Request to reload/replace table data with refreshed data
-   */
-  private void fireRowsDeleted(ITableRow[] rows) {
-    synchronized (m_cachedFilteredRowsLock) {
-      m_cachedFilteredRows = null;
-    }
-    fireTableEventInternal(new TableEvent(this, TableEvent.TYPE_ROWS_DELETED, rows));
-  }
-
-  private void fireAllRowsDeleted(ITableRow[] rows) {
-    synchronized (m_cachedFilteredRowsLock) {
-      m_cachedFilteredRows = null;
-    }
-    fireTableEventInternal(new TableEvent(this, TableEvent.TYPE_ALL_ROWS_DELETED, rows));
-  }
-
-  private void fireRowsSelected(ITableRow[] rows) {
-    fireTableEventInternal(new TableEvent(this, TableEvent.TYPE_ROWS_SELECTED, rows));
-  }
-
-  private void fireRowClick(ITableRow row) {
-    if (row != null) {
-      try {
-        interceptRowClickSingleObserver(row);
-        execRowClick(row);
-      }
-      catch (ProcessingException ex) {
-        SERVICES.getService(IExceptionHandlerService.class).handleException(ex);
-      }
-      catch (Throwable t) {
-        SERVICES.getService(IExceptionHandlerService.class).handleException(createNewUnexpectedProcessingExcpetion(t));
-      }
-    }
-  }
-
-  protected void interceptRowClickSingleObserver(ITableRow row) throws ProcessingException {
-    // single observer for checkable tables
-    // if row click is targetted to cell editor, do not interpret click as check/uncheck event
-    if (row.isEnabled() && isEnabled()) {
-      IColumn<?> ctxCol = getContextColumn();
-      if (isCellEditable(row, ctxCol)) {
-        //cell-level checkbox
-        if (ctxCol instanceof IBooleanColumn) {
-          //editable boolean columns consume this click
-          IFormField field = ctxCol.prepareEdit(row);
-          if (field instanceof IBooleanField) {
-            IBooleanField bfield = (IBooleanField) field;
-            bfield.setChecked(!bfield.isChecked());
-            ctxCol.completeEdit(row, field);
-          }
-        }
-        else {
-          //other editable columns have no effect HERE, the ui will open an editor
-        }
-      }
-      else {
-        //row-level checkbox
-        if (isCheckable()) {
-          row.setChecked(!row.isChecked());
-        }
-      }
-    }
-  }
-
-  private void fireRowAction(ITableRow row) {
-    if (!m_actionRunning) {
-      try {
-        m_actionRunning = true;
-        if (row != null) {
-          try {
-            execRowAction(row);
-          }
-          catch (ProcessingException ex) {
-            SERVICES.getService(IExceptionHandlerService.class).handleException(ex);
-          }
-          catch (Throwable t) {
-            SERVICES.getService(IExceptionHandlerService.class).handleException(createNewUnexpectedProcessingExcpetion(t));
-          }
-        }
-      }
-      finally {
-        m_actionRunning = false;
-      }
-    }
-  }
-
-  private void fireRowOrderChanged() {
-    synchronized (m_cachedFilteredRowsLock) {
-      m_cachedFilteredRows = null;
-    }
-    fireTableEventInternal(new TableEvent(this, TableEvent.TYPE_ROW_ORDER_CHANGED, getRows()));
-  }
-
-  private void fireRequestFocus() {
-    fireTableEventInternal(new TableEvent(this, TableEvent.TYPE_REQUEST_FOCUS));
-  }
-
-  private void fireRequestFocusInCell(IColumn<?> column, ITableRow row) {
-    TableEvent e = new TableEvent(this, TableEvent.TYPE_REQUEST_FOCUS_IN_CELL);
-    e.setColumns(new IColumn<?>[]{column});
-    e.setRows(new ITableRow[]{row});
-    fireTableEventInternal(e);
-  }
-
-  private void fireRowFilterChanged() {
-    synchronized (m_cachedFilteredRowsLock) {
-      m_cachedFilteredRows = null;
-    }
-    fireTableEventInternal(new TableEvent(this, TableEvent.TYPE_ROW_FILTER_CHANGED));
-  }
-
-  private TransferObject fireRowsDragRequest() {
-    ITableRow[] rows = getSelectedRows();
-    if (rows != null && rows.length > 0) {
-      TableEvent e = new TableEvent(this, TableEvent.TYPE_ROWS_DRAG_REQUEST, rows);
-      fireTableEventInternal(e);
-      return e.getDragObject();
-    }
-    else {
-      return null;
-    }
-  }
-
-  private void fireRowDropAction(ITableRow row, TransferObject dropData) {
-    ITableRow[] rows = null;
-    if (row != null) {
-      rows = new ITableRow[]{row};
-    }
-    TableEvent e = new TableEvent(this, TableEvent.TYPE_ROW_DROP_ACTION, rows);
-    e.setDropObject(dropData);
-    fireTableEventInternal(e);
-  }
-
-  private TransferObject fireRowsCopyRequest() {
-    ITableRow[] rows = getSelectedRows();
-    if (rows != null && rows.length > 0) {
-      TableEvent e = new TableEvent(this, TableEvent.TYPE_ROWS_COPY_REQUEST, rows);
-      fireTableEventInternal(e);
-      return e.getCopyObject();
-    }
-    else {
-      return null;
-    }
-  }
-
-  private IMenu[] fireEmptySpacePopup() {
-    TableEvent e = new TableEvent(this, TableEvent.TYPE_EMPTY_SPACE_POPUP);
-    fireTableEventInternal(e);
-    return e.getPopupMenus();
-  }
-
-  private IMenu[] fireRowPopup() {
-    TableEvent e = new TableEvent(this, TableEvent.TYPE_ROW_POPUP, getSelectedRows());
-    fireTableEventInternal(e);
-    return e.getPopupMenus();
-  }
-
-  private void addLocalPopupMenus(TableEvent e) {
-    boolean singleSelect = getSelectedRowCount() == 1;
-    boolean multiSelect = getSelectedRowCount() >= 2;
-    boolean allRowsEnabled = true;
-    for (ITableRow row : getSelectedRows()) {
-      if (!row.isEnabled()) {
-        allRowsEnabled = false;
-        break;
-      }
-    }
-    IMenu[] a = getMenus();
-    for (IMenu menu : a) {
-      IMenu validMenu = null;
-      switch (e.getType()) {
-        case TableEvent.TYPE_HEADER_POPUP:
-        case TableEvent.TYPE_EMPTY_SPACE_POPUP: {
-          if (menu.isEmptySpaceAction()) {
-            if ((!menu.isInheritAccessibility()) || (isEnabled())) {
-              validMenu = menu;
-            }
-          }
-          break;
-        }
-        case TableEvent.TYPE_ROW_POPUP: {
-          if (multiSelect) {
-            if (menu.isMultiSelectionAction()) {
-              if ((!menu.isInheritAccessibility()) || (isEnabled() && allRowsEnabled)) {
-                validMenu = menu;
-              }
-            }
-          }
-          else if (singleSelect) {
-            if (menu.isSingleSelectionAction()) {
-              if ((!menu.isInheritAccessibility()) || (isEnabled() && allRowsEnabled)) {
-                validMenu = menu;
-              }
-            }
-          }
-          break;
-        }
-      }
-      if (validMenu != null) {
-        validMenu.prepareAction();
-        if (validMenu.isVisible()) {
-          e.addPopupMenu(validMenu);
-        }
-      }
-    }
-  }
-
-  /**
-   * Called before the header menus are displayed.
-   * <p>
-   * Subclasses can override this method. The default add menus for add, modifying and removing custom column and menus
-   * for reseting, organizing and filtering the columns.
-   * 
-   * @param e
-   *          Table event of type {@link TableEvent#TYPE_HEADER_POPUP}.
-   * @throws ProcessingException
-   */
-  @ConfigOperation
-  @Order(100)
-  protected void execAddHeaderMenus(TableEvent e) throws ProcessingException {
-    if (getTableCustomizer() != null) {
-      if (e.getPopupMenuCount() > 0) {
-        e.addPopupMenu(new MenuSeparator());
-      }
-      for (IMenu m : new IMenu[]{new AddCustomColumnMenu(this), new ModifyCustomColumnMenu(this), new RemoveCustomColumnMenu(this)}) {
-        m.prepareAction();
-        if (m.isVisible()) {
-          e.addPopupMenu(m);
-        }
-      }
-    }
-    if (e.getPopupMenuCount() > 0) {
-      e.addPopupMenu(new MenuSeparator());
-    }
-    for (IMenu m : new IMenu[]{new ResetColumnsMenu(this), new OrganizeColumnsMenu(this), new ColumnFilterMenu(this), new CopyWidthsOfColumnsMenu(this)}) {
-      m.prepareAction();
-      if (m.isVisible()) {
-        e.addPopupMenu(m);
-      }
-    }
-  }
-
-  private IMenu[] fireHeaderPopup() {
-    TableEvent e = new TableEvent(this, TableEvent.TYPE_HEADER_POPUP);
-    fireTableEventInternal(e);
-    try {
-      execAddHeaderMenus(e);
-    }
-    catch (ProcessingException ex) {
-      SERVICES.getService(IExceptionHandlerService.class).handleException(ex);
-    }
-    return e.getPopupMenus();
-  }
-
-  // main handler
-  protected void fireTableEventInternal(TableEvent e) {
-    if (isTableChanging()) {
-      // buffer the event for later batch firing
-      m_tableEventBuffer.add(e);
-    }
-    else {
-      EventListener[] listeners = m_listenerList.getListeners(TableListener.class);
-      if (listeners != null && listeners.length > 0) {
-        for (int i = 0; i < listeners.length; i++) {
-          try {
-            ((TableListener) listeners[i]).tableChanged(e);
-          }
-          catch (Throwable t) {
-            LOG.error("fire " + e, t);
-          }
-        }
-      }
-    }
-  }
-
-  // batch handler
-  private void fireTableEventBatchInternal(TableEvent[] batch) {
-    if (batch.length == 0) {
-      return;
-    }
-    if (batch.length > 0) {
-      EventListener[] listeners = m_listenerList.getListeners(TableListener.class);
-      if (listeners != null && listeners.length > 0) {
-        for (int i = 0; i < listeners.length; i++) {
-          ((TableListener) listeners[i]).tableChangedBatch(batch);
-        }
-      }
-    }
-  }
-
-  protected boolean handleKeyStroke(String keyName, char keyChar) {
-    if (keyName == null) {
-      return false;
-    }
-    keyName = keyName.toLowerCase();
-    // check if there is no menu keystroke with that name
-    for (IMenu m : getMenus()) {
-      if (m.getKeyStroke() != null && m.getKeyStroke().equalsIgnoreCase(keyName)) {
-        return false;
-      }
-    }
-    // check if there is no keystroke with that name (ticket 78234)
-    for (IKeyStroke k : getKeyStrokes()) {
-      if (k.getKeyStroke() != null && k.getKeyStroke().equalsIgnoreCase(keyName)) {
-        return false;
-      }
-    }
-    if (keyChar > ' ' && (!keyName.contains("control")) && (!keyName.contains("ctrl")) && (!keyName.contains("alt"))) {
-      // select first/next line with corresponding character
-      String newText = "" + Character.toLowerCase(keyChar);
-      m_keyStrokeBuffer.append(newText);
-      String prefix = m_keyStrokeBuffer.getText();
-
-      IColumn<?> col = getContextColumn();
-      if (col == null) {
-        IColumn<?>[] sortCols = getColumnSet().getSortColumns();
-        if (sortCols.length > 0) {
-          col = sortCols[sortCols.length - 1];
-        }
-        else {
-          TreeMap<CompositeObject, IColumn<?>> sortMap = new TreeMap<CompositeObject, IColumn<?>>();
-          int index = 0;
-          for (IColumn<?> c : getColumnSet().getVisibleColumns()) {
-            if (c.getDataType() == String.class) {
-              sortMap.put(new CompositeObject(1, index), c);
-            }
-            else if (c.getDataType() == Boolean.class) {
-              sortMap.put(new CompositeObject(3, index), c);
-            }
-            else {
-              sortMap.put(new CompositeObject(2, index), c);
-            }
-            index++;
-          }
-          if (sortMap.size() > 0) {
-            col = sortMap.get(sortMap.firstKey());
-          }
-        }
-      }
-      if (col != null) {
-        int colIndex = col.getColumnIndex();
-        String pattern = StringUtility.toRegExPattern(prefix.toLowerCase());
-        pattern = pattern + ".*";
-        if (LOG.isInfoEnabled()) {
-          LOG.info("finding regex:" + pattern + " in column " + getColumnSet().getColumn(colIndex).getHeaderCell().getText());
-        }
-        // loop over values and find matching one
-        int rowCount = getRowCount();
-        ITableRow selRow = getSelectedRow();
-        int startIndex = 0;
-        if (selRow != null) {
-          if (prefix.length() <= 1) {
-            startIndex = selRow.getRowIndex() + 1;
-          }
-          else {
-            startIndex = selRow.getRowIndex();
-          }
-        }
-        for (int i = 0; i < rowCount; i++) {
-          ITableRow row = m_rows.get((startIndex + i) % rowCount);
-          String text = row.getCell(colIndex).getText();
-          if (text != null && text.toLowerCase().matches(pattern)) {
-            // handled
-            selectRow(row, false);
-            return true;
-          }
-        }
-      }
-    }
-    return false;
-  }
-
-  @Override
-  public ITableUIFacade getUIFacade() {
-    return m_uiFacade;
-  }
-
-  private ProcessingException createNewUnexpectedProcessingExcpetion(Throwable t) {
-    return new ProcessingException("Unexpected", t);
-  }
-
-  /*
-   * UI Notifications
-   */
-  protected class P_TableUIFacade implements ITableUIFacade {
-    private int m_uiProcessorCount = 0;
-
-    protected void pushUIProcessor() {
-      m_uiProcessorCount++;
-    }
-
-    protected void popUIProcessor() {
-      m_uiProcessorCount--;
-    }
-
-    @Override
-    public boolean isUIProcessing() {
-      return m_uiProcessorCount > 0;
-    }
-
-    @Override
-    public void fireRowClickFromUI(ITableRow row) {
-      try {
-        pushUIProcessor();
-        //
-        row = resolveRow(row);
-        if (row != null) {
-          fireRowClick(resolveRow(row));
-        }
-      }
-      finally {
-        popUIProcessor();
-      }
-    }
-
-    @Override
-    public void fireRowActionFromUI(ITableRow row) {
-      try {
-        pushUIProcessor();
-        //
-        row = resolveRow(row);
-        if (row != null) {
-          fireRowAction(row);
-        }
-      }
-      finally {
-        popUIProcessor();
-      }
-    }
-
-    @Override
-    public IMenu[] fireRowPopupFromUI() {
-      try {
-        pushUIProcessor();
-        //
-        return fireRowPopup();
-      }
-      finally {
-        popUIProcessor();
-      }
-    }
-
-    @Override
-    public IMenu[] fireEmptySpacePopupFromUI() {
-      try {
-        pushUIProcessor();
-        //
-        return fireEmptySpacePopup();
-      }
-      finally {
-        popUIProcessor();
-      }
-    }
-
-    @Override
-    public IMenu[] fireHeaderPopupFromUI() {
-      try {
-        pushUIProcessor();
-        //
-        return fireHeaderPopup();
-      }
-      finally {
-        popUIProcessor();
-      }
-    }
-
-    @Override
-    public boolean fireKeyTypedFromUI(String keyStrokeText, char keyChar) {
-      try {
-        pushUIProcessor();
-        //
-        return handleKeyStroke(keyStrokeText, keyChar);
-      }
-      finally {
-        popUIProcessor();
-      }
-    }
-
-    @Override
-    public void fireVisibleColumnsChangedFromUI(IColumn<?>[] visibleColumns) {
-      try {
-        pushUIProcessor();
-        //
-        getColumnSet().setVisibleColumns(visibleColumns);
-        ClientUIPreferences.getInstance().setAllTableColumnPreferences(AbstractTable.this);
-      }
-      finally {
-        popUIProcessor();
-      }
-    }
-
-    @Override
-    public void fireColumnMovedFromUI(IColumn<?> c, int toViewIndex) {
-      try {
-        pushUIProcessor();
-        //
-        c = getColumnSet().resolveColumn(c);
-        if (c != null) {
-          getColumnSet().moveColumnToVisibleIndex(c.getColumnIndex(), toViewIndex);
-          ClientUIPreferences.getInstance().setAllTableColumnPreferences(AbstractTable.this);
-        }
-      }
-      finally {
-        popUIProcessor();
-      }
-    }
-
-    @Override
-    public void setColumnWidthFromUI(IColumn<?> c, int newWidth) {
-      try {
-        pushUIProcessor();
-        //
-        c = getColumnSet().resolveColumn(c);
-        if (c != null) {
-          c.setWidthInternal(newWidth);
-          ClientUIPreferences.getInstance().setAllTableColumnPreferences(AbstractTable.this);
-        }
-      }
-      finally {
-        popUIProcessor();
-      }
-    }
-
-    @Override
-    public void fireHeaderSortFromUI(IColumn<?> c, boolean multiSort) {
-      try {
-        pushUIProcessor();
-        //
-        if (isSortEnabled()) {
-          c = getColumnSet().resolveColumn(c);
-          if (c != null) {
-            getColumnSet().handleSortEvent(c, multiSort);
-            ClientUIPreferences.getInstance().setAllTableColumnPreferences(AbstractTable.this);
-            sort();
-          }
-        }
-      }
-      finally {
-        popUIProcessor();
-      }
-    }
-
-    @Override
-    public void setSelectedRowsFromUI(ITableRow[] rows) {
-      try {
-        pushUIProcessor();
-        //
-        HashSet<ITableRow> requestedRows = new HashSet<ITableRow>(Arrays.asList(resolveRows(rows)));
-        ArrayList<ITableRow> validRows = new ArrayList<ITableRow>();
-        // add existing selected rows that are masked by filter
-        for (ITableRow row : getSelectedRows()) {
-          if (!row.isFilterAccepted()) {
-            validRows.add(row);
-          }
-        }
-        // remove all filtered from requested
-        requestedRows.removeAll(validRows);
-        // add remainder
-        for (ITableRow row : requestedRows) {
-          validRows.add(row);
-        }
-        selectRows(validRows.toArray(new ITableRow[validRows.size()]), false);
-      }
-      finally {
-        popUIProcessor();
-      }
-    }
-
-    @Override
-    public TransferObject fireRowsDragRequestFromUI() {
-      try {
-        pushUIProcessor();
-        return fireRowsDragRequest();
-      }
-      finally {
-        popUIProcessor();
-      }
-    }
-
-    @Override
-    public void fireRowDropActionFromUI(ITableRow row, TransferObject dropData) {
-      try {
-        pushUIProcessor();
-        row = resolveRow(row);
-        fireRowDropAction(row, dropData);
-      }
-      finally {
-        popUIProcessor();
-      }
-    }
-
-    @Override
-    public TransferObject fireRowsCopyRequestFromUI() {
-      try {
-        pushUIProcessor();
-        return fireRowsCopyRequest();
-      }
-      finally {
-        popUIProcessor();
-      }
-    }
-
-    @Override
-    public void fireHyperlinkActionFromUI(ITableRow row, IColumn<?> col, URL url) {
-      try {
-        pushUIProcessor();
-        //
-        doHyperlinkAction(resolveRow(row), col, url);
-      }
-      catch (ProcessingException e) {
-        SERVICES.getService(IExceptionHandlerService.class).handleException(e);
-      }
-      finally {
-        popUIProcessor();
-      }
-    }
-
-    @Override
-    public void setContextColumnFromUI(IColumn<?> col) {
-      try {
-        pushUIProcessor();
-        //
-        if (col != null && col.getTable() != AbstractTable.this) {
-          col = null;
-        }
-        setContextColumn(col);
-      }
-      finally {
-        popUIProcessor();
-      }
-    }
-
-    @Override
-    public IFormField prepareCellEditFromUI(ITableRow row, IColumn<?> col) {
-      try {
-        pushUIProcessor();
-        //
-        m_editContext = null;
-        row = resolveRow(row);
-        if (row != null && col != null) {
-          try {
-            // ensure the editable row to be selected.
-            // This is crucial if the cell's value is changed right away in @{link IColumn#prepareEdit(ITableRow)}, e.g. in @{link AbstractBooleanColumn}
-            row.getTable().selectRow(row);
-            IFormField f = col.prepareEdit(row);
-            if (f != null) {
-              m_editContext = new P_CellEditorContext(row, col, f);
-            }
-            return f;
-          }
-          catch (ProcessingException e) {
-            SERVICES.getService(IExceptionHandlerService.class).handleException(e);
-          }
-          catch (Throwable t) {
-            SERVICES.getService(IExceptionHandlerService.class).handleException(new ProcessingException("Unexpected", t));
-          }
-        }
-      }
-      finally {
-        popUIProcessor();
-      }
-      return null;
-    }
-
-    @Override
-    public void completeCellEditFromUI() {
-      try {
-        pushUIProcessor();
-        //
-        if (m_editContext != null) {
-          try {
-            m_editContext.getColumn().completeEdit(m_editContext.getRow(), m_editContext.getFormField());
-          }
-          catch (ProcessingException e) {
-            SERVICES.getService(IExceptionHandlerService.class).handleException(e);
-          }
-          catch (Throwable t) {
-            SERVICES.getService(IExceptionHandlerService.class).handleException(new ProcessingException("Unexpected", t));
-          }
-          finally {
-            m_editContext = null;
-          }
-        }
-      }
-      finally {
-        popUIProcessor();
-      }
-    }
-
-    @Override
-    public void cancelCellEditFromUI() {
-      try {
-        pushUIProcessor();
-        //
-        m_editContext = null;
-      }
-      finally {
-        popUIProcessor();
-      }
-    }
-
-  }
-
-  private class P_CellLookup {
-    private final ITableRow m_row;
-    private final ISmartColumn<?> m_column;
-
-    public P_CellLookup(ITableRow row, ISmartColumn<?> col) {
-      m_row = row;
-      m_column = col;
-    }
-
-    public ITableRow getRow() {
-      return m_row;
-    }
-
-    public ISmartColumn<?> getColumn() {
-      return m_column;
-    }
-  }// end private class
-
-  private class P_TableRowBuilder extends AbstractTableRowBuilder {
-
-    @Override
-    protected ITableRow createEmptyTableRow() {
-      return new TableRow(getColumnSet());
-    }
-
-  }
-
-  private class P_TableListener extends TableAdapter {
-    @Override
-    public void tableChanged(TableEvent e) {
-      switch (e.getType()) {
-        case TableEvent.TYPE_EMPTY_SPACE_POPUP: {
-          // single observer for table-defined menus
-          addLocalPopupMenus(e);
-          break;
-        }
-        case TableEvent.TYPE_HEADER_POPUP: {
-          // single observer for table-owned menus
-          addLocalPopupMenus(e);
-          break;
-        }
-        case TableEvent.TYPE_ROW_POPUP: {
-          // single observer for table-defined menus
-          addLocalPopupMenus(e);
-          break;
-        }
-        case TableEvent.TYPE_ROWS_SELECTED: {
-          // single observer exec
-          try {
-            execRowsSelected(e.getRows());
-          }
-          catch (ProcessingException ex) {
-            SERVICES.getService(IExceptionHandlerService.class).handleException(ex);
-          }
-          catch (Throwable t) {
-            SERVICES.getService(IExceptionHandlerService.class).handleException(new ProcessingException("Unexpected", t));
-          }
-          break;
-        }
-      }
-    }
-  }
-
-  private static class P_CellEditorContext {
-    private final ITableRow m_row;
-    private final IColumn<?> m_column;
-    private final IFormField m_formField;
-
-    public P_CellEditorContext(ITableRow row, IColumn<?> col, IFormField f) {
-      m_row = row;
-      m_column = col;
-      m_formField = f;
-    }
-
-    public ITableRow getRow() {
-      return m_row;
-    }
-
-    public IColumn<?> getColumn() {
-      return m_column;
-    }
-
-    public IFormField getFormField() {
-      return m_formField;
-    }
-  }
-}
-=======
 /*******************************************************************************
  * Copyright (c) 2010 BSI Business Systems Integration AG.
  * All rights reserved. This program and the accompanying materials
@@ -5002,7 +648,7 @@
         SERVICES.getService(IExceptionHandlerService.class).handleException(ex);
       }
       catch (Throwable t) {
-        SERVICES.getService(IExceptionHandlerService.class).handleException(new ProcessingException("Unexpected", t));
+        SERVICES.getService(IExceptionHandlerService.class).handleException(createNewUnexpectedProcessingExcpetion(t));
       }
     }
     else {
@@ -5123,7 +769,7 @@
     catch (Exception e) {
       LOG.error("error occured while dynamically contributing menus.", e);
     }
-    m_menus = menuList.toArray(new IMenu[0]);
+    m_menus = menuList.toArray(new IMenu[menuList.size()]);
     // key strokes
     ArrayList<IKeyStroke> ksList = new ArrayList<IKeyStroke>();
     Class<? extends IKeyStroke>[] ksArray = getConfiguredKeyStrokes();
@@ -6147,7 +1793,7 @@
       Arrays.fill(newToOld, -1);
       HashMap<CompositeObject, Integer> newRowIndexMap = new HashMap<CompositeObject, Integer>();
       for (int i = newRows.length - 1; i >= 0; i--) {
-        newRowIndexMap.put(new CompositeObject(getRowKeys(newRows[i])), new Integer(i));
+        newRowIndexMap.put(new CompositeObject(getRowKeys(newRows[i])), Integer.valueOf(i));
       }
       int mappedCount = 0;
       for (int i = 0, ni = getRowCount(); i < ni; i++) {
@@ -6269,7 +1915,7 @@
         }
       }
       if (resolvedRowList.size() > 0) {
-        fireRowsUpdated(resolvedRowList.toArray(new ITableRow[0]));
+        fireRowsUpdated(resolvedRowList.toArray(new ITableRow[resolvedRowList.size()]));
       }
       if (getColumnSet().getSortColumnCount() > 0) {
         // restore order of rows according to sort criteria
@@ -6380,7 +2026,7 @@
     }
     if (!m_selectedRows.equals(newSelection)) {
       m_selectedRows = newSelection;
-      fireRowsSelected(m_selectedRows.toArray(new ITableRow[0]));
+      fireRowsSelected(m_selectedRows.toArray(new ITableRow[m_selectedRows.size()]));
     }
   }
 
@@ -6434,7 +2080,7 @@
       newSelection.addAll(m_selectedRows);
       if (newSelection.removeAll(Arrays.asList(rows))) {
         m_selectedRows = newSelection;
-        fireRowsSelected(m_selectedRows.toArray(new ITableRow[0]));
+        fireRowsSelected(m_selectedRows.toArray(new ITableRow[m_selectedRows.size()]));
       }
     }
   }
@@ -6461,7 +2107,7 @@
         newList.add(row);
       }
     }
-    selectRows(newList.toArray(new ITableRow[0]), false);
+    selectRows(newList.toArray(new ITableRow[newList.size()]), false);
   }
 
   @Override
@@ -6473,7 +2119,7 @@
         newList.add(selectedRows[i]);
       }
     }
-    deselectRows(newList.toArray(new ITableRow[0]));
+    deselectRows(newList.toArray(new ITableRow[newList.size()]));
   }
 
   @Override
@@ -6742,7 +2388,7 @@
    */
   @Override
   public ITableRow[] getDeletedRows() {
-    return m_deletedRows.values().toArray(new ITableRow[0]);
+    return m_deletedRows.values().toArray(new ITableRow[m_deletedRows.size()]);
   }
 
   @Override
@@ -7006,7 +2652,7 @@
         rowList.add(row);
       }
     }
-    deleteRows(rowList.toArray(new ITableRow[0]));
+    deleteRows(rowList.toArray(new ITableRow[rowList.size()]));
   }
 
   @Override
@@ -7129,7 +2775,7 @@
         rowList.add(row);
       }
     }
-    discardRows(rowList.toArray(new ITableRow[0]));
+    discardRows(rowList.toArray(new ITableRow[rowList.size()]));
   }
 
   @Override
@@ -7527,7 +3173,7 @@
               }
               else {
                 tableRowList.add(row);
-                columnIndexList.add(new Integer(col.getColumnIndex()));
+                columnIndexList.add(Integer.valueOf(col.getColumnIndex()));
                 batchCall.addLookupCall(call);
               }
             }
@@ -7540,7 +3186,7 @@
       m_cellLookupBuffer.clear();
       //
       if (batchCall != null && tableRowList != null && columnIndexList != null && !batchCall.isEmpty()) {
-        ITableRow[] tableRows = tableRowList.toArray(new ITableRow[0]);
+        ITableRow[] tableRows = tableRowList.toArray(new ITableRow[tableRowList.size()]);
         LookupRow[][] resultArray;
         IBatchLookupService service = SERVICES.getService(IBatchLookupService.class);
         resultArray = service.getBatchDataByKey(batchCall);
@@ -7696,7 +3342,7 @@
         try {
           setTableChanging(true);
           //
-          fireTableEventBatchInternal(sortedCoalescedMap.values().toArray(new TableEvent[0]));
+          fireTableEventBatchInternal(sortedCoalescedMap.values().toArray(new TableEvent[sortedCoalescedMap.size()]));
         }
         finally {
           setTableChanging(false);
@@ -7728,7 +3374,7 @@
           colList.addAll(Arrays.asList(t.getColumns()));
         }
       }
-      ce.setColumns(colList.toArray(new IColumn<?>[0]));
+      ce.setColumns(colList.toArray(new IColumn<?>[colList.size()]));
       //rows
       Set<ITableRow> rowList = new LinkedHashSet<ITableRow>();
       for (TableEvent t : list) {
@@ -7743,7 +3389,7 @@
           }
         }
       }
-      ce.setRows(rowList.toArray(new ITableRow[0]));
+      ce.setRows(rowList.toArray(new ITableRow[rowList.size()]));
       //
       return ce;
     }
@@ -7912,7 +3558,7 @@
       SERVICES.getService(IExceptionHandlerService.class).handleException(e);
     }
     catch (Throwable t) {
-      SERVICES.getService(IExceptionHandlerService.class).handleException(new ProcessingException("Unexpected", t));
+      SERVICES.getService(IExceptionHandlerService.class).handleException(createNewUnexpectedProcessingExcpetion(t));
     }
   }
 
@@ -7929,7 +3575,7 @@
       SERVICES.getService(IExceptionHandlerService.class).handleException(e);
     }
     catch (Throwable t) {
-      SERVICES.getService(IExceptionHandlerService.class).handleException(new ProcessingException("Unexpected", t));
+      SERVICES.getService(IExceptionHandlerService.class).handleException(createNewUnexpectedProcessingExcpetion(t));
     }
   }
 
@@ -8048,7 +3694,7 @@
         SERVICES.getService(IExceptionHandlerService.class).handleException(ex);
       }
       catch (Throwable t) {
-        SERVICES.getService(IExceptionHandlerService.class).handleException(new ProcessingException("Unexpected", t));
+        SERVICES.getService(IExceptionHandlerService.class).handleException(createNewUnexpectedProcessingExcpetion(t));
       }
     }
   }
@@ -8094,7 +3740,7 @@
             SERVICES.getService(IExceptionHandlerService.class).handleException(ex);
           }
           catch (Throwable t) {
-            SERVICES.getService(IExceptionHandlerService.class).handleException(new ProcessingException("Unexpected", t));
+            SERVICES.getService(IExceptionHandlerService.class).handleException(createNewUnexpectedProcessingExcpetion(t));
           }
         }
       }
@@ -8393,6 +4039,10 @@
   @Override
   public ITableUIFacade getUIFacade() {
     return m_uiFacade;
+  }
+
+  private ProcessingException createNewUnexpectedProcessingExcpetion(Throwable t) {
+    return new ProcessingException("Unexpected", t);
   }
 
   /*
@@ -8803,5 +4453,4 @@
       return m_formField;
     }
   }
-}
->>>>>>> 9ae2a80a
+}