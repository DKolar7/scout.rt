--- conflicted
+++ resolved
@@ -1,4 +1,3 @@
-<<<<<<< HEAD
 /*******************************************************************************
  * Copyright (c) 2010 BSI Business Systems Integration AG.
  * All rights reserved. This program and the accompanying materials
@@ -129,7 +128,8 @@
 
   private Class<? extends IMenu>[] getConfiguredMenus() {
     Class<?>[] dca = ConfigurationUtility.getDeclaredPublicClasses(getClass());
-    return ConfigurationUtility.sortFilteredClassesByOrderAnnotation(dca, IMenu.class);
+    Class<IMenu>[] foca = ConfigurationUtility.sortFilteredClassesByOrderAnnotation(dca, IMenu.class);
+    return ConfigurationUtility.removeReplacedClasses(foca);
   }
 
   @Override
@@ -497,506 +497,4 @@
     }
   }
 
-}
-=======
-/*******************************************************************************
- * Copyright (c) 2010 BSI Business Systems Integration AG.
- * All rights reserved. This program and the accompanying materials
- * are made available under the terms of the Eclipse Public License v1.0
- * which accompanies this distribution, and is available at
- * http://www.eclipse.org/legal/epl-v10.html
- *
- * Contributors:
- *     BSI Business Systems Integration AG - initial API and implementation
- ******************************************************************************/
-package org.eclipse.scout.rt.client.ui.form.fields.filechooserfield;
-
-import java.io.File;
-import java.util.ArrayList;
-import java.util.List;
-
-import org.eclipse.scout.commons.ConfigurationUtility;
-import org.eclipse.scout.commons.StringUtility;
-import org.eclipse.scout.commons.annotations.ConfigProperty;
-import org.eclipse.scout.commons.annotations.ConfigPropertyValue;
-import org.eclipse.scout.commons.annotations.Order;
-import org.eclipse.scout.commons.exception.ProcessingException;
-import org.eclipse.scout.commons.logger.IScoutLogger;
-import org.eclipse.scout.commons.logger.ScoutLogManager;
-import org.eclipse.scout.rt.client.ui.action.menu.IMenu;
-import org.eclipse.scout.rt.client.ui.basic.filechooser.FileChooser;
-import org.eclipse.scout.rt.client.ui.basic.filechooser.IFileChooser;
-import org.eclipse.scout.rt.client.ui.form.fields.AbstractValueField;
-import org.eclipse.scout.rt.shared.AbstractIcons;
-import org.eclipse.scout.rt.shared.data.form.ValidationRule;
-import org.eclipse.scout.rt.shared.ui.UserAgentUtility;
-
-public abstract class AbstractFileChooserField extends AbstractValueField<String> implements IFileChooserField {
-  private static final IScoutLogger LOG = ScoutLogManager.getLogger(AbstractFileChooserField.class);
-
-  private File m_directory;
-  private String[] m_fileExtensions;
-  private boolean m_typeLoad;
-  private boolean m_folderMode;
-  private boolean m_showDirectory;
-  private boolean m_showFileName;
-  private boolean m_showFileExtension;
-  private IMenu[] m_menus;
-  private IFileChooserFieldUIFacade m_uiFacade;
-
-  public AbstractFileChooserField() {
-    this(true);
-  }
-
-  public AbstractFileChooserField(boolean callInitializer) {
-    super(callInitializer);
-  }
-
-  /*
-   * Configuration
-   */
-  @ConfigProperty(ConfigProperty.BOOLEAN)
-  @Order(240)
-  @ConfigPropertyValue("false")
-  protected boolean getConfiguredFolderMode() {
-    return false;
-  }
-
-  @ConfigProperty(ConfigProperty.BOOLEAN)
-  @Order(250)
-  @ConfigPropertyValue("false")
-  protected boolean getConfiguredShowDirectory() {
-    return false;
-  }
-
-  @ConfigProperty(ConfigProperty.BOOLEAN)
-  @Order(260)
-  @ConfigPropertyValue("true")
-  protected boolean getConfiguredShowFileName() {
-    return true;
-  }
-
-  @ConfigProperty(ConfigProperty.BOOLEAN)
-  @Order(270)
-  @ConfigPropertyValue("true")
-  protected boolean getConfiguredShowFileExtension() {
-    return true;
-  }
-
-  /**
-   * Load or Save
-   * <ul>
-   * <li><code>true</code> loads the file from the file system into the application.</li>
-   * <li><code>false</code> saves the file from the application to the file system. Attention: This does not work in
-   * RAP/Web-UI</li>
-   * </ul>
-   */
-  @ConfigProperty(ConfigProperty.BOOLEAN)
-  @Order(280)
-  @ConfigPropertyValue("false")
-  protected boolean getConfiguredTypeLoad() {
-    return false;
-  }
-
-  @ConfigProperty(ConfigProperty.FILE_EXTENSIONS)
-  @Order(230)
-  @ConfigPropertyValue("null")
-  protected String[] getConfiguredFileExtensions() {
-    return null;
-  }
-
-  @ConfigProperty(ConfigProperty.STRING)
-  @Order(290)
-  @ConfigPropertyValue("null")
-  protected String getConfiguredDirectory() {
-    return null;
-  }
-
-  @ConfigProperty(ConfigProperty.ICON_ID)
-  @Order(300)
-  @ConfigPropertyValue("AbstractIcons.FileChooserFieldFile")
-  protected String getConfiguredFileIconId() {
-    return AbstractIcons.FileChooserFieldFile;
-  }
-
-  @ConfigProperty(ConfigProperty.INTEGER)
-  @Order(310)
-  @ConfigPropertyValue("4000")
-  @ValidationRule(ValidationRule.MAX_LENGTH)
-  protected int getConfiguredMaxLength() {
-    return 4000;
-  }
-
-  private Class<? extends IMenu>[] getConfiguredMenus() {
-    Class<?>[] dca = ConfigurationUtility.getDeclaredPublicClasses(getClass());
-    Class<IMenu>[] foca = ConfigurationUtility.sortFilteredClassesByOrderAnnotation(dca, IMenu.class);
-    return ConfigurationUtility.removeReplacedClasses(foca);
-  }
-
-  @Override
-  protected void initConfig() {
-    m_uiFacade = new P_UIFacade();
-    super.initConfig();
-    setFolderMode(getConfiguredFolderMode());
-    setShowDirectory(getConfiguredShowDirectory());
-    setShowFileName(getConfiguredShowFileName());
-    setShowFileExtension(getConfiguredShowFileExtension());
-    setTypeLoad(getConfiguredTypeLoad());
-    setFileExtensions(getConfiguredFileExtensions());
-    if (getConfiguredDirectory() != null) {
-      setDirectory(new File(getConfiguredDirectory()));
-    }
-    setFileIconId(getConfiguredFileIconId());
-    setMaxLength(getConfiguredMaxLength());
-    // menus
-    ArrayList<IMenu> menuList = new ArrayList<IMenu>();
-    Class<? extends IMenu>[] a = getConfiguredMenus();
-    for (int i = 0; i < a.length; i++) {
-      try {
-        IMenu menu = ConfigurationUtility.newInnerInstance(this, a[i]);
-        menuList.add(menu);
-      }
-      catch (Exception e) {
-        LOG.warn(null, e);
-      }
-    }
-    try {
-      injectMenusInternal(menuList);
-    }
-    catch (Exception e) {
-      LOG.error("error occured while dynamically contributing menus.", e);
-    }
-    m_menus = menuList.toArray(new IMenu[0]);
-  }
-
-  /**
-   * Override this internal method only in order to make use of dynamic menus<br>
-   * Used to manage menu list and add/remove menus
-   * 
-   * @param menuList
-   *          live and mutable list of configured menus
-   */
-  protected void injectMenusInternal(List<IMenu> menuList) {
-  }
-
-  @Override
-  public IFileChooserFieldUIFacade getUIFacade() {
-    return m_uiFacade;
-  }
-
-  @Override
-  public void setFolderMode(boolean b) {
-    m_folderMode = b;
-    if (isInitialized()) {
-      if (isAutoDisplayText()) {
-        setDisplayText(execFormatValue(getValue()));
-      }
-    }
-  }
-
-  @Override
-  public boolean isFolderMode() {
-    return m_folderMode;
-  }
-
-  @Override
-  public void setShowDirectory(boolean b) {
-    m_showDirectory = b;
-    if (UserAgentUtility.isWebClient()) {
-      m_showDirectory = false;
-    }
-    if (isInitialized()) {
-      if (isAutoDisplayText()) {
-        setDisplayText(execFormatValue(getValue()));
-      }
-    }
-  }
-
-  @Override
-  public boolean isShowDirectory() {
-    return m_showDirectory;
-  }
-
-  @Override
-  public void setShowFileName(boolean b) {
-    m_showFileName = b;
-    if (isInitialized()) {
-      if (isAutoDisplayText()) {
-        setDisplayText(execFormatValue(getValue()));
-      }
-    }
-  }
-
-  @Override
-  public boolean isShowFileName() {
-    return m_showFileName;
-  }
-
-  @Override
-  public void setShowFileExtension(boolean b) {
-    m_showFileExtension = b;
-    if (isInitialized()) {
-      if (isAutoDisplayText()) {
-        setDisplayText(execFormatValue(getValue()));
-      }
-    }
-  }
-
-  @Override
-  public boolean isShowFileExtension() {
-    return m_showFileExtension;
-  }
-
-  @Override
-  public void setTypeLoad(boolean b) {
-    m_typeLoad = b;
-  }
-
-  @Override
-  public boolean isTypeLoad() {
-    return m_typeLoad;
-  }
-
-  @Override
-  public void setFileExtensions(String[] a) {
-    m_fileExtensions = a;
-  }
-
-  @Override
-  public String[] getFileExtensions() {
-    return m_fileExtensions;
-  }
-
-  @Override
-  public void setDirectory(File d) {
-    m_directory = d;
-  }
-
-  @Override
-  public File getDirectory() {
-    return m_directory;
-  }
-
-  @Override
-  public void setFileIconId(String s) {
-    propertySupport.setPropertyString(PROP_FILE_ICON_ID, s);
-  }
-
-  @Override
-  public String getFileIconId() {
-    return propertySupport.getPropertyString(PROP_FILE_ICON_ID);
-  }
-
-  @Override
-  public void setMaxLength(int len) {
-    if (len > 0) {
-      propertySupport.setPropertyInt(PROP_MAX_LENGTH, len);
-    }
-    if (isInitialized()) {
-      setValue(getValue());
-    }
-  }
-
-  @Override
-  public int getMaxLength() {
-    int len = propertySupport.getPropertyInt(PROP_MAX_LENGTH);
-    if (len <= 0) {
-      len = 200;
-    }
-    return len;
-  }
-
-  @Override
-  public IMenu[] getMenus() {
-    return m_menus;
-  }
-
-  @Override
-  public boolean hasMenus() {
-    return m_menus.length > 0;
-  }
-
-  @Override
-  public IFileChooser getFileChooser() {
-    FileChooser fc = new FileChooser();
-    fc.setTypeLoad(isTypeLoad());
-    fc.setFolderMode(isFolderMode());
-    fc.setDirectory(getDirectory());
-    fc.setFileName(getFileName());
-    fc.setFileExtensions(getFileExtensions());
-    fc.setMultiSelect(false);
-    return fc;
-  }
-
-  // Convenience file getter
-  @Override
-  public File getValueAsFile() {
-    String value = getValue();
-    if (value == null) {
-      return null;
-    }
-    else {
-      return new File(value);
-    }
-  }
-
-  @Override
-  public String getFileName() {
-    File f = getValueAsFile();
-    if (f != null) {
-      return f.getName();
-    }
-    else {
-      return null;
-    }
-  }
-
-  @Override
-  public long getFileSize() {
-    File f = getValueAsFile();
-    if (f != null) {
-      return f.length();
-    }
-    else {
-      return 0;
-    }
-  }
-
-  @Override
-  public boolean fileExists() {
-    if (getValue() == null) {
-      return false;
-    }
-    return getValueAsFile().exists();
-  }
-
-  // format value for display
-  @Override
-  protected String formatValueInternal(String validValue) {
-    String s = validValue;
-    if (s != null && s.length() > 0) {
-      File f = new File(s);
-      if (isFolderMode()) {
-        if (isShowDirectory()) {
-          s = f.getAbsolutePath();
-        }
-        else {
-          s = f.getName();
-        }
-      }
-      else {
-        if (isShowDirectory() && isShowFileName() && isShowFileExtension()) {
-          s = f.getAbsolutePath();
-        }
-        else {
-          String p = StringUtility.valueOf(f.getParent());
-          String n = f.getName();
-          String e = "";
-          if (n.indexOf('.') >= 0) {
-            int i = n.lastIndexOf('.');
-            e = n.substring(i);
-            n = n.substring(0, i);
-          }
-          s = "";
-          if (isShowDirectory()) {
-            s = p;
-          }
-          if (isShowFileName()) {
-            if (s.length() > 0) {
-              s = s + File.separator;
-            }
-            s = s + n;
-          }
-          if (isShowFileExtension()) {
-            s = s + e;
-          }
-        }
-      }
-    }
-    return s;
-  }
-
-  @Override
-  protected String parseValueInternal(String text) throws ProcessingException {
-    String retVal = null;
-    if (text != null && text.trim().length() == 0) {
-      text = null;
-    }
-    if (text != null) {
-      text = text.trim();
-      text = StringUtility.unquoteText(text);
-      File f = new File(text);
-      String p = "";
-      if (f.isAbsolute()) {
-        p = f.getParent();
-      }
-      else {
-        // inherit path from existing value
-        File existingFile = getValueAsFile();
-        if (existingFile != null && existingFile.isAbsolute()) {
-          p = existingFile.getParent();
-        }
-      }
-      String n = f.getName();
-      String e = "";
-      if (n.indexOf('.') >= 0) {
-        int i = n.lastIndexOf('.');
-        e = n.substring(i);
-        n = n.substring(0, i);
-      }
-      text = n;
-      if (p.length() == 0 && getDirectory() != null) {
-        p = getDirectory().getAbsolutePath();
-      }
-      if (e.length() == 0 && m_fileExtensions != null && m_fileExtensions.length > 0) {
-        e = "." + m_fileExtensions[0];
-      }
-      text = p;
-      if (p.length() > 0) {
-        text += File.separator;
-      }
-      text += n;
-      text += e;
-      retVal = text;
-    }
-    return retVal;
-  }
-
-  @Override
-  protected String validateValueInternal(String text) throws ProcessingException {
-    if (text != null && text.length() == 0) {
-      text = null;
-    }
-    if (text != null) {
-      if (text.length() > getMaxLength()) {
-        text = text.substring(0, getMaxLength());
-      }
-    }
-    return text;
-  }
-
-  private class P_UIFacade implements IFileChooserFieldUIFacade {
-
-    @Override
-    public IMenu[] firePopupFromUI() {
-      ArrayList<IMenu> menus = new ArrayList<IMenu>();
-      for (IMenu menu : getMenus()) {
-        menu.prepareAction();
-        if (menu.isVisible()) {
-          menus.add(menu);
-        }
-      }
-      return menus.toArray(new IMenu[0]);
-    }
-
-    @Override
-    public boolean setTextFromUI(String newText) {
-      if (newText != null && newText.length() == 0) {
-        newText = null;
-      }
-      return parseValue(newText);
-    }
-  }
-
-}
->>>>>>> 9ae2a80a
+}