/*******************************************************************************
 * Copyright (c) 2010-2015 BSI Business Systems Integration AG.
 * All rights reserved. This program and the accompanying materials
 * are made available under the terms of the Eclipse Public License v1.0
 * which accompanies this distribution, and is available at
 * http://www.eclipse.org/legal/epl-v10.html
 *
 * Contributors:
 *     BSI Business Systems Integration AG - initial API and implementation
 ******************************************************************************/
package org.eclipse.scout.rt.client.ui.form;

import java.beans.PropertyChangeEvent;
import java.beans.PropertyChangeListener;
import java.io.ByteArrayInputStream;
import java.io.ByteArrayOutputStream;
import java.io.InputStream;
import java.io.OutputStreamWriter;
import java.io.Serializable;
import java.io.Writer;
import java.lang.reflect.Modifier;
import java.nio.charset.StandardCharsets;
import java.security.Permission;
import java.util.ArrayList;
import java.util.Collections;
import java.util.EventListener;
import java.util.HashMap;
import java.util.HashSet;
import java.util.Iterator;
import java.util.LinkedList;
import java.util.List;
import java.util.Map;
import java.util.Map.Entry;
import java.util.Set;
import java.util.concurrent.Callable;
import java.util.concurrent.TimeUnit;

import org.eclipse.scout.rt.client.ModelContextProxy;
import org.eclipse.scout.rt.client.ModelContextProxy.ModelContext;
import org.eclipse.scout.rt.client.context.ClientRunContext;
import org.eclipse.scout.rt.client.context.ClientRunContexts;
import org.eclipse.scout.rt.client.dto.Data;
import org.eclipse.scout.rt.client.dto.FormData;
import org.eclipse.scout.rt.client.dto.FormData.SdkCommand;
import org.eclipse.scout.rt.client.extension.ui.form.FormChains.FormAddSearchTermsChain;
import org.eclipse.scout.rt.client.extension.ui.form.FormChains.FormCheckFieldsChain;
import org.eclipse.scout.rt.client.extension.ui.form.FormChains.FormCloseTimerChain;
import org.eclipse.scout.rt.client.extension.ui.form.FormChains.FormCreateFormDataChain;
import org.eclipse.scout.rt.client.extension.ui.form.FormChains.FormDataChangedChain;
import org.eclipse.scout.rt.client.extension.ui.form.FormChains.FormDisposeFormChain;
import org.eclipse.scout.rt.client.extension.ui.form.FormChains.FormFormActivatedChain;
import org.eclipse.scout.rt.client.extension.ui.form.FormChains.FormInactivityTimerChain;
import org.eclipse.scout.rt.client.extension.ui.form.FormChains.FormInitFormChain;
import org.eclipse.scout.rt.client.extension.ui.form.FormChains.FormOnCloseRequestChain;
import org.eclipse.scout.rt.client.extension.ui.form.FormChains.FormOnVetoExceptionChain;
import org.eclipse.scout.rt.client.extension.ui.form.FormChains.FormResetSearchFilterChain;
import org.eclipse.scout.rt.client.extension.ui.form.FormChains.FormStoredChain;
import org.eclipse.scout.rt.client.extension.ui.form.FormChains.FormTimerChain;
import org.eclipse.scout.rt.client.extension.ui.form.FormChains.FormValidateChain;
import org.eclipse.scout.rt.client.extension.ui.form.IFormExtension;
import org.eclipse.scout.rt.client.extension.ui.form.MoveFormFieldsHandler;
import org.eclipse.scout.rt.client.job.ModelJobs;
import org.eclipse.scout.rt.client.services.common.search.ISearchFilterService;
import org.eclipse.scout.rt.client.ui.DataChangeListener;
import org.eclipse.scout.rt.client.ui.IDisplayParent;
import org.eclipse.scout.rt.client.ui.IEventHistory;
import org.eclipse.scout.rt.client.ui.WeakDataChangeListener;
import org.eclipse.scout.rt.client.ui.basic.filechooser.FileChooser;
import org.eclipse.scout.rt.client.ui.desktop.AbstractDesktop;
import org.eclipse.scout.rt.client.ui.desktop.IDesktop;
import org.eclipse.scout.rt.client.ui.desktop.OpenUriAction;
import org.eclipse.scout.rt.client.ui.desktop.outline.IOutline;
import org.eclipse.scout.rt.client.ui.form.fields.AbstractFormField;
import org.eclipse.scout.rt.client.ui.form.fields.ICompositeField;
import org.eclipse.scout.rt.client.ui.form.fields.IFormField;
import org.eclipse.scout.rt.client.ui.form.fields.IFormFieldFilter;
import org.eclipse.scout.rt.client.ui.form.fields.IValidateContentDescriptor;
import org.eclipse.scout.rt.client.ui.form.fields.IValueField;
import org.eclipse.scout.rt.client.ui.form.fields.button.ButtonEvent;
import org.eclipse.scout.rt.client.ui.form.fields.button.ButtonListener;
import org.eclipse.scout.rt.client.ui.form.fields.button.IButton;
import org.eclipse.scout.rt.client.ui.form.fields.composer.IComposerField;
import org.eclipse.scout.rt.client.ui.form.fields.groupbox.IGroupBox;
import org.eclipse.scout.rt.client.ui.form.fields.tabbox.ITabBox;
import org.eclipse.scout.rt.client.ui.form.fields.wrappedform.IWrappedFormField;
import org.eclipse.scout.rt.client.ui.form.internal.FindFieldByFormDataIdVisitor;
import org.eclipse.scout.rt.client.ui.form.internal.FindFieldByXmlIdsVisitor;
import org.eclipse.scout.rt.client.ui.form.internal.FormDataPropertyFilter;
import org.eclipse.scout.rt.client.ui.messagebox.IMessageBox;
import org.eclipse.scout.rt.client.ui.messagebox.MessageBoxes;
import org.eclipse.scout.rt.client.ui.profiler.DesktopProfiler;
import org.eclipse.scout.rt.client.ui.wizard.IWizard;
import org.eclipse.scout.rt.client.ui.wizard.IWizardStep;
import org.eclipse.scout.rt.platform.BEANS;
import org.eclipse.scout.rt.platform.Order;
import org.eclipse.scout.rt.platform.annotations.ConfigOperation;
import org.eclipse.scout.rt.platform.annotations.ConfigProperty;
import org.eclipse.scout.rt.platform.classid.ClassId;
import org.eclipse.scout.rt.platform.exception.ExceptionHandler;
import org.eclipse.scout.rt.platform.exception.PlatformException;
import org.eclipse.scout.rt.platform.exception.PlatformExceptionTranslator;
import org.eclipse.scout.rt.platform.exception.ProcessingException;
import org.eclipse.scout.rt.platform.exception.VetoException;
import org.eclipse.scout.rt.platform.holders.Holder;
import org.eclipse.scout.rt.platform.holders.IHolder;
import org.eclipse.scout.rt.platform.html.HTML;
import org.eclipse.scout.rt.platform.html.IHtmlContent;
import org.eclipse.scout.rt.platform.html.IHtmlListElement;
import org.eclipse.scout.rt.platform.job.IBlockingCondition;
import org.eclipse.scout.rt.platform.job.IFuture;
import org.eclipse.scout.rt.platform.job.Jobs;
import org.eclipse.scout.rt.platform.reflect.AbstractPropertyObserver;
import org.eclipse.scout.rt.platform.reflect.ConfigurationUtility;
import org.eclipse.scout.rt.platform.reflect.FastPropertyDescriptor;
import org.eclipse.scout.rt.platform.reflect.IPropertyFilter;
import org.eclipse.scout.rt.platform.resource.BinaryResource;
import org.eclipse.scout.rt.platform.status.IStatus;
import org.eclipse.scout.rt.platform.util.Assertions;
import org.eclipse.scout.rt.platform.util.BeanUtility;
import org.eclipse.scout.rt.platform.util.CollectionUtility;
import org.eclipse.scout.rt.platform.util.EventListenerList;
import org.eclipse.scout.rt.platform.util.PreferredValue;
import org.eclipse.scout.rt.platform.util.XmlUtility;
import org.eclipse.scout.rt.platform.util.concurrent.IRunnable;
import org.eclipse.scout.rt.shared.ScoutTexts;
import org.eclipse.scout.rt.shared.TEXTS;
import org.eclipse.scout.rt.shared.data.form.AbstractFormData;
import org.eclipse.scout.rt.shared.data.form.IPropertyHolder;
import org.eclipse.scout.rt.shared.data.form.fields.AbstractFormFieldData;
import org.eclipse.scout.rt.shared.data.form.properties.AbstractPropertyData;
import org.eclipse.scout.rt.shared.extension.AbstractExtension;
import org.eclipse.scout.rt.shared.extension.ContributionComposite;
import org.eclipse.scout.rt.shared.extension.IContributionOwner;
import org.eclipse.scout.rt.shared.extension.IExtensibleObject;
import org.eclipse.scout.rt.shared.extension.IExtension;
import org.eclipse.scout.rt.shared.extension.ObjectExtensions;
import org.eclipse.scout.rt.shared.services.common.jdbc.SearchFilter;
import org.eclipse.scout.rt.shared.services.common.security.IAccessControlService;
import org.quartz.SimpleScheduleBuilder;
import org.slf4j.Logger;
import org.slf4j.LoggerFactory;
import org.w3c.dom.Document;
import org.w3c.dom.Element;

@SuppressWarnings("deprecation")
@FormData(value = AbstractFormData.class, sdkCommand = SdkCommand.USE)
public abstract class AbstractForm extends AbstractPropertyObserver implements IForm, IExtensibleObject, IContributionOwner {

  private static final Logger LOG = LoggerFactory.getLogger(AbstractForm.class);

  private boolean m_initialized;
  private final EventListenerList m_listenerList = new EventListenerList();
  private IFormUIFacade m_uiFacade;
  private IWizardStep m_wizardStep;
  private final PreferredValue<Boolean> m_modal = new PreferredValue<Boolean>(false, false); // no property, is fixed
  private boolean m_cacheBounds; // no property is fixed
  private boolean m_askIfNeedSave;
  private boolean m_buttonsArmed;
  private boolean m_closeTimerArmed;
  private boolean m_formStored;
  private boolean m_formLoading;
  private boolean m_formStarted;
  private final IBlockingCondition m_blockingCondition;
  private boolean m_showOnStart;
  private int m_displayHint;// no property, is fixed
  private String m_displayViewId;// no property, is fixed
  private int m_closeType = IButton.SYSTEM_TYPE_NONE;
  private String m_cancelVerificationText;
  private IGroupBox m_mainBox;
  private IWrappedFormField m_wrappedFormField;
  private P_SystemButtonListener m_systemButtonListener;

  private IFormHandler m_handler; // never null (ensured by setHandler())
  // access control
  private boolean m_enabledGranted;
  private boolean m_visibleGranted;
  // search
  private SearchFilter m_searchFilter;
  //validate content assistant
  private IValidateContentDescriptor m_currentValidateContentDescriptor;

  // current timers
  private IFuture<?> m_closeTimerFuture;
  private Map<String, IFuture<Void>> m_timerFutureMap;
  private DataChangeListener m_internalDataChangeListener;
  private final IEventHistory<FormEvent> m_eventHistory;

  // field replacement support
  private Map<Class<?>, Class<? extends IFormField>> m_fieldReplacements;
  private IContributionOwner m_contributionHolder;
  private final ObjectExtensions<AbstractForm, IFormExtension<? extends AbstractForm>> m_objectExtensions;

  private String m_classId;

  private final PreferredValue<IDisplayParent> m_displayParent = new PreferredValue<>(null, false);
  private ClientRunContext m_initialClientRunContext; // ClientRunContext of the calling context during initialization.

  public AbstractForm() {
    this(true);
  }

  public AbstractForm(boolean callInitializer) {
    if (DesktopProfiler.getInstance().isEnabled()) {
      DesktopProfiler.getInstance().registerForm(this);
    }
    m_eventHistory = createEventHistory();
    setHandler(new NullFormHandler());
    m_enabledGranted = true;
    m_visibleGranted = true;
    m_formLoading = true;
    m_blockingCondition = Jobs.newBlockingCondition(false);
    m_objectExtensions = new ObjectExtensions<AbstractForm, IFormExtension<? extends AbstractForm>>(this);

    if (callInitializer) {
      callInitializer();
    }
  }

  @Override
  public final List<? extends IFormExtension<? extends AbstractForm>> getAllExtensions() {
    return m_objectExtensions.getAllExtensions();
  }

  @Override
  public <T extends IExtension<?>> T getExtension(Class<T> c) {
    return m_objectExtensions.getExtension(c);
  }

  @Override
  public final List<Object> getAllContributions() {
    return m_contributionHolder.getAllContributions();
  }

  @Override
  public final <T> List<T> getContributionsByClass(Class<T> type) {
    return m_contributionHolder.getContributionsByClass(type);
  }

  @Override
  public final <T> T getContribution(Class<T> contribution) {
    return m_contributionHolder.getContribution(contribution);
  }

  protected void callInitializer() {
    if (m_initialized) {
      return;
    }

    // Remember the initial ClientRunContext to not loose the Form from current calling context.
    m_initialClientRunContext = ClientRunContexts.copyCurrent();

    // Run the initialization on behalf of this Form.
    ClientRunContexts.copyCurrent().withForm(this).run(new IRunnable() {

      @Override
      public void run() throws Exception {
        interceptInitConfig();
        postInitConfig();
        m_initialized = true;
      }
    });
  }

  protected IFormExtension<? extends AbstractForm> createLocalExtension() {
    return new LocalFormExtension<AbstractForm>(this);
  }

  /*
   * Configuration
   */
  /**
   * @return the localized title property of the form. Use {@link TEXTS}.
   */
  @ConfigProperty(ConfigProperty.TEXT)
  @Order(10)
  protected String getConfiguredTitle() {
    return null;
  }

  /**
   * @return the localized sub-title property of the form. Use {@link TEXTS}.
   */
  @ConfigProperty(ConfigProperty.TEXT)
  @Order(20)
  protected String getConfiguredSubTitle() {
    return null;
  }

  @ConfigProperty(ConfigProperty.TEXT)
  @Order(30)
  protected String getConfiguredCancelVerificationText() {
    return ScoutTexts.get("FormSaveChangesQuestion");
  }

  /**
   * Overwrite to set the display hint for this {@link IForm}. By default, {@link #DISPLAY_HINT_DIALOG} is configured.
   * <ul>
   * <li>{@link #DISPLAY_HINT_VIEW}</li>
   * <li>{@link #DISPLAY_HINT_POPUP_DIALOG}</li>
   * <li>{@link #DISPLAY_HINT_POPUP_DIALOG}</li>
   * <li>{@link #DISPLAY_HINT_POPUP_WINDOW}</li>
   * </ul>
   */
  @ConfigProperty(ConfigProperty.FORM_DISPLAY_HINT)
  @Order(40)
  protected int getConfiguredDisplayHint() {
    return DISPLAY_HINT_DIALOG;
  }

  /**
   * Overwrite to set the display parent for this {@link IForm}. By default, this method returns <code>null</code>,
   * meaning that it is derived from the current calling context, or is {@link IDesktop} for views.
   * <p>
   * A display parent is the anchor to attach this {@link IForm} to, and affects its accessibility and modality scope.
   * Possible parents are {@link IDesktop}, {@link IOutline}, or {@link IForm}:
   * <ul>
   * <li>Desktop: Form is always accessible; blocks the entire desktop if modal;</li>
   * <li>Outline: Form is only accessible when the given outline is active; blocks only the outline if modal;</li>
   * <li>Form: Form is only accessible when the given Form is active; blocks only the Form if modal;</li>
   * </ul>
   *
   * @return like {@link IDesktop}, {@link IOutline} or {@link IForm}, or <code>null</code> to derive from the calling
   *         context.
   */
  @ConfigProperty(ConfigProperty.OBJECT)
  @Order(50)
  protected IDisplayParent getConfiguredDisplayParent() {
    return null;
  }

  @ConfigProperty(ConfigProperty.FORM_VIEW_ID)
  @Order(60)
  protected String getConfiguredDisplayViewId() {
    return null;
  }

  /**
   * @return if the form can be minimized.
   */
  @ConfigProperty(ConfigProperty.BOOLEAN)
  @Order(70)
  protected boolean getConfiguredMinimizeEnabled() {
    return false;
  }

  /**
   * @return if the form can be maximized.
   */
  @ConfigProperty(ConfigProperty.BOOLEAN)
  @Order(80)
  protected boolean getConfiguredMaximizeEnabled() {
    return false;
  }

  /**
   * @return defines if the form is initially minimized
   */
  @ConfigProperty(ConfigProperty.BOOLEAN)
  @Order(90)
  protected boolean getConfiguredMinimized() {
    return false;
  }

  @ConfigProperty(ConfigProperty.BOOLEAN)
  @Order(100)
  protected boolean getConfiguredMaximized() {
    return false;
  }

  /**
   * Overwrite to set the modality hint for this {@link IForm}. By default, this method returns
   * {@link #MODALITY_HINT_AUTO}, meaning that modality is derived from the configured <code>display-hint</code>. For
   * dialogs, it is <code>true</code>, for views <code>false</code>.
   *
   * @return {@link #MODALITY_HINT_MODAL} to make this {@link IForm} modal in respect to its {@link IDisplayParent}, or
   *         {@link #MODALITY_HINT_MODELESS} otherwise, or {@link #MODALITY_HINT_AUTO} to derive modality from the
   *         <code>display-hint</code>.
   * @see #MODALITY_HINT_MODAL
   * @see #MODALITY_HINT_MODELESS
   * @see #MODALITY_HINT_AUTO
   * @see #getConfiguredDisplayHint()
   */
  @ConfigProperty(ConfigProperty.BOOLEAN)
  @Order(110)
  protected int getConfiguredModalityHint() {
    return MODALITY_HINT_AUTO;
  }

  /**
   * Configure whether to show this {@link IForm} once started.
   * <p>
   * If set to <code>true</code> and this {@link IForm} is started, it is added to the {@link IDesktop} in order to be
   * displayed. By default, this property is set to <code>true</code>.
   */
  @ConfigProperty(ConfigProperty.BOOLEAN)
  @Order(120)
  protected boolean getConfiguredShowOnStart() {
    return true;
  }

  @ConfigProperty(ConfigProperty.BOOLEAN)
  @Order(130)
  protected boolean getConfiguredCacheBounds() {
    return false;
  }

  /**
   * AskIfNeedSave defines if a message box with yes, no and cancel option is shown to the user for confirmation after
   * having made at least one change in the form and then having pressed the cancel button.
   *
   * @return <code>true</code> if message box is shown for confirmation, <code>false</code> otherwise.
   */
  @ConfigProperty(ConfigProperty.BOOLEAN)
  @Order(140)
  protected boolean getConfiguredAskIfNeedSave() {
    return true;
  }

  /**
   * @return configured icon ID for this form
   */
  @ConfigProperty(ConfigProperty.ICON_ID)
  @Order(150)
  protected String getConfiguredIconId() {
    return null;
  }

  @ConfigProperty(ConfigProperty.INTEGER)
  @Order(170)
  protected int/* seconds */ getConfiguredCloseTimer() {
    return 0;
  }

  @ConfigProperty(ConfigProperty.INTEGER)
  @Order(180)
  protected int/* seconds */ getConfiguredCustomTimer() {
    return 0;
  }

  /**
   * This method is called to get an exclusive key of the form. The key is used to open the same form with the same
   * handler only once. Obviously this behavior can only be used for view forms.
   *
   * @see AbstractDesktop#getSimilarViewForms(IForm)
   * @return null for exclusive form behavior an exclusive key to ensure similar handling.
   */
  @Override
  public Object computeExclusiveKey() {
    return null;
  }

  /**
   * Initialize the form and all of its fields. By default any of the #start* methods of the form call this method
   * <p>
   * This method is called in the process of the initialization. The UI is not ready yet.
   */
  @ConfigOperation
  @Order(10)
  protected void execInitForm() {
  }

  /**
   * This method is called when UI is ready.
   */
  @ConfigOperation
  @Order(11)
  protected void execFormActivated() {
  }

  /**
   * see {@link IDesktop#dataChanged(Object...)}
   */
  @ConfigOperation
  @Order(13)
  protected void execDataChanged(Object... dataTypes) {
  }

  /**
   * This method is called in order to check field validity.<br>
   * This method is called before {@link IFormHandler#interceptCheckFields()} and before the form is validated and
   * stored.<br>
   * After this method, the form is checking fields itself and displaying a dialog with missing and invalid fields.
   *
   * @return true when this check is done and further checks can continue, false to silently cancel the current process
   * @throws ProcessingException
   *           to cancel the current process with error handling and user notification such as a dialog
   */
  @ConfigOperation
  @Order(13)
  protected boolean execCheckFields() {
    return true;
  }

  /**
   * This method is called in order to update derived states like button enablings.<br>
   * This method is called before {@link IFormHandler#interceptValidate()} and before the form is stored.
   *
   * @return true when validate is successful, false to silently cancel the current process
   * @throws ProcessingException
   *           to cancel the current process with error handling and user notification such as a dialog
   */
  @ConfigOperation
  @Order(14)
  protected boolean execValidate() {
    return true;
  }

  /**
   * This method is called in order to update pages on the desktop after the form stored data.<br>
   * This method is called after {@link IFormHandler#execStore()}.
   */
  @ConfigOperation
  @Order(16)
  protected void execStored() {
  }

  /**
   * @throws ProcessingException
   *           / {@link VetoException} if the exception should produce further info messages (default)
   */
  @ConfigOperation
  @Order(17)
  protected void execOnVetoException(VetoException e, int code) {
    throw e;
  }

  /**
   * @param kill
   *          true if a widget close icon (normally the X on the titlebar) was pressed or ESC was pressed
   * @param enabledButtonSystemTypes
   *          set of all <code>IButton#SYSTEM_TYPE_*</code> of all enabled and visible buttons of this form (never
   *          <code>null</code>)
   */
  @ConfigOperation
  @Order(18)
  protected void execOnCloseRequest(boolean kill, Set<Integer> enabledButtonSystemTypes) {
    if (enabledButtonSystemTypes.contains(IButton.SYSTEM_TYPE_CLOSE)) {
      doClose();
    }
    else if (enabledButtonSystemTypes.contains(IButton.SYSTEM_TYPE_CANCEL)) {
      doCancel();
    }
    else if (!isAskIfNeedSave()) {
      doClose();
    }
    else {
      LOG.info("Trying to close a form ({} - {}) with no enabled close button! override getConfiguredAskIfNeedSave() to false to make this form is unsaveable.", getClass().getName(), getTitle());
    }
  }

  @ConfigOperation
  @Order(19)
  protected void execDisposeForm() {
  }

  @ConfigOperation
  @Order(20)
  protected void execCloseTimer() {
    doClose();
  }

  @ConfigOperation
  @Order(30)
  protected void execInactivityTimer() {
    doClose();
  }

  @ConfigOperation
  @Order(40)
  protected void execTimer(String timerId) {
    LOG.info("execTimer {}", timerId);
  }

  /**
   * add verbose information to the search filter
   */
  @ConfigOperation
  @Order(50)
  protected void execAddSearchTerms(SearchFilter search) {
  }

  private Class<? extends IGroupBox> getConfiguredMainBox() {
    Class[] dca = ConfigurationUtility.getDeclaredPublicClasses(getClass());
    return ConfigurationUtility.filterClassIgnoringInjectFieldAnnotation(dca, IGroupBox.class);
  }

  private List<Class<IFormField>> getConfiguredInjectedFields() {
    Class[] dca = ConfigurationUtility.getDeclaredPublicClasses(getClass());
    return ConfigurationUtility.filterClassesWithInjectFieldAnnotation(dca, IFormField.class);
  }

  protected final void interceptInitConfig() {
    final Holder<RuntimeException> exceptionHolder = new Holder<>(RuntimeException.class, null);
    m_objectExtensions.initConfig(createLocalExtension(), new Runnable() {
      @Override
      public void run() {
        try {
          initConfig();
        }
        catch (RuntimeException e) {
          exceptionHolder.setValue(e);
        }
      }
    });
    if (exceptionHolder.getValue() != null) {
      throw exceptionHolder.getValue();
    }
  }

  protected void initConfig() {
    m_uiFacade = BEANS.get(ModelContextProxy.class).newProxy(new P_UIFacade(), ModelContext.copyCurrent().withForm(this));
    m_timerFutureMap = new HashMap<>();
    setShowOnStart(getConfiguredShowOnStart());
    m_contributionHolder = new ContributionComposite(this);

    // prepare injected fields
    List<Class<IFormField>> fieldArray = getConfiguredInjectedFields();
    DefaultFormFieldInjection injectedFields = null;

    IGroupBox rootBox = getRootGroupBox();
    try {
      if (fieldArray.size() > 0) {
        injectedFields = new DefaultFormFieldInjection(this);
        injectedFields.addFields(fieldArray);
        FormFieldInjectionThreadLocal.push(injectedFields);
      }

      // add mainbox if getter returns null
      if (rootBox == null) {
        List<IGroupBox> contributedFields = m_contributionHolder.getContributionsByClass(IGroupBox.class);
        rootBox = CollectionUtility.firstElement(contributedFields);
        if (rootBox == null) {
          Class<? extends IGroupBox> mainBoxClass = getConfiguredMainBox();
          if (mainBoxClass != null) {
            rootBox = ConfigurationUtility.newInnerInstance(this, mainBoxClass);
          }
        }
        m_mainBox = rootBox;
      }
    }
    finally {
      if (injectedFields != null) {
        m_fieldReplacements = injectedFields.getReplacementMapping();
        FormFieldInjectionThreadLocal.pop(injectedFields);
      }
    }
    if (rootBox != null) {
      rootBox.setFormInternal(this);
      rootBox.setMainBox(true);
      rootBox.updateKeyStrokes();
      if (rootBox.isScrollable().isUndefined()) {
        rootBox.setScrollable(true);
      }
    }

    // move form fields
    new MoveFormFieldsHandler(this).moveFields();

    //
    if (getConfiguredCloseTimer() > 0) {
      setCloseTimer(getConfiguredCloseTimer());
    }
    if (getConfiguredCustomTimer() > 0) {
      setTimer("custom", getConfiguredCustomTimer());
    }

    if (getConfiguredCancelVerificationText() != null) {
      setCancelVerificationText(getConfiguredCancelVerificationText());
    }
    if (getConfiguredTitle() != null) {
      setTitle(getConfiguredTitle());
    }
    if (getConfiguredSubTitle() != null) {
      setSubTitle(getConfiguredSubTitle());
    }
    setMinimizeEnabled(getConfiguredMinimizeEnabled());
    setMaximizeEnabled(getConfiguredMaximizeEnabled());
    setMinimized(getConfiguredMinimized());
    setMaximized(getConfiguredMaximized());
    setCacheBounds(getConfiguredCacheBounds());
    setAskIfNeedSave(getConfiguredAskIfNeedSave());
    setIconId(getConfiguredIconId());

    // Set 'modality' as preferred value if not 'auto'.
    int modalityHint = getConfiguredModalityHint();
    if (modalityHint != MODALITY_HINT_AUTO) {
      m_modal.set(modalityHint == MODALITY_HINT_MODAL, true);
    }

    // Set 'displayParent' as preferred value if not null; must precede setting of the 'displayHint'.
    IDisplayParent displayParent = getConfiguredDisplayParent();
    if (displayParent != null) {
      m_displayParent.set(displayParent, true);
    }
    else {
      m_displayParent.set(getDesktop(), false);
    }

    setDisplayHint(getConfiguredDisplayHint());
    setDisplayViewId(getConfiguredDisplayViewId());

    // visit all system buttons and attach observer
    m_systemButtonListener = new P_SystemButtonListener();// is auto-detaching
    IFormFieldVisitor v2 = new IFormFieldVisitor() {
      @Override
      public boolean visitField(IFormField field, int level, int fieldIndex) {
        if (field instanceof IButton) {
          if (((IButton) field).getSystemType() != IButton.SYSTEM_TYPE_NONE) {
            ((IButton) field).addButtonListener(m_systemButtonListener);
          }
        }
        return true;
      }
    };
    visitFields(v2);
    getRootGroupBox().addPropertyChangeListener(new P_MainBoxPropertyChangeProxy());
    setButtonsArmed(true);
  }

  @Override
  public void setEnabledPermission(Permission p) {
    boolean b;
    if (p != null) {
      b = BEANS.get(IAccessControlService.class).checkPermission(p);
    }
    else {
      b = true;
    }
    setEnabledGranted(b);
  }

  @Override
  public boolean isEnabledGranted() {
    return m_enabledGranted;
  }

  @Override
  public void setEnabledGranted(boolean b) {
    m_enabledGranted = b;
    IGroupBox box = getRootGroupBox();
    if (box != null) {
      box.setEnabledGranted(b);
    }
  }

  @Override
  public void setVisiblePermission(Permission p) {
    boolean b;
    if (p != null) {
      b = BEANS.get(IAccessControlService.class).checkPermission(p);
    }
    else {
      b = true;
    }
    setVisibleGranted(b);
  }

  @Override
  public boolean isVisibleGranted() {
    return m_visibleGranted;
  }

  @Override
  public void setVisibleGranted(boolean b) {
    m_visibleGranted = b;
    IGroupBox box = getRootGroupBox();
    if (box != null) {
      box.setVisibleGranted(b);
    }
  }

  @Override
  public String getIconId() {
    return propertySupport.getPropertyString(PROP_ICON_ID);
  }

  @Override
  public void setIconId(String iconId) {
    propertySupport.setPropertyString(PROP_ICON_ID, iconId);
  }

  /**
   * Register a {@link DataChangeListener} on the desktop for these dataTypes<br>
   * Example:
   *
   * <pre>
   * registerDataChangeListener(CRMEnum.Company, CRMEnum.Project, CRMEnum.Task);
   * </pre>
   */
  public void registerDataChangeListener(Object... dataTypes) {
    if (m_internalDataChangeListener == null) {
      m_internalDataChangeListener = new WeakDataChangeListener() {
        @Override
        public void dataChanged(Object... innerDataTypes) {
          interceptDataChanged(innerDataTypes);
        }
      };
    }
    getDesktop().addDataChangeListener(m_internalDataChangeListener, dataTypes);
  }

  /**
   * Unregister the {@link DataChangeListener} from the desktop for these dataTypes<br>
   * Example:
   *
   * <pre>
   * unregisterDataChangeListener(CRMEnum.Company, CRMEnum.Project, CRMEnum.Task);
   * </pre>
   */
  public void unregisterDataChangeListener(Object... dataTypes) {
    if (m_internalDataChangeListener != null) {
      getDesktop().removeDataChangeListener(m_internalDataChangeListener, dataTypes);
    }
  }

  protected IForm startInternalExclusive(IFormHandler handler) {
    if (m_blockingCondition.isBlocking()) {
      throw new ProcessingException("The form " + getFormId() + " has already been started");
    }
    for (IForm simCandidate : getDesktop().getSimilarViewForms(this)) {
      if (handler != null && simCandidate.getHandler() != null && handler.getClass().getName() == simCandidate.getHandler().getClass().getName()) {
        if (simCandidate.getHandler().isOpenExclusive() && handler.isOpenExclusive()) {
          getDesktop().activateForm(simCandidate);
          return simCandidate;
        }
      }
    }
    return startInternal(handler);
  }

  @Override
  public void start() {
    startInternal(getHandler());
  }

  /**
   * This method is called from the implemented handler methods in a explicit form subclass
   */
  protected IForm startInternal(final IFormHandler handler) {
    ClientRunContexts.copyCurrent().withForm(this).run(new IRunnable() {

      @Override
      public void run() throws Exception {
        if (isBlockingInternal()) {
          throw new IllegalStateException("The form " + getFormId() + " has already been started");
        }
        // Ensure that boolean is set not only once by the constructor
        setFormLoading(true);
        setHandler(handler);
        m_closeType = IButton.SYSTEM_TYPE_NONE;
        m_blockingCondition.setBlocking(true);
        try {
          // check if form was made invisible ( = access control denied access)
          if (!getRootGroupBox().isVisible()) {
            disposeFormInternal();
            return;
          }
          initForm();
          // check if form was made invisible ( = access control denied access)
          if (!getRootGroupBox().isVisible()) {
            // make sure the form is storing since it is not showing
            disposeFormInternal();
            return;
          }
          loadStateInternal();
          // check if form was made invisible ( = access control denied access)
          if (!isBlockingInternal()) {
            disposeFormInternal();
            return;
          }
          if (!getRootGroupBox().isVisible()) {
            disposeFormInternal();
            return;
          }
          if (getHandler().isGuiLess()) {
            // make sure the form is storing since it is not showing
            storeStateInternal();
            markSaved();
            doFinally();
            disposeFormInternal();
            return;
          }
        }
        catch (RuntimeException e) {
          disposeFormInternal();

          PlatformException pe = BEANS.get(PlatformExceptionTranslator.class).translate(e)
              .withContextInfo("form", AbstractForm.this.getClass().getName());
          if (pe instanceof VetoException) {
            VetoException ve = (VetoException) pe;
            interceptOnVetoException(ve, ve.getStatus().getCode());
          }
          throw pe;
        }

        setButtonsArmed(true);
        setCloseTimerArmed(true);
        m_formStarted = true;

        // Notify the UI to display this form.
        if (isShowOnStart()) {
          getDesktop().showForm(AbstractForm.this);
        }
      }
    });

    return this;
  }

  @Override
  public void startWizardStep(IWizardStep wizardStep, Class<? extends IFormHandler> handlerType) {
    if (handlerType != null) {
      IFormHandler formHandler = ConfigurationUtility.newInnerInstance(this, handlerType);
      setHandler(formHandler);
    }
    m_wizardStep = wizardStep;
    setShowOnStart(false);
    setAskIfNeedSave(false);
    // hide top level process buttons with a system type
    for (IFormField f : getRootGroupBox().getFields()) {
      if (f instanceof IButton) {
        IButton b = (IButton) f;
        if (b.getSystemType() != IButton.SYSTEM_TYPE_NONE) {
          // hide
          b.setVisible(false);
          b.setVisibleGranted(false);
        }
      }
    }
    // start
    start();
  }

  @Override
  public void startWizardStep(IWizardStep<?> wizardStep) {
    startWizardStep(wizardStep, null);
  }

  @Override
  public void waitFor() {
    // Do not exit upon interruption.
    m_blockingCondition.waitForUninterruptibly(ModelJobs.EXECUTION_HINT_UI_INTERACTION_REQUIRED);
  }

  protected static Class<?> getDataAnnotationValue(Class<?> clazz) {
    while (clazz != null && !Object.class.equals(clazz)) {
      Data annotation = clazz.getAnnotation(Data.class);
      if (annotation != null) {
        Class<?> value = annotation.value();
        if (value != null && !Object.class.equals(value)) {
          return value;
        }
      }
      clazz = clazz.getSuperclass();
    }
    return null;
  }

  private void exportExtensionProperties(Object o, IPropertyHolder target) {
    if (!(o instanceof IExtensibleObject)) {
      return;
    }
    for (IExtension<?> ex : ((IExtensibleObject) o).getAllExtensions()) {
      Class<?> dto = getDataAnnotationValue(ex.getClass());
      if (dto != null && !Object.class.equals(dto)) {
        Object propertyTarget = target.getContribution(dto);
        Map<String, Object> fieldProperties = BeanUtility.getProperties(ex, AbstractFormField.class, new FormDataPropertyFilter());
        BeanUtility.setProperties(propertyTarget, fieldProperties, false, null);
      }
    }
  }

  @Override
  public AbstractFormData createFormData() {
    return interceptCreateFormData();
  }

  @Override
  public void exportFormData(final AbstractFormData target) {
    // locally declared form properties
    Map<String, Object> properties = BeanUtility.getProperties(this, AbstractForm.class, new FormDataPropertyFilter());
    BeanUtility.setProperties(target, properties, false, null);
    // properties in extensions of form
    exportExtensionProperties(this, target);
    final Set<IFormField> exportedFields = new HashSet<IFormField>();

    // all fields
    Map<Integer, Map<String/* qualified field id */, AbstractFormFieldData>> breadthFirstMap = target.getAllFieldsRec();
    for (Map<String/* qualified field id */, AbstractFormFieldData> targetMap : breadthFirstMap.values()) {
      for (Map.Entry<String, AbstractFormFieldData> e : targetMap.entrySet()) {
        String fieldQId = e.getKey();
        AbstractFormFieldData data = e.getValue();

        FindFieldByFormDataIdVisitor v = new FindFieldByFormDataIdVisitor(fieldQId, this);
        visitFields(v);
        IFormField f = v.getField();
        if (f != null) {
          // field properties
          properties = BeanUtility.getProperties(f, AbstractFormField.class, new FormDataPropertyFilter());
          BeanUtility.setProperties(data, properties, false, null);
          exportExtensionProperties(f, data);

          // field state
          f.exportFormFieldData(data);

          // remember exported fields
          exportedFields.add(f);
        }
        else {
          LOG.warn("Cannot find field with id '{}' in form '{}' for DTO '{}'.", fieldQId, getClass().getName(), data.getClass().getName());
        }
      }
    }

    // visit remaining fields (there could be an extension with properties e.g. on a groupbox)
    final Holder<RuntimeException> exHolder = new Holder<>(RuntimeException.class);
    visitFields(new IFormFieldVisitor() {
      @Override
      public boolean visitField(IFormField field, int level, int fieldIndex) {
        if (exportedFields.contains(field)) {
          // already exported -> skip
          return true;
        }

        final IForm formOfField = field.getForm();
        if (formOfField == null) {
          // either form has not been initialized or the field is part of a composite field, that does not override setForminternal -> skip
          LOG.info("Extension properties are not exported for fields on which getForm() returns null. "
              + "Ensure that the form is initialized and that the field's parent invokes field.setFormInternal(IForm) [exportingForm={}, field={}]",
              AbstractForm.this.getClass().getName(), field.getClass().getName());
          return true;
        }
        if (formOfField != AbstractForm.this) {
          // field belongs to another form -> skip
          return true;
        }

        try {
          exportExtensionProperties(field, target);
        }
        catch (RuntimeException e) {
          exHolder.setValue(e);
        }
        return exHolder.getValue() == null;
      }
    });
    if (exHolder.getValue() != null) {
      throw exHolder.getValue();
    }
  }

  @Override
  public void importFormData(AbstractFormData source) {
    importFormData(source, false, null);
  }

  @Override
  public void importFormData(AbstractFormData source, boolean valueChangeTriggersEnabled) {
    importFormData(source, valueChangeTriggersEnabled, null);
  }

  @Override
  public void importFormData(AbstractFormData source, boolean valueChangeTriggersEnabled, IPropertyFilter filter) {
    importFormData(source, valueChangeTriggersEnabled, filter, null);
  }

  private void removeNotSetProperties(IPropertyHolder dto, Map<String, Object> properties) {
    for (Iterator<String> it = properties.keySet().iterator(); it.hasNext();) {
      String propertyId = it.next();
      AbstractPropertyData pd = dto.getPropertyById(propertyId);
      if (pd != null && !pd.isValueSet()) {
        it.remove();
      }
    }
  }

  private void importProperties(IPropertyHolder source, Object target, Class<?> stopClass, IPropertyFilter filter) {
    // local properties
    Map<String, Object> properties = BeanUtility.getProperties(source, stopClass, filter);
    if (!properties.isEmpty()) {
      removeNotSetProperties(source, properties);
      BeanUtility.setProperties(target, properties, false, null);
    }

    // properties of the extensions
    List<Object> allContributions = source.getAllContributions();
    if (!allContributions.isEmpty()) {
      for (Object con : allContributions) {
        if (con instanceof IPropertyHolder) {
          IPropertyHolder data = (IPropertyHolder) con;
          Map<String, Object> extensionProperties = BeanUtility.getProperties(data, stopClass, filter);
          if (!extensionProperties.isEmpty()) {
            Object clientPart = getClientPartOfExtensionOrContributionRec(data, target);
            if (clientPart != null) {
              removeNotSetProperties(data, extensionProperties);
              BeanUtility.setProperties(clientPart, extensionProperties, false, null);
            }
            else {
              LOG.warn("cannot find extension for property data '{}' in form '{}'.", data.getClass().getName(), this.getClass().getName());
            }
          }
        }
      }
    }
  }

  private Object getClientPartOfExtensionOrContribution(Object extToSearch, Object owner) {
    if (owner instanceof IExtensibleObject) {
      IExtensibleObject exOwner = (IExtensibleObject) owner;
      for (IExtension<?> ex : exOwner.getAllExtensions()) {
        Class<?> dto = getDataAnnotationValue(ex.getClass());
        if (extToSearch.getClass().equals(dto)) {
          return ex;
        }
      }
    }
    if (owner instanceof IContributionOwner) {
      IContributionOwner compOwner = (IContributionOwner) owner;
      for (Object o : compOwner.getAllContributions()) {
        FormData annotation = o.getClass().getAnnotation(FormData.class);
        if (annotation != null && annotation.value().equals(extToSearch.getClass())) {
          return o;
        }
      }
    }
    return null;
  }

  private Object getClientPartOfExtensionOrContributionRec(final Object extToSearch, Object owner) {
    Object ext = getClientPartOfExtensionOrContribution(extToSearch, owner);
    if (ext != null) {
      return ext;
    }

    // search for the extension in the children
    final IHolder<Object> result = new Holder<Object>(Object.class);
    IFormFieldVisitor visitor = new IFormFieldVisitor() {
      @Override
      public boolean visitField(IFormField field, int level, int fieldIndex) {
        result.setValue(getClientPartOfExtensionOrContribution(extToSearch, field));
        return result.getValue() == null;
      }
    };
    if (owner instanceof IForm) {
      ((IForm) owner).visitFields(visitor);
    }
    else if (owner instanceof ICompositeField) {
      ((ICompositeField) owner).visitFields(visitor, 0);
    }
    else if (owner instanceof IWrappedFormField) {
      ((IWrappedFormField) owner).visitFields(visitor, 0);
    }
    return result.getValue();
  }

  private static Class<?> getFieldStopClass(Object data) {
    if (data instanceof AbstractFormFieldData) {
      return ((AbstractFormFieldData) data).getFieldStopClass();
    }
    return AbstractFormFieldData.class;
  }

  @Override
  public void importFormData(AbstractFormData source, boolean valueChangeTriggersEnabled, IPropertyFilter filter, IFormFieldFilter formFieldFilter) {
    Assertions.assertNotNull(source, "source form data must not be null");
    if (filter == null) {
      filter = new FormDataPropertyFilter();
    }

    // form properties
    importProperties(source, this, AbstractFormData.class, filter);

    // sort fields, first non-slave fields, then slave fields in transitive order
    LinkedList<IFormField> masterList = new LinkedList<IFormField>();
    LinkedList<IFormField> slaveList = new LinkedList<IFormField>();
    HashMap<IFormField, AbstractFormFieldData> dataMap = new HashMap<IFormField, AbstractFormFieldData>();

    // collect fields and split them into masters/slaves
    Map<Integer, Map<String/* qualified field id */, AbstractFormFieldData>> breadthFirstMap = source.getAllFieldsRec();
    for (Map<String/* qualified field id */, AbstractFormFieldData> sourceMap : breadthFirstMap.values()) {
      for (Map.Entry<String, AbstractFormFieldData> e : sourceMap.entrySet()) {
        String fieldQId = e.getKey();
        AbstractFormFieldData data = e.getValue();
        FindFieldByFormDataIdVisitor v = new FindFieldByFormDataIdVisitor(fieldQId, this);
        visitFields(v);
        IFormField f = v.getField();
        if (f != null) {
          if (formFieldFilter == null || formFieldFilter.accept(f)) {
            dataMap.put(f, data);
            if (f.getMasterField() != null) {
              int index = slaveList.indexOf(f.getMasterField());
              if (index >= 0) {
                slaveList.add(index + 1, f);
              }
              else {
                slaveList.addFirst(f);
              }
            }
            else {
              masterList.add(f);
            }
          }
        }
        else {
          LOG.warn("cannot find field data for '{}' in form '{}'.", fieldQId, getClass().getName());
        }
      }
    }
    for (IFormField f : masterList) {
      importFormField(f, dataMap, valueChangeTriggersEnabled, filter);
    }
    for (IFormField f : slaveList) {
      importFormField(f, dataMap, valueChangeTriggersEnabled, filter);
    }
  }

  private void importFormField(IFormField f, Map<IFormField, AbstractFormFieldData> dataMap, boolean valueChangeTriggersEnabled, IPropertyFilter filter) {
    AbstractFormFieldData data = dataMap.get(f);
    // form field properties
    importProperties(data, f, getFieldStopClass(data), filter);
    // field state
    f.importFormFieldData(data, valueChangeTriggersEnabled);
  }

  public static String parseFormId(String className) {
    String s = className;
    int i = Math.max(s.lastIndexOf('$'), s.lastIndexOf('.'));
    s = s.substring(i + 1);
    return s;
  }

  @Override
  public String getFormId() {
    return parseFormId(getClass().getName());
  }

  /**
   * <p>
   * <ul>
   * <li>If a classId was set with {@link #setClassId(String)} this value is returned.
   * <li>Else if the class is annotated with {@link ClassId}, the annotation value is returned.
   * <li>Otherwise the class name is returned.
   * </ul>
   */
  @Override
  public String classId() {
    if (m_classId != null) {
      return m_classId;
    }
    String simpleClassId = ConfigurationUtility.getAnnotatedClassIdWithFallback(getClass());
    if (getOuterFormField() != null) {
      return simpleClassId + ID_CONCAT_SYMBOL + getOuterFormField().classId();
    }
    return simpleClassId;
  }

  @Override
  public void setClassId(String classId) {
    m_classId = classId;
  }

  @Override
  public IFormHandler getHandler() {
    return m_handler;
  }

  @Override
  public void setHandler(IFormHandler handler) {
    if (handler != m_handler) {
      if (m_handler != null) {
        m_handler.setFormInternal(null);
      }
      if (handler == null) {
        handler = new NullFormHandler();
      }
      m_handler = handler;
      m_handler.setFormInternal(this);
    }
  }

  @Override
  public IWizard getWizard() {
    return (getWizardStep() != null) ? getWizardStep().getWizard() : null;
  }

  @Override
  public IWizardStep getWizardStep() {
    return m_wizardStep;
  }

  @Override
  public IFormField getFocusOwner() { // FIXME dwi: make this work with Html UI (blocking-condition, browser must send focused element in a separate request).
    IFormField field = getDesktop().getFocusOwner();
    if (field == null) {
      return null;
    }

    IForm form = field.getForm();
    while (form != null) {
      if (form == this) {
        return field;
      }
      // next
      form = form.getOuterForm();
    }
    return null;
  }

  @Override
  public List<IFormField> getAllFields() {
    P_AbstractCollectingFieldVisitor<IFormField> v = new P_AbstractCollectingFieldVisitor<IFormField>() {
      @Override
      public boolean visitField(IFormField field, int level, int fieldIndex) {
        collect(field);
        return true;
      }
    };
    visitFields(v);
    return v.getCollection();
  }

  @Override
  public boolean visitFields(IFormFieldVisitor visitor) {
    return getRootGroupBox().visitFields(visitor, 0);
  }

  /**
   * @return {@link IDesktop} from current calling context.
   */
  protected IDesktop getDesktop() {
    return IDesktop.CURRENT.get();
  }

  @Override
  public final SearchFilter getSearchFilter() {
    if (m_searchFilter == null) {
      resetSearchFilter();
    }
    return m_searchFilter;
  }

  @Override
  public final void setSearchFilter(SearchFilter searchFilter) {
    m_searchFilter = searchFilter;
  }

  /**
   * Alias for {@link #resetSearchFilter()}
   */
  public void rebuildSearchFilter() {
    resetSearchFilter();
  }

  @Override
  public void resetSearchFilter() {
    if (m_searchFilter == null) {
      SearchFilter filter;
      ISearchFilterService sfs = BEANS.get(ISearchFilterService.class);
      if (sfs != null) {
        filter = sfs.createNewSearchFilter();
      }
      else {
        filter = new SearchFilter();
      }
      m_searchFilter = filter;
    }
    try {
      interceptResetSearchFilter(m_searchFilter);
    }
    catch (Exception e) {
      BEANS.get(ExceptionHandler.class).handle(e);
    }
  }

  /**
   * Called when saving the form via {@link #resetSearchFilter()}.
   * <p>
   * This operation fills up the search filter and subclass override sets the formData property of the
   * {@link SearchFilter#setFormData(AbstractFormData)} and adds verbose texts with
   * {@link SearchFilter#addDisplayText(String)}
   * <p>
   * May call {@link #setSearchFilter(SearchFilter)}
   * <p>
   * Attaches a filled form data to the search filter if {@link #execCreateFormData()} returns a value.
   *
   * @param searchFilter
   *          is never null
   */
  @ConfigOperation
  @Order(10)
  protected void execResetSearchFilter(final SearchFilter searchFilter) {
    searchFilter.clear();
    // add verbose field texts
    // do not use visitor, so children can block traversal on whole subtrees
    getRootGroupBox().applySearch(searchFilter);
    // add verbose form texts
    interceptAddSearchTerms(searchFilter);
    // override may add form data
    AbstractFormData data = createFormData();
    if (data != null) {
      exportFormData(data);
      getSearchFilter().setFormData(data);
    }
  }

  /**
   * Creates an empty form data that can be used for example by {@link #interceptResetSearchFilter(SearchFilter)}.
   * <p>
   * The default creates a new instance based on the {@link FormData} annotation.
   *
   * @since 3.8
   */
  @ConfigOperation
  @Order(11)
  protected AbstractFormData execCreateFormData() {
    Class<? extends AbstractFormData> formDataClass = getFormDataClass();
    if (formDataClass == null) {
      return null;
    }
    try {
      return formDataClass.newInstance();
    }
    catch (InstantiationException | IllegalAccessException e) {
      BEANS.get(ExceptionHandler.class).handle(new ProcessingException("error creating instance of class '" + formDataClass.getName() + "'.", e));
      return null;
    }
  }

  protected Class<? extends AbstractFormData> getFormDataClass() {
    FormData formDataAnnotation = getClass().getAnnotation(FormData.class);

    //look in superclasses for annotation
    Class<?> superclazz = getClass().getSuperclass();
    while (formDataAnnotation == null && superclazz != null) {
      formDataAnnotation = superclazz.getAnnotation(FormData.class);
      superclazz = superclazz.getSuperclass();
    }

    if (formDataAnnotation == null) {
      //no annotation found..
      return null;
    }

    @SuppressWarnings("unchecked")
    Class<? extends AbstractFormData> formDataClass = formDataAnnotation.value();
    if (formDataClass == null) {
      return null;
    }
    if (AbstractFormData.class.isAssignableFrom(formDataClass)) {
      if (!Modifier.isAbstract(formDataClass.getModifiers())) {
        return formDataClass;
      }
    }
    return null;
  }

  @Override
  public boolean isFormStored() {
    return m_formStored;
  }

  @Override
  public void setFormStored(boolean b) {
    m_formStored = b;
  }

  @Override
  public boolean isFormLoading() {
    return m_formLoading;
  }

  private void setFormLoading(boolean b) {
    m_formLoading = b;
  }

  /**
   * Mainbox getter
   */
  @Override
  public IGroupBox getRootGroupBox() {
    return m_mainBox;
  }

  @Override
  public IForm getOuterForm() {
    return m_wrappedFormField != null ? m_wrappedFormField.getForm() : null;
  }

  @Override
  public IWrappedFormField getOuterFormField() {
    return m_wrappedFormField;
  }

  @Override
  public void setWrapperFieldInternal(IWrappedFormField w) {
    m_wrappedFormField = w;
  }

  @Override
  public IFormField getFieldById(final String id) {
    return getRootGroupBox().getFieldById(id);
  }

  @Override
  public <T extends IFormField> T getFieldById(String id, Class<T> type) {
    return getRootGroupBox().getFieldById(id, type);
  }

  @Override
  public <T extends IFormField> T getFieldByClass(Class<T> c) {
    return getRootGroupBox().getFieldByClass(c);
  }

  /**
   * override in subclasses to perform form initialization before handler starts
   */
  protected void postInitConfig() {
    FormUtility.postInitConfig(this);
    FormUtility.rebuildFieldGrid(this, true);
  }

  @Override
  public void initForm() {
    // form
    initFormInternal();
    // fields
    FormUtility.initFormFields(this);
    // custom
    interceptInitForm();
  }

  protected void initFormInternal() {
  }

  @Override
  public int getCloseSystemType() {
    return m_closeType;
  }

  @Override
  public void setCloseSystemType(int type) {
    m_closeType = type;
  }

  /**
   * do not use or override this internal method
   */
  protected void loadStateInternal() {
    fireFormLoadBefore();
    if (!isBlockingInternal()) {
      return;
    }
    getHandler().onLoad();
    if (!isBlockingInternal()) {
      return;
    }
    fireFormLoadAfter();
    if (!isBlockingInternal()) {
      return;
    }
    // set all values to 'unchanged'
    markSaved();
    setFormLoading(false);
    getHandler().onPostLoad();
    if (!isBlockingInternal()) {
      return;
    }
    // if not visible mode, mark form changed
    if (getHandler().isGuiLess()) {
      touch();
    }
    fireFormLoadComplete();
  }

  /**
   * Store state of form, regardless of validity and completeness do not use or override this internal method directly
   */
  protected void storeStateInternal() {
    if (!m_blockingCondition.isBlocking()) {
      String msg = TEXTS.get("FormDisposedMessage", getTitle());
      LOG.error(msg);
      throw new VetoException(msg);
    }
    fireFormStoreBefore();
    m_formStored = true;
    try {
      rebuildSearchFilter();
      m_searchFilter.setCompleted(true);
      getHandler().onStore();
      interceptStored();
      if (!m_formStored) {
        //the form was marked as not stored in AbstractFormHandler#execStore() or AbstractForm#execStored().
        ProcessingException e = new ProcessingException("Form was marked as not stored.");
        e.consume();
        throw e;
      }
    }
    catch (RuntimeException e) {
      // clear search
      if (m_searchFilter != null) {
        m_searchFilter.clear();
      }
      // store was not successfully stored
      m_formStored = false;
      throwVetoExceptionInternal(e);
      // if exception was caught and suppressed, this form was after all successfully stored
      // normally this code is not reached since the exception will  be passed out
      m_formStored = true;
    }
    fireFormStoreAfter();
  }

  /**
   * do not use or override this internal method
   */
  protected void discardStateInternal() {
    fireFormDiscarded();
    getHandler().onDiscard();
  }

  @Override
  public void setCloseTimer(int seconds) {
    removeCloseTimer();

    if (seconds > 0) {
      setCloseTimerArmed(true);
      m_closeTimerFuture = installFormCloseTimer(seconds);
    }
  }

  /**
   * do not use or override this internal method
   */
  protected void throwVetoExceptionInternal(final RuntimeException e) {
    PlatformException pe = BEANS.get(PlatformExceptionTranslator.class).translate(e)
        .withContextInfo("form", getClass().getName());
    if (pe instanceof VetoException && !pe.isConsumed()) {
      VetoException ve = (VetoException) pe;
      interceptOnVetoException(ve, ve.getStatus().getCode());
      ve.consume(); // if it was not re-thrown it is assumed to be consumed
    }
    throw e;
  }

  @Override
  public void removeCloseTimer() {
    setCloseTimerArmed(false);
    setSubTitle(null);
  }

  @Override
  public void validateForm() {
    m_currentValidateContentDescriptor = null;
    if (!interceptCheckFields()) {
      VetoException veto = new VetoException("Validate " + getClass().getSimpleName());
      veto.consume();
      throw veto;
    }
    if (!getHandler().onCheckFields()) {
      VetoException veto = new VetoException("Validate " + getClass().getSimpleName());
      veto.consume();
      throw veto;
    }
    // check all fields that might be invalid
    final ArrayList<String> invalidTexts = new ArrayList<String>();
    final ArrayList<String> mandatoryTexts = new ArrayList<String>();
    P_AbstractCollectingFieldVisitor<IValidateContentDescriptor> v = new P_AbstractCollectingFieldVisitor<IValidateContentDescriptor>() {
      @Override
      public boolean visitField(IFormField f, int level, int fieldIndex) {
        IValidateContentDescriptor desc = f.validateContent();
        if (desc != null) {
          if (desc.getErrorStatus() != null) {
            invalidTexts.add(desc.getDisplayText() + ": " + desc.getErrorStatus().getMessage());
          }
          else {
            mandatoryTexts.add(desc.getDisplayText());
          }
          if (getCollectionCount() == 0) {
            collect(desc);
          }
        }
        return true;
      }
    };
    visitFields(v);
    if (v.getCollectionCount() > 0) {
      IValidateContentDescriptor firstProblem = v.getCollection().get(0);
      if (LOG.isInfoEnabled()) {
        LOG.info("there are fields with errors");
      }
      m_currentValidateContentDescriptor = firstProblem;
      throw new VetoException().withHtmlMessage(createValidationMessageBoxHtml(invalidTexts, mandatoryTexts));
    }
    if (!interceptValidate()) {
      VetoException veto = new VetoException("Validate " + getClass().getSimpleName());
      veto.consume();
      throw veto;
    }
    if (!getHandler().onValidate()) {
      VetoException veto = new VetoException("Validate " + getClass().getSimpleName());
      veto.consume();
      throw veto;
    }
  }

  protected IHtmlContent createValidationMessageBoxHtml(final List<String> invalidTexts, final List<String> mandatoryTexts) {
    List<CharSequence> content = new ArrayList<>();

    if (mandatoryTexts.size() > 0) {
      content.add(HTML.bold(ScoutTexts.get("FormEmptyMandatoryFieldsMessage")));

      List<IHtmlListElement> mandatoryTextElements = new ArrayList<>();
      for (String e : mandatoryTexts) {
        mandatoryTextElements.add(HTML.li(e));
      }
      content.add(HTML.ul(mandatoryTextElements));
      content.add(HTML.br());
    }
    if (invalidTexts.size() > 0) {
      content.add(HTML.bold(ScoutTexts.get("FormInvalidFieldsMessage")));

      List<IHtmlListElement> invalidTextElements = new ArrayList<>();
      for (String e : invalidTexts) {
        invalidTextElements.add(HTML.li(e));
      }
      content.add(HTML.ul(invalidTextElements));
    }
    return HTML.fragment(content);
  }

  /**
   * @return the validate content descriptor set by the previous call to {@link #validateForm()} (<code>null</code> when
   *         no invalid content has been detected).
   */
  protected IValidateContentDescriptor getCurrentValidateContentDescriptor() {
    return m_currentValidateContentDescriptor;
  }

  /**
   * attach a statement (mode) that is executed every interval
   *
   * @since Build 195 09.02.2005, imo
   */
  @Override
  public void setTimer(String timerId, int seconds) {
    removeTimer(timerId);
    if (seconds > 0) {
      IFuture<Void> future = startTimer(seconds, timerId);
      m_timerFutureMap.put(timerId, future);
    }
  }

  /**
   * remove a statement (mode) that is executed every interval
   *
   * @since Build 195 09.02.2005, imo
   */
  @Override
  public void removeTimer(String timerId) {
    IFuture<Void> future = m_timerFutureMap.remove(timerId);
    if (future != null) {
      future.cancel(false);
    }
  }

  @Override
  public void doClose() {
    if (!isBlockingInternal()) {
      return;
    }
    try {
      m_closeType = IButton.SYSTEM_TYPE_CLOSE;
      discardStateInternal();
      doFinally();
      disposeFormInternal();
    }
    catch (RuntimeException e) {
      throw BEANS.get(PlatformExceptionTranslator.class).translate(e)
          .withContextInfo("form", getClass().getName());
    }
  }

  @Override
  public void doCancel() {
    if (!isBlockingInternal()) {
      return;
    }
    m_closeType = IButton.SYSTEM_TYPE_CANCEL;
    try {
      // ensure all fields have the right save-needed-state
      checkSaveNeeded();
      // find any fields that needs save
      P_AbstractCollectingFieldVisitor<IFormField> collector = new P_AbstractCollectingFieldVisitor<IFormField>() {
        @Override
        public boolean visitField(IFormField field, int level, int fieldIndex) {
          if (field.isSaveNeeded()) {
            collect(field);
            return false;
          }
          else {
            return true;
          }
        }
      };
      visitFields(collector);
      if (collector.getCollectionCount() > 0 && isAskIfNeedSave()) {
        int result = MessageBoxes.createYesNoCancel().withDisplayParent(this).withHeader(getCancelVerificationText()).withSeverity(IStatus.INFO).show();

        if (result == IMessageBox.YES_OPTION) {
          doOk();
          return;
        }
        else if (result == IMessageBox.NO_OPTION) {
          doClose();
          return;
        }
        else {
          VetoException e = new VetoException(ScoutTexts.get("UserCancelledOperation"));
          e.consume();
          throw e;
        }
      }
      discardStateInternal();
      doFinally();
      disposeFormInternal();
    }
    catch (RuntimeException e) {
      m_closeType = IButton.SYSTEM_TYPE_NONE;
      throw BEANS.get(PlatformExceptionTranslator.class).translate(e)
          .withContextInfo("form", getClass().getName());
    }
  }

  @Override
  public void doReset() {
    setFormLoading(true);
    // reset values
    P_AbstractCollectingFieldVisitor v = new P_AbstractCollectingFieldVisitor() {
      @Override
      public boolean visitField(IFormField field, int level, int fieldIndex) {
        if (field instanceof IValueField) {
          IValueField f = (IValueField) field;
          f.resetValue();
        }
        else if (field instanceof IComposerField) {
          IComposerField f = (IComposerField) field;
          f.resetValue();
        }
        return true;
      }
    };
    try {
      visitFields(v);
      // init again
      initForm();
      // load again
      loadStateInternal();
    }
    catch (RuntimeException e) {
      throw BEANS.get(PlatformExceptionTranslator.class).translate(e)
          .withContextInfo("form", getClass().getName());
    }
  }

  /**
   * Save data and close the form. It will make this decision based on {@link #isSaveNeeded}. Saving usually involves
   * calling the <code>execStore</code> method of the current form handler.
   *
   * @see AbstractFormHandler#execStore()
   */
  @Override
  public void doOk() {
    if (!isBlockingInternal()) {
      return;
    }
    try {
      m_closeType = IButton.SYSTEM_TYPE_NONE;
      checkSaveNeeded();
      validateForm();
      m_closeType = IButton.SYSTEM_TYPE_OK;
      if (isSaveNeeded()) {
        storeStateInternal();
        markSaved();
      }
      doFinally();
      disposeFormInternal();
    }
    catch (RuntimeException e) {
      m_closeType = IButton.SYSTEM_TYPE_NONE;
      throwVetoExceptionInternal(e);
    }
  }

  @Override
  public void doSaveWithoutMarkerChange() {
    if (!isBlockingInternal()) {
      return;
    }
    try {
      m_closeType = IButton.SYSTEM_TYPE_NONE;
      // ensure all fields have the right save-needed-state
      checkSaveNeeded();
      validateForm();
      m_closeType = IButton.SYSTEM_TYPE_SAVE_WITHOUT_MARKER_CHANGE;
      storeStateInternal();
      // do not set to "markSaved"
    }
    catch (RuntimeException e) {
      m_closeType = IButton.SYSTEM_TYPE_NONE;
      throwVetoExceptionInternal(e);
    }
  }

  @Override
  public void doSave() {
    if (!isBlockingInternal()) {
      return;
    }
    try {
      m_closeType = IButton.SYSTEM_TYPE_NONE;
      // ensure all fields have the right save-needed-state
      checkSaveNeeded();
      validateForm();
      m_closeType = IButton.SYSTEM_TYPE_SAVE;
      if (isSaveNeeded()) {
        storeStateInternal();
        markSaved();
      }
    }
    catch (RuntimeException e) {
      m_closeType = IButton.SYSTEM_TYPE_NONE;
      throwVetoExceptionInternal(e);
    }
  }

  @Override
  public void setAllEnabled(final boolean b) {
    P_AbstractCollectingFieldVisitor v = new P_AbstractCollectingFieldVisitor() {
      @Override
      public boolean visitField(IFormField f, int level, int fieldIndex) {
        boolean filteredB = b;
        /*
         * @since 3.0 all items are enabled/disabled. a dialog can still be
         * closed using the X in the window header if(f instanceof IButton){
         * IButton b=(IButton)f; if(b.isProcessButton()){
         * switch(b.getSystemType()){ case IButton.SYSTEM_TYPE_CLOSE: case
         * IButton.SYSTEM_TYPE_CANCEL:{ filteredB=true; break; } } } }
         */
        //
        f.setEnabled(filteredB);
        return true;
      }
    };
    visitFields(v);
  }

  @Override
  public void doFinally() {
    try {
      getHandler().onFinally();
    }
    catch (RuntimeException e) {
      throw BEANS.get(PlatformExceptionTranslator.class).translate(e)
          .withContextInfo("form", getClass().getName());
    }
  }

  @Override
  public String getCancelVerificationText() {
    return m_cancelVerificationText;
  }

  @Override
  public void setCancelVerificationText(String text) {
    m_cancelVerificationText = text;
  }

  @Override
  public List<? extends IFormField> getInvalidFields() {
    // check all fields that might be invalid
    P_AbstractCollectingFieldVisitor<IFormField> v = new P_AbstractCollectingFieldVisitor<IFormField>() {
      @Override
      public boolean visitField(IFormField f, int level, int fieldIndex) {
        if (!f.isContentValid()) {
          collect(f);
        }
        return true;
      }
    };
    visitFields(v);
    return v.getCollection();
  }

  @Override
  public final void checkSaveNeeded() {
    // call checkSaveNeeded on all fields
    P_AbstractCollectingFieldVisitor<IFormField> v = new P_AbstractCollectingFieldVisitor<IFormField>() {
      @Override
      public boolean visitField(IFormField f, int level, int fieldIndex) {
        if (f instanceof IFormField) {
          f.checkSaveNeeded();
        }
        return true;
      }
    };
    visitFields(v);
  }

  private boolean/* ok */ checkForVerifyingFields() {
    // check all fields that might be invalid
    P_AbstractCollectingFieldVisitor v = new P_AbstractCollectingFieldVisitor() {
      @Override
      public boolean visitField(IFormField field, int level, int fieldIndex) {
        if (field instanceof IValueField) {
          IValueField f = (IValueField) field;
          if (f.isValueChanging() || f.isValueParsing()) {
            return false;
          }
        }
        return true;
      }
    };
    return visitFields(v);
  }

  private void closeFormInternal(boolean kill) {
    if (isBlockingInternal()) {
      try {
        // check if there is an active close, cancel or finish button
        final Set<Integer> enabledSystemTypes = new HashSet<Integer>();
        final Set<IButton> enabledSystemButtons = new HashSet<IButton>();
        IFormFieldVisitor v = new IFormFieldVisitor() {
          @Override
          public boolean visitField(IFormField field, int level, int fieldIndex) {
            if (field instanceof IButton) {
              IButton b = (IButton) field;
              if (b.isEnabled() && b.isVisible() && b.isEnabledProcessingButton()) {
                enabledSystemTypes.add(b.getSystemType());
                enabledSystemButtons.add(b);
              }
            }
            return true;
          }
        };
        try {
          visitFields(v);
          for (IButton b : enabledSystemButtons) {
            b.setEnabledProcessingButton(false);
          }
          interceptOnCloseRequest(kill, enabledSystemTypes);
        }
        finally {
          for (IButton b : enabledSystemButtons) {
            b.setEnabledProcessingButton(true);
          }
        }
      }
      catch (RuntimeException e) {
        throw BEANS.get(PlatformExceptionTranslator.class).translate(e)
            .withContextInfo("form", getClass().getName());
      }
    }
  }

  @Override
  public void touch() {
    getRootGroupBox().touch();
  }

  @Override
  public boolean isSaveNeeded() {
    return getRootGroupBox().isSaveNeeded();
  }

  @Override
  public void markSaved() {
    getRootGroupBox().markSaved();
  }

  @Override
  public boolean isEmpty() {
    return getRootGroupBox().isEmpty();
  }

  /**
   * do not use or override this internal method
   */
  protected void disposeFormInternal() {
    if (!isBlockingInternal()) {
      return;
    }

    try {
      setButtonsArmed(false);
      setCloseTimerArmed(false);
      m_formStarted = false;

      // Cancel and remove timers
      Iterator<IFuture<Void>> iterator = m_timerFutureMap.values().iterator();
      while (iterator.hasNext()) {
        iterator.next().cancel(false);
        iterator.remove();
      }

      // Dispose Fields and Form
      try {
        FormUtility.disposeFormFields(this);
        interceptDisposeForm();
        unregisterDataChangeListener((Object[]) null);
      }
      catch (Exception t) {
        LOG.warn("Failed to dispose Form {}", getClass().getName(), t);
      }

      // Detach Form from Desktop.
      getDesktop().hideForm(this);

      // Link all Forms which have this Form as 'displayParent' with the Desktop.
      List<IForm> forms = getDesktop().getForms(this);
      for (IForm childForm : forms) {
        childForm.setDisplayParent(getDesktop());
      }
    }
    finally {
      m_blockingCondition.setBlocking(false);
      fireFormClosed();
    }
  }

  @Override
  public boolean isShowing() {
    return getDesktop().isShowing(this);
  }

  @Override
  public boolean isFormClosed() {
    return !isBlockingInternal();
  }

<<<<<<< HEAD
=======
  @Override
  public boolean isFormOpen() {
    return isBlockingInternal();
  }

>>>>>>> 5d4ce077
  @Override
  public boolean isFormStartable() {
    return !m_formStarted && !isBlockingInternal();
  }

  @Override
  public boolean isFormStarted() {
    return m_formStarted;
  }

  protected boolean isBlockingInternal() {
    return m_blockingCondition.isBlocking();
  }

  @Override
  public Object getProperty(String name) {
    return propertySupport.getProperty(name);
  }

  @Override
  public void setProperty(String name, Object value) {
    propertySupport.setProperty(name, value);
  }

  @Override
  public boolean hasProperty(String name) {
    return propertySupport.hasProperty(name);
  }

  @Override
  public void loadFromXmlString(String xml) {
    if (xml == null) {
      return;
    }
    Document xmlDocument = XmlUtility.getXmlDocument(xml);
    loadFromXml(xmlDocument.getDocumentElement());
  }

  @Override
  public String storeToXmlString() {
    try {
      Document e = storeToXml();
      return XmlUtility.wellformDocument(e);
    }
    catch (Exception e) {
      if (e instanceof ProcessingException) {
        throw (ProcessingException) e;
      }
      else {
        throw new ProcessingException("form : " + getTitle(), e);
      }
    }
  }

  @Override
  public Document storeToXml() {
    Document doc = XmlUtility.createNewXmlDocument("form-state");
    storeToXml(doc.getDocumentElement());
    return doc;
  }

  @Override
  public void storeToXml(Element root) {
    root.setAttribute("formId", getFormId());
    root.setAttribute("formQname", getClass().getName());
    // add custom properties
    Element xProps = root.getOwnerDocument().createElement("properties");
    root.appendChild(xProps);
    IPropertyFilter filter = new IPropertyFilter() {
      @Override
      public boolean accept(FastPropertyDescriptor descriptor) {
        if (descriptor.getPropertyType().isInstance(IFormField.class)) {
          return false;
        }
        if (!descriptor.getPropertyType().isPrimitive() && !Serializable.class.isAssignableFrom(descriptor.getPropertyType())) {
          return false;
        }
        if (descriptor.getReadMethod() == null || descriptor.getWriteMethod() == null) {
          return false;
        }
        return true;
      }
    };
    Map<String, Object> props = BeanUtility.getProperties(this, AbstractForm.class, filter);
    for (Entry<String, Object> entry : props.entrySet()) {
      try {
        Element xProp = root.getOwnerDocument().createElement("property");
        xProps.appendChild(xProp);
        xProp.setAttribute("name", entry.getKey());
        XmlUtility.setObjectAttribute(xProp, "value", entry.getValue());
      }
      catch (Exception e) {
        throw new ProcessingException("property " + entry.getKey() + " with value " + entry.getValue(), e);
      }
    }
    // add fields
    final Element xFields = root.getOwnerDocument().createElement("fields");
    root.appendChild(xFields);
    final Holder<RuntimeException> exceptionHolder = new Holder<>(RuntimeException.class);
    P_AbstractCollectingFieldVisitor v = new P_AbstractCollectingFieldVisitor() {
      @Override
      public boolean visitField(IFormField field, int level, int fieldIndex) {
        Element xField = xFields.getOwnerDocument().createElement("field");
        try {
          field.storeToXml(xField);
          xFields.appendChild(xField);
        }
        catch (RuntimeException e) {
          exceptionHolder.setValue(e);
          return false;
        }
        return true;
      }
    };
    visitFields(v);
    if (exceptionHolder.getValue() != null) {
      throw exceptionHolder.getValue();
    }
  }

  @Override
  public void loadFromXml(Element root) {
    String formId = getFormId();
    String xmlId = root.getAttribute("formId");
    if (!formId.equals(xmlId)) {
      throw new ProcessingException("xml id=" + xmlId + " does not match form id=" + formId);
    }

    // load properties
    Map<String, Object> props = new HashMap<String, Object>();
    Element xProps = XmlUtility.getFirstChildElement(root, "properties");
    if (xProps != null) {
      for (Element xProp : XmlUtility.getChildElements(xProps, "property")) {
        String name = xProp.getAttribute("name");
        try {
          Object o = XmlUtility.getObjectAttribute(xProp, "value");
          props.put(name, o);
        }
        catch (Exception e) {
          LOG.warn("Could not load XML property {}", name, e);
        }
      }
    }

    BeanUtility.setProperties(this, props, true, null);
    // load fields
    Element xFields = XmlUtility.getFirstChildElement(root, "fields");
    if (xFields != null) {
      for (Element xField : XmlUtility.getChildElements(xFields, "field")) {
        List<String> xmlFieldIds = new LinkedList<String>();
        // add enclosing field path to xml field IDs
        for (Element element : XmlUtility.getChildElements(xField, "enclosingField")) {
          xmlFieldIds.add(element.getAttribute("fieldId"));
        }
        xmlFieldIds.add(xField.getAttribute("fieldId"));
        FindFieldByXmlIdsVisitor v = new FindFieldByXmlIdsVisitor(xmlFieldIds.toArray(new String[xmlFieldIds.size()]));
        visitFields(v);
        IFormField f = v.getField();
        if (f != null) {
          f.loadFromXml(xField);
        }
      }
    }
    // in all tabboxes select the first tab that contains data, iff the current
    // tab has no values set
    getRootGroupBox().visitFields(new IFormFieldVisitor() {
      @Override
      public boolean visitField(IFormField field, int level, int fieldIndex) {
        if (field instanceof ITabBox) {
          ITabBox tabBox = (ITabBox) field;
          IGroupBox selbox = tabBox.getSelectedTab();
          if (selbox == null || !selbox.isSaveNeeded()) {
            for (IGroupBox g : tabBox.getGroupBoxes()) {
              if (g.isSaveNeeded()) {
                tabBox.setSelectedTab(g);
                break;
              }
            }
          }
        }
        return true;
      }
    }, 0);
  }

  @Override
  public void doExportXml(boolean saveAs) {
    // export search parameters
    try (ByteArrayOutputStream bos = new ByteArrayOutputStream(); Writer w = new OutputStreamWriter(bos, StandardCharsets.UTF_8.name())) {
      XmlUtility.wellformDocument(storeToXml(), w);
      BinaryResource res = new BinaryResource("form.xml", bos.toByteArray());
      getDesktop().openUri(res, OpenUriAction.DOWNLOAD);
    }
    catch (Exception e) {
      BEANS.get(ExceptionHandler.class).handle(new ProcessingException(ScoutTexts.get("FormExportXml") + " " + getTitle(), e));
    }
  }

  @Override
  public void doImportXml() {
    try {
      List<BinaryResource> a = new FileChooser(Collections.singletonList("xml"), false).startChooser();
      if (a.size() == 1) {
        BinaryResource newPath = a.get(0);
        try (InputStream in = new ByteArrayInputStream(newPath.getContent())) {
          Document doc = XmlUtility.getXmlDocument(in);
          // load xml to search
          loadFromXml(doc.getDocumentElement());
        }
        catch (Exception e) {
          LOG.warn("Could not load XML from file: {}", newPath, e);
          MessageBoxes.createOk().withDisplayParent(this).withHeader(TEXTS.get("LoadFormXmlFailedText")).show();
        }
      }
    }
    catch (Exception e) {
      BEANS.get(ExceptionHandler.class).handle(e);
    }
  }

  @Override
  public void activate() {
    getDesktop().activateForm(this);
  }

  @Override
  public void requestFocus(IFormField f) {
    if (f == null || f.getForm() != this) {
      return;
    }
    fireRequestFocus(f);
  }

  /**
   * @return Returns a map having old field classes as keys and replacement field classes as values. <code>null</code>
   *         is returned if no form fields are replaced. Do not use this internal method.
   * @since 3.8.2
   */
  public Map<Class<?>, Class<? extends IFormField>> getFormFieldReplacementsInternal() {
    return m_fieldReplacements;
  }

  /**
   * Registers the given form field replacements on this form. Do not use this internal method.
   *
   * @param replacements
   *          Map having old field classes as key and replacing field classes as values.
   * @since 3.8.2
   */
  public void registerFormFieldReplacementsInternal(Map<Class<?>, Class<? extends IFormField>> replacements) {
    if (replacements == null || replacements.isEmpty()) {
      return;
    }
    if (m_fieldReplacements == null) {
      m_fieldReplacements = new HashMap<Class<?>, Class<? extends IFormField>>();
    }
    m_fieldReplacements.putAll(replacements);
  }

  /**
   * Model Observer.
   */
  @Override
  public void addFormListener(FormListener listener) {
    m_listenerList.add(FormListener.class, listener);
  }

  @Override
  public void removeFormListener(FormListener listener) {
    m_listenerList.remove(FormListener.class, listener);
  }

  protected IEventHistory<FormEvent> createEventHistory() {
    return new DefaultFormEventHistory(5000L);
  }

  @Override
  public IEventHistory<FormEvent> getEventHistory() {
    return m_eventHistory;
  }

  private void fireFormLoadBefore() {
    fireFormEvent(new FormEvent(this, FormEvent.TYPE_LOAD_BEFORE));
  }

  private void fireFormLoadAfter() {
    fireFormEvent(new FormEvent(this, FormEvent.TYPE_LOAD_AFTER));
  }

  private void fireFormLoadComplete() {
    fireFormEvent(new FormEvent(this, FormEvent.TYPE_LOAD_COMPLETE));
  }

  private void fireFormStoreBefore() {
    fireFormEvent(new FormEvent(this, FormEvent.TYPE_STORE_BEFORE));
  }

  private void fireFormDiscarded() {
    try {
      fireFormEvent(new FormEvent(this, FormEvent.TYPE_DISCARDED));
    }
    catch (RuntimeException e) {
      throw BEANS.get(PlatformExceptionTranslator.class).translate(e)
          .withContextInfo("form", getClass().getName());
    }
  }

  private void fireFormStoreAfter() {
    fireFormEvent(new FormEvent(this, FormEvent.TYPE_STORE_AFTER));
  }

  /**
   * send request that form was activated by gui
   */
  private void fireFormActivated() {
    try {
      interceptFormActivated();
      fireFormEvent(new FormEvent(this, FormEvent.TYPE_ACTIVATED));
    }
    catch (RuntimeException e) {
      throw BEANS.get(PlatformExceptionTranslator.class).translate(e)
          .withContextInfo("form", getClass().getName());
    }
  }

  /**
   * send request that form was closed by gui
   */
  private void fireFormClosed() {
    try {
      fireFormEvent(new FormEvent(this, FormEvent.TYPE_CLOSED));
    }
    catch (RuntimeException e) {
      throw BEANS.get(PlatformExceptionTranslator.class).translate(e)
          .withContextInfo("form", getClass().getName());
    }
  }

  protected void fireFormEvent(FormEvent e) {
    EventListener[] listeners = m_listenerList.getListeners(FormListener.class);
    if (listeners != null && listeners.length > 0) {
      RuntimeException pe = null;
      for (int i = 0; i < listeners.length; i++) {
        try {
          ((FormListener) listeners[i]).formChanged(e);
        }
        catch (RuntimeException ex) {
          if (pe == null) {
            pe = ex;
          }
        }
      }
      if (pe != null) {
        throw pe;
      }
    }
    IEventHistory<FormEvent> h = getEventHistory();
    if (h != null) {
      h.notifyEvent(e);
    }
  }

  @Override
  public void structureChanged(IFormField causingField) {
    fireFormStructureChanged(causingField);
  }

  private void fireFormStructureChanged(IFormField causingField) {
    try {
      fireFormEvent(new FormEvent(this, FormEvent.TYPE_STRUCTURE_CHANGED, causingField));
    }
    catch (RuntimeException e) {
      throw BEANS.get(PlatformExceptionTranslator.class).translate(e)
          .withContextInfo("form", getClass().getName())
          .withContextInfo("field", (causingField == null ? "<null>" : causingField.getClass().getName()));
    }
  }

  private void fireFormToFront() {
    try {
      fireFormEvent(new FormEvent(this, FormEvent.TYPE_TO_FRONT));
    }
    catch (RuntimeException e) {
      throw BEANS.get(PlatformExceptionTranslator.class).translate(e)
          .withContextInfo("form", getClass().getName());
    }
  }

  private void fireFormToBack() {
    try {
      fireFormEvent(new FormEvent(this, FormEvent.TYPE_TO_BACK));
    }
    catch (RuntimeException e) {
      throw BEANS.get(PlatformExceptionTranslator.class).translate(e)
          .withContextInfo("form", getClass().getName());
    }
  }

  private void fireRequestFocus(IFormField f) {
    try {
      fireFormEvent(new FormEvent(this, FormEvent.TYPE_REQUEST_FOCUS, f));
    }
    catch (RuntimeException e) {
      throw BEANS.get(PlatformExceptionTranslator.class).translate(e)
          .withContextInfo("form", getClass().getName())
          .withContextInfo("field", (f == null ? "<null>" : f.getClass().getName()));
    }
  }

  @Override
  public String getTitle() {
    return propertySupport.getPropertyString(PROP_TITLE);
  }

  @Override
  public void setTitle(String title) {
    propertySupport.setPropertyString(PROP_TITLE, title);
  }

  @Override
  public String getSubTitle() {
    return propertySupport.getPropertyString(PROP_SUB_TITLE);
  }

  @Override
  public void setSubTitle(String subTitle) {
    propertySupport.setPropertyString(PROP_SUB_TITLE, subTitle);
  }

  @Override
  public boolean isMaximizeEnabled() {
    return propertySupport.getPropertyBool(PROP_MAXIMIZE_ENABLED);
  }

  @Override
  public void setMaximizeEnabled(boolean b) {
    propertySupport.setPropertyBool(PROP_MAXIMIZE_ENABLED, b);
  }

  @Override
  public boolean isMinimizeEnabled() {
    return propertySupport.getPropertyBool(PROP_MINIMIZE_ENABLED);
  }

  @Override
  public void setMinimizeEnabled(boolean b) {
    propertySupport.setPropertyBool(PROP_MINIMIZE_ENABLED, b);
  }

  @Override
  public boolean isMaximized() {
    return propertySupport.getPropertyBool(PROP_MAXIMIZED);
  }

  @Override
  public void setMaximized(boolean b) {
    if (isMaximizeEnabled()) {
      if (b) {
        propertySupport.setPropertyBool(PROP_MINIMIZED, false);
      }
      // maximized state of ui could be out of sync, fire always
      propertySupport.setPropertyAlwaysFire(PROP_MAXIMIZED, b);
    }
  }

  @Override
  public boolean isMinimized() {
    return propertySupport.getPropertyBool(PROP_MINIMIZED);
  }

  @Override
  public void setMinimized(boolean b) {
    if (isMinimizeEnabled()) {
      if (b) {
        propertySupport.setPropertyBool(PROP_MAXIMIZED, false);
      }
      // minimized state of ui could be out of sync, fire always
      propertySupport.setPropertyAlwaysFire(PROP_MINIMIZED, b);

    }
  }

<<<<<<< HEAD
=======
  @Override
  public boolean isAutoAddRemoveOnDesktop() {
    return isShowOnStart();
  }

  @Override
  public void setAutoAddRemoveOnDesktop(boolean b) {
    setShowOnStart(b);
  }

>>>>>>> 5d4ce077
  @Override
  public boolean isShowOnStart() {
    return m_showOnStart;
  }

  @Override
  public void setShowOnStart(boolean showOnStart) {
    m_showOnStart = showOnStart;
  }

  @Override
  public boolean isModal() {
    return m_modal.get();
  }

  @Override
  public void setModal(boolean modal) {
    Assertions.assertFalse(getDesktop().isShowing(this), "Property 'modal' cannot be changed because Form is already showing [form={}]", this);
    m_modal.set(modal, true);
  }

  @Override
  public void setCacheBounds(boolean cacheBounds) {
    m_cacheBounds = cacheBounds;
  }

  @Override
  public boolean isCacheBounds() {
    return m_cacheBounds;
  }

  @Override
  public String computeCacheBoundsKey() {
    return getClass().getName();
  }

  @Override
  public int getDisplayHint() {
    return m_displayHint;
  }

  @Override
  public void setDisplayHint(int displayHint) {
    Assertions.assertFalse(getDesktop().isShowing(this), "Property 'displayHint' cannot be changed because Form is already showing [form={}]", this);

    switch (displayHint) {
      case DISPLAY_HINT_DIALOG:
      case DISPLAY_HINT_POPUP_WINDOW:
      case DISPLAY_HINT_VIEW: {
        m_displayHint = displayHint;
        break;
      }
      default: {
        throw new IllegalArgumentException("Unsupported displayHint " + displayHint);
      }
    }

    // Update modality hint if not explicitly set yet.
    boolean modal = (displayHint == IForm.DISPLAY_HINT_DIALOG);
    m_modal.set(modal, false);
    m_displayParent.set(resolveDisplayParent(), false);
  }

  @Override
  public IDisplayParent getDisplayParent() {
    return m_displayParent.get();
  }

  @Override
  public void setDisplayParent(IDisplayParent displayParent) {
    if (displayParent == null) {
      displayParent = resolveDisplayParent();
    }
    displayParent = Assertions.assertNotNull(displayParent, "'displayParent' must not be null");

    if (m_displayParent.get() == displayParent) {
      m_displayParent.markAsPreferredValue();
      return;
    }

    if (!getDesktop().isShowing(this)) {
      m_displayParent.set(displayParent, true); // If not showing yet, the 'displayParent' can be changed without detach/attach.
    }
    else {
      // This Form is already showing and must be attached to the new 'displayParent'.
      getDesktop().hideForm(this);
      m_displayParent.set(displayParent, true);
      getDesktop().showForm(this);
    }
  }

  @Override
  public String getDisplayViewId() {
    return m_displayViewId;
  }

  @Override
  public void setDisplayViewId(String viewId) {
    m_displayViewId = viewId;
  }

  @Override
  public boolean isAskIfNeedSave() {
    return m_askIfNeedSave;
  }

  @Override
  public void setAskIfNeedSave(boolean b) {
    m_askIfNeedSave = b;
  }

  @Override
  public void toFront() {
    fireFormToFront();
  }

  @Override
  public void toBack() {
    fireFormToBack();
  }

  @Override
  public boolean isButtonsArmed() {
    return m_buttonsArmed;
  }

  @Override
  public void setButtonsArmed(boolean b) {
    m_buttonsArmed = b;
  }

  @Override
  public boolean isCloseTimerArmed() {
    return m_closeTimerArmed;
  }

  @Override
  public void setCloseTimerArmed(boolean closeTimerArmed) {
    m_closeTimerArmed = closeTimerArmed;
    if (!closeTimerArmed && m_closeTimerFuture != null) {
      m_closeTimerFuture.cancel(false);
      m_closeTimerFuture = null;
    }
  }

  @Override
  public String toString() {
    return "Form " + getFormId();
  }

  @Override
  public IFormUIFacade getUIFacade() {
    return m_uiFacade;
  }

  protected void handleSystemButtonEventInternal(ButtonEvent e) {
    switch (e.getType()) {
      case ButtonEvent.TYPE_CLICKED: {
        // disable close timer
        setCloseTimerArmed(false);
        if (isButtonsArmed()) {
          if (checkForVerifyingFields()) {
            try {
              IButton src = (IButton) e.getSource();
              switch (src.getSystemType()) {
                case IButton.SYSTEM_TYPE_CANCEL: {
                  doCancel();
                  break;
                }
                case IButton.SYSTEM_TYPE_CLOSE: {
                  doClose();
                  break;
                }
                case IButton.SYSTEM_TYPE_OK: {
                  doOk();
                  break;
                }
                case IButton.SYSTEM_TYPE_RESET: {
                  doReset();
                  break;
                }
                case IButton.SYSTEM_TYPE_SAVE: {
                  doSave();
                  break;
                }
                case IButton.SYSTEM_TYPE_SAVE_WITHOUT_MARKER_CHANGE: {
                  doSaveWithoutMarkerChange();
                  break;
                }
              }
            }
            catch (RuntimeException ex) {
              BEANS.get(ExceptionHandler.class).handle(BEANS.get(PlatformExceptionTranslator.class).translate(ex)
                  .withContextInfo("button", e.getButton().getClass().getName()));
            }
            if (m_currentValidateContentDescriptor != null) {
              m_currentValidateContentDescriptor.activateProblemLocation();
              m_currentValidateContentDescriptor = null;
            }
          }// end
        }
        break;
      }
    }
  }

  protected IDisplayParent resolveDisplayParent() {
    return m_initialClientRunContext.call(new Callable<IDisplayParent>() {

      @Override
      public IDisplayParent call() throws Exception {
        return BEANS.get(DisplayParentResolver.class).resolve(AbstractForm.this);
      }
    });
  }

  /**
   * Button controller for ok,cancel, save etc.
   */
  private class P_SystemButtonListener implements ButtonListener {
    @Override
    public void buttonChanged(ButtonEvent e) {
      // auto-detaching
      if (m_systemButtonListener != this) {
        ((IButton) e.getSource()).removeButtonListener(this);
        return;
      }
      handleSystemButtonEventInternal(e);
    }
  }// end private class

  private class P_MainBoxPropertyChangeProxy implements PropertyChangeListener {
    @Override
    public void propertyChange(PropertyChangeEvent e) {
      if (IFormField.PROP_SAVE_NEEDED.equals(e.getPropertyName())) {
        propertySupport.firePropertyChange(PROP_SAVE_NEEDED, e.getOldValue(), e.getNewValue());
      }
      else if (IFormField.PROP_EMPTY.equals(e.getPropertyName())) {
        propertySupport.firePropertyChange(PROP_EMPTY, e.getOldValue(), e.getNewValue());
      }
    }
  }

  /**
   * Starts the timer that periodically invokes {@link AbstractForm#interceptTimer(String).
   */
  protected IFuture<Void> startTimer(int intervalSeconds, final String timerId) {
    return ModelJobs.schedule(new IRunnable() {

      @Override
      public void run() throws Exception {
        try {
          LOG.info("timer {}", timerId);
          interceptTimer(timerId);
        }
        catch (RuntimeException e) {
          throw BEANS.get(PlatformExceptionTranslator.class).translate(e)
              .withContextInfo("form", getClass().getName())
              .withContextInfo("timerId", timerId);
        }
      }
    }, ModelJobs.newInput(ClientRunContexts.copyCurrent())
        .withName("Form timer")
        .withExecutionTrigger(Jobs.newExecutionTrigger()
            .withStartIn(intervalSeconds, TimeUnit.SECONDS)
            .withSchedule(SimpleScheduleBuilder.repeatSecondlyForever(intervalSeconds))));
  }

  /**
   * Installs the timer to close the Form once the given seconds elapse
   */
  private IFuture<?> installFormCloseTimer(final long seconds) {
    final long startMillis = System.currentTimeMillis();
    final long delayMillis = TimeUnit.SECONDS.toMillis(seconds);

    return ModelJobs.schedule(new IRunnable() {

      @Override
      public void run() throws Exception {
        final long elapsedMillis = System.currentTimeMillis() - startMillis;
        final long remainingSeconds = TimeUnit.MILLISECONDS.toSeconds(delayMillis - elapsedMillis);

        if (!isCloseTimerArmed()) {
          setSubTitle(null);
        }
        else if (remainingSeconds > 0) {
          setSubTitle("" + remainingSeconds);
        }
        else {
          setCloseTimerArmed(false); // cancel the periodic action

          try {
            interceptCloseTimer();
          }
          catch (RuntimeException e) {
            throw BEANS.get(PlatformExceptionTranslator.class).translate(e)
                .withContextInfo("form", getClass().getName());
          }
        }
      }
    }, ModelJobs.newInput(ClientRunContexts.copyCurrent())
        .withName("Close timer")
        .withExceptionHandling(null, false)
        .withExecutionTrigger(Jobs.newExecutionTrigger()
            .withSchedule(SimpleScheduleBuilder.repeatSecondlyForever())));
  }

  private abstract static class P_AbstractCollectingFieldVisitor<T> implements IFormFieldVisitor {
    private final ArrayList<T> m_list = new ArrayList<T>();

    public void collect(T o) {
      m_list.add(o);
    }

    public int getCollectionCount() {
      return m_list.size();
    }

    public List<T> getCollection() {
      return m_list;
    }

  }

  protected class P_UIFacade implements IFormUIFacade {
    @Override
    public void fireFormActivatedFromUI() {
      fireFormActivated();
    }

    @Override
    public void fireFormClosingFromUI() {
      // check if some field is verifying input. In this case cancel ui call
      if (!checkForVerifyingFields()) {
        return;
      }
      closeFormInternal(false);
    }

    @Override
    public void fireFormKilledFromUI() {
      closeFormInternal(true);
    }
  }// end private class

  /**
   * The extension delegating to the local methods. This Extension is always at the end of the chain and will not call
   * any further chain elements.
   */
  protected static class LocalFormExtension<FORM extends AbstractForm> extends AbstractExtension<FORM> implements IFormExtension<FORM> {

    /**
     * @param owner
     */
    public LocalFormExtension(FORM owner) {
      super(owner);
    }

    @Override
    public void execCloseTimer(FormCloseTimerChain chain) {
      getOwner().execCloseTimer();
    }

    @Override
    public void execInactivityTimer(FormInactivityTimerChain chain) {
      getOwner().execInactivityTimer();
    }

    @Override
    public void execStored(FormStoredChain chain) {
      getOwner().execStored();
    }

    @Override
    public boolean execCheckFields(FormCheckFieldsChain chain) {
      return getOwner().execCheckFields();
    }

    @Override
    public void execResetSearchFilter(FormResetSearchFilterChain chain, SearchFilter searchFilter) {
      getOwner().execResetSearchFilter(searchFilter);
    }

    @Override
    public void execAddSearchTerms(FormAddSearchTermsChain chain, SearchFilter search) {
      getOwner().execAddSearchTerms(search);
    }

    @Override
    public void execOnVetoException(FormOnVetoExceptionChain chain, VetoException e, int code) {
      getOwner().execOnVetoException(e, code);
    }

    @Override
    public void execFormActivated(FormFormActivatedChain chain) {
      getOwner().execFormActivated();
    }

    @Override
    public void execDisposeForm(FormDisposeFormChain chain) {
      getOwner().execDisposeForm();
    }

    @Override
    public void execTimer(FormTimerChain chain, String timerId) {
      getOwner().execTimer(timerId);
    }

    @Override
    public AbstractFormData execCreateFormData(FormCreateFormDataChain chain) {
      return getOwner().execCreateFormData();
    }

    @Override
    public void execInitForm(FormInitFormChain chain) {
      getOwner().execInitForm();
    }

    @Override
    public boolean execValidate(FormValidateChain chain) {
      return getOwner().execValidate();
    }

    @Override
    public void execOnCloseRequest(FormOnCloseRequestChain chain, boolean kill, Set<Integer> enabledButtonSystemTypes) {
      getOwner().execOnCloseRequest(kill, enabledButtonSystemTypes);
    }

    @Override
    public void execDataChanged(FormDataChangedChain chain, Object... dataTypes) {
      getOwner().execDataChanged(dataTypes);
    }
  }

  protected final void interceptCloseTimer() {
    List<? extends IFormExtension<? extends AbstractForm>> extensions = getAllExtensions();
    FormCloseTimerChain chain = new FormCloseTimerChain(extensions);
    chain.execCloseTimer();
  }

  protected final void interceptInactivityTimer() {
    List<? extends IFormExtension<? extends AbstractForm>> extensions = getAllExtensions();
    FormInactivityTimerChain chain = new FormInactivityTimerChain(extensions);
    chain.execInactivityTimer();
  }

  protected final void interceptStored() {
    List<? extends IFormExtension<? extends AbstractForm>> extensions = getAllExtensions();
    FormStoredChain chain = new FormStoredChain(extensions);
    chain.execStored();
  }

  protected final boolean interceptCheckFields() {
    List<? extends IFormExtension<? extends AbstractForm>> extensions = getAllExtensions();
    FormCheckFieldsChain chain = new FormCheckFieldsChain(extensions);
    return chain.execCheckFields();
  }

  protected final void interceptResetSearchFilter(SearchFilter searchFilter) {
    List<? extends IFormExtension<? extends AbstractForm>> extensions = getAllExtensions();
    FormResetSearchFilterChain chain = new FormResetSearchFilterChain(extensions);
    chain.execResetSearchFilter(searchFilter);
  }

  protected final void interceptAddSearchTerms(SearchFilter search) {
    List<? extends IFormExtension<? extends AbstractForm>> extensions = getAllExtensions();
    FormAddSearchTermsChain chain = new FormAddSearchTermsChain(extensions);
    chain.execAddSearchTerms(search);
  }

  protected final void interceptOnVetoException(VetoException e, int code) {
    List<? extends IFormExtension<? extends AbstractForm>> extensions = getAllExtensions();
    FormOnVetoExceptionChain chain = new FormOnVetoExceptionChain(extensions);
    chain.execOnVetoException(e, code);
  }

  protected final void interceptFormActivated() {
    List<? extends IFormExtension<? extends AbstractForm>> extensions = getAllExtensions();
    FormFormActivatedChain chain = new FormFormActivatedChain(extensions);
    chain.execFormActivated();
  }

  protected final void interceptDisposeForm() {
    List<? extends IFormExtension<? extends AbstractForm>> extensions = getAllExtensions();
    FormDisposeFormChain chain = new FormDisposeFormChain(extensions);
    chain.execDisposeForm();
  }

  protected final void interceptTimer(String timerId) {
    List<? extends IFormExtension<? extends AbstractForm>> extensions = getAllExtensions();
    FormTimerChain chain = new FormTimerChain(extensions);
    chain.execTimer(timerId);
  }

  protected final AbstractFormData interceptCreateFormData() {
    List<? extends IFormExtension<? extends AbstractForm>> extensions = getAllExtensions();
    FormCreateFormDataChain chain = new FormCreateFormDataChain(extensions);
    return chain.execCreateFormData();
  }

  protected final void interceptInitForm() {
    List<? extends IFormExtension<? extends AbstractForm>> extensions = getAllExtensions();
    FormInitFormChain chain = new FormInitFormChain(extensions);
    chain.execInitForm();
  }

  protected final boolean interceptValidate() {
    List<? extends IFormExtension<? extends AbstractForm>> extensions = getAllExtensions();
    FormValidateChain chain = new FormValidateChain(extensions);
    return chain.execValidate();
  }

  protected final void interceptOnCloseRequest(boolean kill, Set<Integer> enabledButtonSystemTypes) {
    List<? extends IFormExtension<? extends AbstractForm>> extensions = getAllExtensions();
    FormOnCloseRequestChain chain = new FormOnCloseRequestChain(extensions);
    chain.execOnCloseRequest(kill, enabledButtonSystemTypes);
  }

  protected final void interceptDataChanged(Object... dataTypes) {
    List<? extends IFormExtension<? extends AbstractForm>> extensions = getAllExtensions();
    FormDataChangedChain chain = new FormDataChangedChain(extensions);
    chain.execDataChanged(dataTypes);
  }
}<|MERGE_RESOLUTION|>--- conflicted
+++ resolved
@@ -2137,14 +2137,6 @@
     return !isBlockingInternal();
   }
 
-<<<<<<< HEAD
-=======
-  @Override
-  public boolean isFormOpen() {
-    return isBlockingInternal();
-  }
-
->>>>>>> 5d4ce077
   @Override
   public boolean isFormStartable() {
     return !m_formStarted && !isBlockingInternal();
@@ -2627,19 +2619,6 @@
     }
   }
 
-<<<<<<< HEAD
-=======
-  @Override
-  public boolean isAutoAddRemoveOnDesktop() {
-    return isShowOnStart();
-  }
-
-  @Override
-  public void setAutoAddRemoveOnDesktop(boolean b) {
-    setShowOnStart(b);
-  }
-
->>>>>>> 5d4ce077
   @Override
   public boolean isShowOnStart() {
     return m_showOnStart;
