--- conflicted
+++ resolved
@@ -3061,11 +3061,7 @@
       fireRowOrderChanged();
       // rebuild selection and checked rows
       selectRows(getSelectedRows(), false);
-<<<<<<< HEAD
-      //FIXME CGU rebuild checked rows as well
-=======
       sortCheckedRows();
->>>>>>> 42741876
     }
   }
 
