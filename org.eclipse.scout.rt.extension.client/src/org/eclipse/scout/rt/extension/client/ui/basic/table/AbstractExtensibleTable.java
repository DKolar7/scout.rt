/*******************************************************************************
 * Copyright (c) 2012 BSI Business Systems Integration AG.
 * All rights reserved. This program and the accompanying materials
 * are made available under the terms of the Eclipse Public License v1.0
 * which accompanies this distribution, and is available at
 * http://www.eclipse.org/legal/epl-v10.html
 *
 * Contributors:
 *     BSI Business Systems Integration AG - initial API and implementation
 ******************************************************************************/
package org.eclipse.scout.rt.extension.client.ui.basic.table;

import java.util.Collections;
import java.util.HashMap;
import java.util.List;
import java.util.Map;

import org.eclipse.scout.commons.logger.IScoutLogger;
import org.eclipse.scout.commons.logger.ScoutLogManager;
import org.eclipse.scout.rt.client.ui.action.menu.IMenu;
import org.eclipse.scout.rt.client.ui.basic.table.AbstractTable;
import org.eclipse.scout.rt.client.ui.basic.table.columns.IColumn;
import org.eclipse.scout.rt.extension.client.ExtensionUtility;
import org.eclipse.scout.rt.extension.client.IExtensibleScoutObject;
import org.eclipse.scout.rt.extension.client.Replace;
import org.eclipse.scout.rt.extension.client.ui.action.menu.MenuExtensionUtility;

/**
 * Table supporting the following Scout extension features:
 * <ul>
 * <li>adding, removing and modifying statically configured menus</li>
 * <li>{@link Replace} annotation on columns and menus</li>
 * </ul>
 * 
 * @since 3.9.0
 */
<<<<<<< HEAD
public class AbstractExtensibleTable extends AbstractTable implements IExtensibleScoutObject {
=======
public abstract class AbstractExtensibleTable extends AbstractTable implements IExtensibleScoutObject {
  private static final IScoutLogger LOG = ScoutLogManager.getLogger(AbstractExtensibleTable.class);

  private Map<Class<? extends IMenu>, IMenu> m_replacementMenuMap;
>>>>>>> 148d2e73

  public AbstractExtensibleTable() {
    super();
  }

  public AbstractExtensibleTable(boolean callInitializer) {
    super(callInitializer);
  }

  @Override
  protected void injectColumnsInternal(List<IColumn<?>> columnList) {
    super.injectColumnsInternal(columnList);
    ExtensionUtility.processReplaceAnnotations(columnList);
  }

  @Override
  protected void injectMenusInternal(List<IMenu> menuList) {
    super.injectMenusInternal(menuList);
    Object enclosingObject = ExtensionUtility.getEnclosingObject(this);
    if (enclosingObject != null) {
      MenuExtensionUtility.adaptMenus(enclosingObject, this, menuList);
    }
<<<<<<< HEAD
    ExtensionUtility.processReplaceAnnotations(menuList);
    // TODO abr update default menu
=======
    Map<IMenu, IMenu> replacements = ExtensionUtility.processReplaceAnnotations(menuList);
    if (replacements.isEmpty()) {
      m_replacementMenuMap = Collections.emptyMap();
    }
    else {
      m_replacementMenuMap = new HashMap<Class<? extends IMenu>, IMenu>(replacements.size());
      for (Map.Entry<IMenu, IMenu> mapping : replacements.entrySet()) {
        m_replacementMenuMap.put(mapping.getKey().getClass(), mapping.getValue());
      }
    }
  }

  @Override
  protected Class<? extends IMenu> getDefaultMenuInternal() {
    Class<? extends IMenu> configuredDefaultMenu = super.getDefaultMenuInternal();
    if (configuredDefaultMenu == null) {
      // no default menu configured
      return null;
    }
    IMenu replacementDefaultMenu = m_replacementMenuMap.get(configuredDefaultMenu);
    if (replacementDefaultMenu == null) {
      // configured default menu is not replaced
      return configuredDefaultMenu;
    }

    // sanity check
    if (!configuredDefaultMenu.isInstance(replacementDefaultMenu)) {
      if (LOG.isErrorEnabled()) {
        LOG.error("The replacement menu on table [" + getClass().getName() + "] is not assinable to the configured default menu. " +
            "configured default menu [" + configuredDefaultMenu.getName() + "], " +
            "replacement menu [" + replacementDefaultMenu.getClass().getName() + "]");
      }
      return null;
    }
    return replacementDefaultMenu.getClass();
>>>>>>> 148d2e73
  }
}
<|MERGE_RESOLUTION|>--- conflicted
+++ resolved
@@ -34,14 +34,10 @@
  * 
  * @since 3.9.0
  */
-<<<<<<< HEAD
-public class AbstractExtensibleTable extends AbstractTable implements IExtensibleScoutObject {
-=======
 public abstract class AbstractExtensibleTable extends AbstractTable implements IExtensibleScoutObject {
   private static final IScoutLogger LOG = ScoutLogManager.getLogger(AbstractExtensibleTable.class);
 
   private Map<Class<? extends IMenu>, IMenu> m_replacementMenuMap;
->>>>>>> 148d2e73
 
   public AbstractExtensibleTable() {
     super();
@@ -64,10 +60,6 @@
     if (enclosingObject != null) {
       MenuExtensionUtility.adaptMenus(enclosingObject, this, menuList);
     }
-<<<<<<< HEAD
-    ExtensionUtility.processReplaceAnnotations(menuList);
-    // TODO abr update default menu
-=======
     Map<IMenu, IMenu> replacements = ExtensionUtility.processReplaceAnnotations(menuList);
     if (replacements.isEmpty()) {
       m_replacementMenuMap = Collections.emptyMap();
@@ -103,6 +95,5 @@
       return null;
     }
     return replacementDefaultMenu.getClass();
->>>>>>> 148d2e73
   }
-}
+}