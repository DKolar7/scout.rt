--- conflicted
+++ resolved
@@ -1,37 +1,3 @@
-<<<<<<< HEAD
-/*******************************************************************************
- * Copyright (c) 2012 BSI Business Systems Integration AG.
- * All rights reserved. This program and the accompanying materials
- * are made available under the terms of the Eclipse Public License v1.0
- * which accompanies this distribution, and is available at
- * http://www.eclipse.org/legal/epl-v10.html
- *
- * Contributors:
- *     BSI Business Systems Integration AG - initial API and implementation
- ******************************************************************************/
-package org.eclipse.scout.rt.extension.client;
-
-import java.lang.annotation.ElementType;
-import java.lang.annotation.Retention;
-import java.lang.annotation.RetentionPolicy;
-import java.lang.annotation.Target;
-
-/**
- * Annotation on scout configuration object used to replace other configured objects by the annotated one. By default
- * the first object is removed which type is the annotated class's super class.
- * 
- * @since 3.9.0
- */
-@Retention(RetentionPolicy.RUNTIME)
-@Target(ElementType.TYPE)
-public @interface Replace {
-
-  /**
-   * @return Returns the type of the object to be replaced by an instance of the annotated class.
-   */
-  Class value() default Object.class;
-}
-=======
 /*******************************************************************************
  * Copyright (c) 2012 BSI Business Systems Integration AG.
  * All rights reserved. This program and the accompanying materials
@@ -66,5 +32,4 @@
    * @return Returns the type of the object to be replaced by an instance of the annotated class.
    */
   Class value() default Object.class;
-}
->>>>>>> 9ae2a80a
+}