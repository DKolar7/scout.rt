<<<<<<< HEAD
/*******************************************************************************
 * Copyright (c) 2011 BSI Business Systems Integration AG.
 * All rights reserved. This program and the accompanying materials
 * are made available under the terms of the Eclipse Public License v1.0
 * which accompanies this distribution, and is available at
 * http://www.eclipse.org/legal/epl-v10.html
 *
 * Contributors:
 *     BSI Business Systems Integration AG - initial API and implementation
 *******************************************************************************/
package org.eclipse.scout.rt.ui.rap.form.fields.numberfield;

import org.eclipse.scout.commons.CompareUtility;
import org.eclipse.scout.commons.holders.Holder;
import org.eclipse.scout.commons.job.JobEx;
import org.eclipse.scout.rt.client.ui.form.fields.numberfield.INumberField;
import org.eclipse.scout.rt.ui.rap.LogicalGridLayout;
import org.eclipse.scout.rt.ui.rap.ext.StatusLabelEx;
import org.eclipse.scout.rt.ui.rap.ext.StyledTextEx;
import org.eclipse.scout.rt.ui.rap.form.fields.RwtScoutValueFieldComposite;
import org.eclipse.scout.rt.ui.rap.internal.TextFieldEditableSupport;
import org.eclipse.scout.rt.ui.rap.util.RwtUtility;
import org.eclipse.swt.SWT;
import org.eclipse.swt.widgets.Composite;
import org.eclipse.swt.widgets.Control;
import org.eclipse.swt.widgets.Text;

/**
 * <h3>RwtScoutLongField</h3> ...
 * 
 * @since 3.7.0 June 2011
 */
public class RwtScoutNumberField extends RwtScoutValueFieldComposite<INumberField<?>> implements IRwtScoutNumberField {

  private TextFieldEditableSupport m_editableSupport;

  @Override
  protected void initializeUi(Composite parent) {
    Composite container = getUiEnvironment().getFormToolkit().createComposite(parent);
    StatusLabelEx label = getUiEnvironment().getFormToolkit().createStatusLabel(container, getScoutObject());

    int style = SWT.BORDER;
    style |= RwtUtility.getVerticalAlignment(getScoutObject().getGridData().verticalAlignment);
    style |= RwtUtility.getHorizontalAlignment(getScoutObject().getGridData().horizontalAlignment);
    Text text = new StyledTextEx(container, style);
    text.setTextLimit(32);
    attachFocusListener(text, true);
    //
    setUiContainer(container);
    setUiLabel(label);
    setUiField(text);
    // layout
    getUiContainer().setLayout(new LogicalGridLayout(1, 0));
  }

  @Override
  public Text getUiField() {
    return (Text) super.getUiField();
  }

  @Override
  protected void setFieldEnabled(Control field, boolean enabled) {
    if (m_editableSupport == null) {
      m_editableSupport = new TextFieldEditableSupport(getUiField());
    }
    m_editableSupport.setEditable(enabled);
  }

  @Override
  protected void setEnabledFromScout(boolean b) {
    super.setEnabledFromScout(b);
    getUiField().setEnabled(b);
  }

  @Override
  protected void setDisplayTextFromScout(String s) {
    if (s == null) {
      s = "";
    }
    getUiField().setText(s);
  }

  @Override
  protected void handleUiInputVerifier(boolean doit) {
    if (!doit) {
      return;
    }
    final String text = getUiField().getText();
    // only handle if text has changed
    if (CompareUtility.equals(text, getScoutObject().getDisplayText()) && getScoutObject().getErrorStatus() == null) {
      return;
    }
    final Holder<Boolean> result = new Holder<Boolean>(Boolean.class, false);
    // notify Scout
    Runnable t = new Runnable() {
      @Override
      public void run() {
        boolean b = getScoutObject().getUIFacade().setTextFromUI(text);
        result.setValue(b);
      }
    };
    JobEx job = getUiEnvironment().invokeScoutLater(t, 0);
    try {
      job.join(2345);
    }
    catch (InterruptedException e) {
      //nop
    }
    getUiEnvironment().dispatchImmediateUiJobs();
  }

  @Override
  protected void handleUiFocusGained() {
    super.handleUiFocusGained();

    if (isSelectAllOnFocusEnabled()) {
      getUiField().setSelection(0, getUiField().getText().length());
    }
  }

}
=======
/*******************************************************************************
 * Copyright (c) 2011 BSI Business Systems Integration AG.
 * All rights reserved. This program and the accompanying materials
 * are made available under the terms of the Eclipse Public License v1.0
 * which accompanies this distribution, and is available at
 * http://www.eclipse.org/legal/epl-v10.html
 *
 * Contributors:
 *     BSI Business Systems Integration AG - initial API and implementation
 *******************************************************************************/
package org.eclipse.scout.rt.ui.rap.form.fields.numberfield;

import org.eclipse.scout.commons.CompareUtility;
import org.eclipse.scout.commons.holders.Holder;
import org.eclipse.scout.commons.job.JobEx;
import org.eclipse.scout.rt.client.ui.form.fields.numberfield.INumberField;
import org.eclipse.scout.rt.ui.rap.LogicalGridLayout;
import org.eclipse.scout.rt.ui.rap.ext.StatusLabelEx;
import org.eclipse.scout.rt.ui.rap.ext.StyledTextEx;
import org.eclipse.scout.rt.ui.rap.form.fields.RwtScoutValueFieldComposite;
import org.eclipse.scout.rt.ui.rap.internal.TextFieldEditableSupport;
import org.eclipse.scout.rt.ui.rap.util.RwtUtility;
import org.eclipse.swt.SWT;
import org.eclipse.swt.widgets.Composite;
import org.eclipse.swt.widgets.Control;
import org.eclipse.swt.widgets.Text;

/**
 * <h3>RwtScoutLongField</h3> ...
 * 
 * @since 3.7.0 June 2011
 */
public class RwtScoutNumberField extends RwtScoutValueFieldComposite<INumberField<?>> implements IRwtScoutNumberField {

  private TextFieldEditableSupport m_editableSupport;

  @Override
  protected void initializeUi(Composite parent) {
    Composite container = getUiEnvironment().getFormToolkit().createComposite(parent);
    StatusLabelEx label = getUiEnvironment().getFormToolkit().createStatusLabel(container, getScoutObject());

    int style = SWT.BORDER;
    style |= RwtUtility.getVerticalAlignment(getScoutObject().getGridData().verticalAlignment);
    style |= RwtUtility.getHorizontalAlignment(getScoutObject().getGridData().horizontalAlignment);
    Text text = new StyledTextEx(container, style);
    text.setTextLimit(32);
    //
    setUiContainer(container);
    setUiLabel(label);
    setUiField(text);
    // layout
    getUiContainer().setLayout(new LogicalGridLayout(1, 0));
  }

  @Override
  public Text getUiField() {
    return (Text) super.getUiField();
  }

  @Override
  protected void setFieldEnabled(Control field, boolean enabled) {
    if (m_editableSupport == null) {
      m_editableSupport = new TextFieldEditableSupport(getUiField());
    }
    m_editableSupport.setEditable(enabled);
  }

  @Override
  protected void setEnabledFromScout(boolean b) {
    super.setEnabledFromScout(b);
    getUiField().setEnabled(b);
  }

  @Override
  protected void setDisplayTextFromScout(String s) {
    if (s == null) {
      s = "";
    }
    getUiField().setText(s);
  }

  @Override
  protected void handleUiInputVerifier(boolean doit) {
    if (!doit) {
      return;
    }
    final String text = getUiField().getText();
    // only handle if text has changed
    if (CompareUtility.equals(text, getScoutObject().getDisplayText()) && getScoutObject().getErrorStatus() == null) {
      return;
    }
    final Holder<Boolean> result = new Holder<Boolean>(Boolean.class, false);
    // notify Scout
    Runnable t = new Runnable() {
      @Override
      public void run() {
        boolean b = getScoutObject().getUIFacade().setTextFromUI(text);
        result.setValue(b);
      }
    };
    JobEx job = getUiEnvironment().invokeScoutLater(t, 0);
    try {
      job.join(2345);
    }
    catch (InterruptedException e) {
      //nop
    }
    getUiEnvironment().dispatchImmediateUiJobs();
    // end notify
    return;
  }

  @Override
  protected void handleUiFocusGained() {
    super.handleUiFocusGained();

    if (isSelectAllOnFocusEnabled()) {
      getUiField().setSelection(0, getUiField().getText().length());
    }
  }


}
>>>>>>> 60f91260
<|MERGE_RESOLUTION|>--- conflicted
+++ resolved
@@ -1,4 +1,3 @@
-<<<<<<< HEAD
 /*******************************************************************************
  * Copyright (c) 2011 BSI Business Systems Integration AG.
  * All rights reserved. This program and the accompanying materials
@@ -119,129 +118,4 @@
     }
   }
 
-}
-=======
-/*******************************************************************************
- * Copyright (c) 2011 BSI Business Systems Integration AG.
- * All rights reserved. This program and the accompanying materials
- * are made available under the terms of the Eclipse Public License v1.0
- * which accompanies this distribution, and is available at
- * http://www.eclipse.org/legal/epl-v10.html
- *
- * Contributors:
- *     BSI Business Systems Integration AG - initial API and implementation
- *******************************************************************************/
-package org.eclipse.scout.rt.ui.rap.form.fields.numberfield;
-
-import org.eclipse.scout.commons.CompareUtility;
-import org.eclipse.scout.commons.holders.Holder;
-import org.eclipse.scout.commons.job.JobEx;
-import org.eclipse.scout.rt.client.ui.form.fields.numberfield.INumberField;
-import org.eclipse.scout.rt.ui.rap.LogicalGridLayout;
-import org.eclipse.scout.rt.ui.rap.ext.StatusLabelEx;
-import org.eclipse.scout.rt.ui.rap.ext.StyledTextEx;
-import org.eclipse.scout.rt.ui.rap.form.fields.RwtScoutValueFieldComposite;
-import org.eclipse.scout.rt.ui.rap.internal.TextFieldEditableSupport;
-import org.eclipse.scout.rt.ui.rap.util.RwtUtility;
-import org.eclipse.swt.SWT;
-import org.eclipse.swt.widgets.Composite;
-import org.eclipse.swt.widgets.Control;
-import org.eclipse.swt.widgets.Text;
-
-/**
- * <h3>RwtScoutLongField</h3> ...
- * 
- * @since 3.7.0 June 2011
- */
-public class RwtScoutNumberField extends RwtScoutValueFieldComposite<INumberField<?>> implements IRwtScoutNumberField {
-
-  private TextFieldEditableSupport m_editableSupport;
-
-  @Override
-  protected void initializeUi(Composite parent) {
-    Composite container = getUiEnvironment().getFormToolkit().createComposite(parent);
-    StatusLabelEx label = getUiEnvironment().getFormToolkit().createStatusLabel(container, getScoutObject());
-
-    int style = SWT.BORDER;
-    style |= RwtUtility.getVerticalAlignment(getScoutObject().getGridData().verticalAlignment);
-    style |= RwtUtility.getHorizontalAlignment(getScoutObject().getGridData().horizontalAlignment);
-    Text text = new StyledTextEx(container, style);
-    text.setTextLimit(32);
-    //
-    setUiContainer(container);
-    setUiLabel(label);
-    setUiField(text);
-    // layout
-    getUiContainer().setLayout(new LogicalGridLayout(1, 0));
-  }
-
-  @Override
-  public Text getUiField() {
-    return (Text) super.getUiField();
-  }
-
-  @Override
-  protected void setFieldEnabled(Control field, boolean enabled) {
-    if (m_editableSupport == null) {
-      m_editableSupport = new TextFieldEditableSupport(getUiField());
-    }
-    m_editableSupport.setEditable(enabled);
-  }
-
-  @Override
-  protected void setEnabledFromScout(boolean b) {
-    super.setEnabledFromScout(b);
-    getUiField().setEnabled(b);
-  }
-
-  @Override
-  protected void setDisplayTextFromScout(String s) {
-    if (s == null) {
-      s = "";
-    }
-    getUiField().setText(s);
-  }
-
-  @Override
-  protected void handleUiInputVerifier(boolean doit) {
-    if (!doit) {
-      return;
-    }
-    final String text = getUiField().getText();
-    // only handle if text has changed
-    if (CompareUtility.equals(text, getScoutObject().getDisplayText()) && getScoutObject().getErrorStatus() == null) {
-      return;
-    }
-    final Holder<Boolean> result = new Holder<Boolean>(Boolean.class, false);
-    // notify Scout
-    Runnable t = new Runnable() {
-      @Override
-      public void run() {
-        boolean b = getScoutObject().getUIFacade().setTextFromUI(text);
-        result.setValue(b);
-      }
-    };
-    JobEx job = getUiEnvironment().invokeScoutLater(t, 0);
-    try {
-      job.join(2345);
-    }
-    catch (InterruptedException e) {
-      //nop
-    }
-    getUiEnvironment().dispatchImmediateUiJobs();
-    // end notify
-    return;
-  }
-
-  @Override
-  protected void handleUiFocusGained() {
-    super.handleUiFocusGained();
-
-    if (isSelectAllOnFocusEnabled()) {
-      getUiField().setSelection(0, getUiField().getText().length());
-    }
-  }
-
-
-}
->>>>>>> 60f91260
+}