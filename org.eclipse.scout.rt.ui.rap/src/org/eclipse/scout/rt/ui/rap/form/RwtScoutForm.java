<<<<<<< HEAD
/*******************************************************************************
 * Copyright (c) 2011 BSI Business Systems Integration AG.
 * All rights reserved. This program and the accompanying materials
 * are made available under the terms of the Eclipse Public License v1.0
 * which accompanies this distribution, and is available at
 * http://www.eclipse.org/legal/epl-v10.html
 *
 * Contributors:
 *     BSI Business Systems Integration AG - initial API and implementation
 *******************************************************************************/
package org.eclipse.scout.rt.ui.rap.form;

import java.io.File;
import java.util.WeakHashMap;

import org.eclipse.rwt.lifecycle.WidgetUtil;
import org.eclipse.scout.commons.beans.IPropertyObserver;
import org.eclipse.scout.commons.logger.IScoutLogger;
import org.eclipse.scout.commons.logger.ScoutLogManager;
import org.eclipse.scout.rt.client.ui.IEventHistory;
import org.eclipse.scout.rt.client.ui.form.FormEvent;
import org.eclipse.scout.rt.client.ui.form.FormListener;
import org.eclipse.scout.rt.client.ui.form.IForm;
import org.eclipse.scout.rt.client.ui.form.fields.IFormField;
import org.eclipse.scout.rt.client.ui.form.fields.IValueField;
import org.eclipse.scout.rt.client.ui.form.fields.button.IButton;
import org.eclipse.scout.rt.client.ui.form.fields.smartfield.ISmartFieldProposalForm;
import org.eclipse.scout.rt.ui.rap.DefaultValidateRoot;
import org.eclipse.scout.rt.ui.rap.IValidateRoot;
import org.eclipse.scout.rt.ui.rap.LogicalGridLayout;
import org.eclipse.scout.rt.ui.rap.basic.IRwtScoutComposite;
import org.eclipse.scout.rt.ui.rap.basic.RwtScoutComposite;
import org.eclipse.scout.rt.ui.rap.basic.WidgetPrinter;
import org.eclipse.scout.rt.ui.rap.form.fields.IRwtScoutFormField;
import org.eclipse.scout.rt.ui.rap.form.fields.RwtScoutFieldComposite;
import org.eclipse.scout.rt.ui.rap.form.fields.RwtScoutFormFieldGridData;
import org.eclipse.scout.rt.ui.rap.util.RwtUtility;
import org.eclipse.swt.widgets.Composite;
import org.eclipse.swt.widgets.Control;
import org.eclipse.swt.widgets.Display;
import org.eclipse.swt.widgets.Shell;

public class RwtScoutForm extends RwtScoutComposite<IForm> implements IRwtScoutForm {
  private static final IScoutLogger LOG = ScoutLogManager.getLogger(RwtScoutForm.class);
  private static final String VARIANT_FORM = "form";

  private FormListener m_scoutFormListener;
  private WeakHashMap<FormEvent, Object> m_consumedScoutFormEvents = new WeakHashMap<FormEvent, Object>();

  @Override
  protected void initializeUi(Composite parent) {
    Composite container = getUiEnvironment().getFormToolkit().createComposite(parent);
    container.setData(WidgetUtil.CUSTOM_VARIANT, VARIANT_FORM);

    IRwtScoutFormField group = getUiEnvironment().createFormField(container, getScoutObject().getRootGroupBox());
    Composite field = group.getUiContainer();
    setUiContainer(container);
    setUiField(field);

    // use grid layout with decent min-width
    RwtScoutFormFieldGridData layoutData = new RwtScoutFormFieldGridData(getScoutObject().getRootGroupBox());
    getUiField().setLayoutData(layoutData);
    container.setLayout(new LogicalGridLayout(0, 0));
    container.setData(IValidateRoot.VALIDATE_ROOT_DATA, new DefaultValidateRoot(parent));
  }

  @Override
  protected void attachScout() {
    super.attachScout();
    if (getScoutObject() instanceof ISmartFieldProposalForm) {
      getUiContainer().setData(WidgetUtil.CUSTOM_VARIANT, RwtUtility.VARIANT_PROPOSAL_FORM);
    }
    if (m_scoutFormListener == null) {
      m_scoutFormListener = new P_ScoutFormListener();
      getScoutObject().addFormListener(m_scoutFormListener);
    }
    // process all pending events, except requestFocus
    IEventHistory<FormEvent> h = getScoutObject().getEventHistory();
    if (h != null) {
      for (FormEvent e : h.getRecentEvents()) {
        switch (e.getType()) {
          case FormEvent.TYPE_TO_BACK:
          case FormEvent.TYPE_TO_FRONT:
          case FormEvent.TYPE_PRINT: {
            handleScoutFormEventInUi(e);
            break;
          }
        }
      }
    }
    setInitialFocus();
  }

  @Override
  protected void detachScout() {
    super.detachScout();
    if (m_scoutFormListener != null) {
      getScoutObject().removeFormListener(m_scoutFormListener);
      m_scoutFormListener = null;
    }
  }

  @Override
  public Composite getUiFormPane() {
    return (Composite) getUiField();
  }

  @Override
  public IForm getScoutObject() {
    return super.getScoutObject();
  }

  @Override
  public void setInitialFocus() {
    IFormField modelField = null;
    //check for request focus events in history
    IEventHistory<FormEvent> h = getScoutObject().getEventHistory();
    if (h != null) {
      for (FormEvent e : h.getRecentEvents()) {
        if (e.getType() == FormEvent.TYPE_REQUEST_FOCUS) {
          modelField = e.getFormField();
          break;
        }
      }
    }
    if (modelField == null) {
      for (IFormField f : getScoutObject().getAllFields()) {
        if ((f instanceof IValueField || f instanceof IButton)
            && f.isFocusable()
            && f.isVisible()
            && f.isEnabled()) {
          modelField = f;
          break;
        }
      }
    }
    if (modelField != null) {
      handleRequestFocusFromScout(modelField, true);
    }
  }

  private Control findUiField(IFormField modelField) {
    if (modelField == null) {
      return null;
    }
    for (Control comp : RwtUtility.findChildComponents(getUiContainer(), Control.class)) {
      IRwtScoutComposite<?> composite = RwtScoutFieldComposite.getCompositeOnWidget(comp);
      if (composite != null && composite.getScoutObject() == modelField) {
        return composite.getUiField();
      }
    }
    return null;
  }

  protected void handleScoutFormEventInUi(final FormEvent e) {
    if (m_consumedScoutFormEvents.containsKey(e)) {
      return;
    }
    m_consumedScoutFormEvents.put(e, Boolean.TRUE);
    //
    switch (e.getType()) {
      case FormEvent.TYPE_PRINT: {
        handlePrintFromScout(e);
        break;
      }
      case FormEvent.TYPE_TO_FRONT: {
        Shell sh = getUiFormPane().getShell();
        if (sh.isVisible()) {
          // TODO rap not supported in swt: sh.toFront()
        }
        break;
      }
      case FormEvent.TYPE_TO_BACK: {
        Shell sh = getUiFormPane().getShell();
        if (sh.isVisible()) {
          // TODO rap not supported in swt: sh.toBack()
        }
        break;
      }
      case FormEvent.TYPE_REQUEST_FOCUS: {
        handleRequestFocusFromScout(e.getFormField(), false);
        break;
      }
    }
  }

  protected void handlePrintFromScout(final FormEvent e) {
    WidgetPrinter wp = null;
    try {
      if (getUiFormPane() != null) {
        if (e.getFormField() != null) {
          for (Control c : RwtUtility.findChildComponents(getUiContainer(), Control.class)) {
            IPropertyObserver scoutModel = (IPropertyObserver) c.getData(IRwtScoutFormField.CLIENT_PROPERTY_SCOUT_OBJECT);
            if (scoutModel == e.getFormField()) {
              wp = new WidgetPrinter(c);
              break;
            }
          }
        }
        if (wp == null) {
          wp = new WidgetPrinter(getUiFormPane().getShell());
        }
      }
      if (wp != null) {
        try {
          wp.print(e.getPrintDevice(), e.getPrintParameters());
        }
        catch (Throwable ex) {
          LOG.error(null, ex);
        }
      }
    }
    finally {
      File outputFile = null;
      if (wp != null) {
        outputFile = wp.getOutputFile();
      }
      final File outputFileFinal = outputFile;
      Runnable r = new Runnable() {
        @Override
        public void run() {
          getScoutObject().getUIFacade().fireFormPrintedFromUI(outputFileFinal);
        }
      };
      getUiEnvironment().invokeScoutLater(r, 0);
    }
  }

  protected void handleRequestFocusFromScout(IFormField modelField, boolean force) {
    if (modelField == null) {
      return;
    }
    Control comp = findUiField(modelField);
    if (comp != null && comp.getVisible()) {
      Control[] tabList = (comp instanceof Composite ? ((Composite) comp).getTabList() : null);
      if (tabList != null && tabList.length > 0) {
        comp = tabList[0];
      }
      if (comp != null && comp.getVisible()) {
        if (force) {
          comp.forceFocus();
        }
        else {
          comp.setFocus();
        }
      }
    }
  }

  private class P_ScoutFormListener implements FormListener {
    @Override
    public void formChanged(final FormEvent e) {
      Display display = getUiEnvironment().getDisplay();
      if (display == null) {
        return;
      }
      switch (e.getType()) {
        case FormEvent.TYPE_STRUCTURE_CHANGED: {
          break;
        }
        case FormEvent.TYPE_PRINT:
        case FormEvent.TYPE_TO_FRONT:
        case FormEvent.TYPE_TO_BACK:
        case FormEvent.TYPE_REQUEST_FOCUS: {
          Runnable t = new Runnable() {
            @Override
            public void run() {
              if (getUiFormPane() != null && !getUiFormPane().isDisposed()) {
                handleScoutFormEventInUi(e);
              }
            }
          };
          getUiEnvironment().invokeUiLater(t);
          break;
        }
      }
    }
  }// end private class
}
=======
/*******************************************************************************
 * Copyright (c) 2011 BSI Business Systems Integration AG.
 * All rights reserved. This program and the accompanying materials
 * are made available under the terms of the Eclipse Public License v1.0
 * which accompanies this distribution, and is available at
 * http://www.eclipse.org/legal/epl-v10.html
 *
 * Contributors:
 *     BSI Business Systems Integration AG - initial API and implementation
 *******************************************************************************/
package org.eclipse.scout.rt.ui.rap.form;

import java.io.File;
import java.util.WeakHashMap;

import org.eclipse.rwt.lifecycle.WidgetUtil;
import org.eclipse.scout.commons.beans.IPropertyObserver;
import org.eclipse.scout.commons.logger.IScoutLogger;
import org.eclipse.scout.commons.logger.ScoutLogManager;
import org.eclipse.scout.rt.client.ui.IEventHistory;
import org.eclipse.scout.rt.client.ui.form.FormEvent;
import org.eclipse.scout.rt.client.ui.form.FormListener;
import org.eclipse.scout.rt.client.ui.form.IForm;
import org.eclipse.scout.rt.client.ui.form.fields.IFormField;
import org.eclipse.scout.rt.client.ui.form.fields.smartfield.ISmartFieldProposalForm;
import org.eclipse.scout.rt.ui.rap.DefaultValidateRoot;
import org.eclipse.scout.rt.ui.rap.IValidateRoot;
import org.eclipse.scout.rt.ui.rap.LogicalGridLayout;
import org.eclipse.scout.rt.ui.rap.basic.IRwtScoutComposite;
import org.eclipse.scout.rt.ui.rap.basic.RwtScoutComposite;
import org.eclipse.scout.rt.ui.rap.basic.WidgetPrinter;
import org.eclipse.scout.rt.ui.rap.form.fields.IRwtScoutFormField;
import org.eclipse.scout.rt.ui.rap.form.fields.RwtScoutFieldComposite;
import org.eclipse.scout.rt.ui.rap.form.fields.RwtScoutFormFieldGridData;
import org.eclipse.scout.rt.ui.rap.util.FocusUtility;
import org.eclipse.scout.rt.ui.rap.util.RwtUtility;
import org.eclipse.swt.widgets.Composite;
import org.eclipse.swt.widgets.Control;
import org.eclipse.swt.widgets.Display;
import org.eclipse.swt.widgets.Shell;

public class RwtScoutForm extends RwtScoutComposite<IForm> implements IRwtScoutForm {
  private static final IScoutLogger LOG = ScoutLogManager.getLogger(RwtScoutForm.class);
  private static final String VARIANT_FORM = "form";

  private FormListener m_scoutFormListener;
  private WeakHashMap<FormEvent, Object> m_consumedScoutFormEvents = new WeakHashMap<FormEvent, Object>();

  @Override
  protected void initializeUi(Composite parent) {
    Composite container = getUiEnvironment().getFormToolkit().createComposite(parent);
    container.setData(WidgetUtil.CUSTOM_VARIANT, VARIANT_FORM);

    IRwtScoutFormField group = getUiEnvironment().createFormField(container, getScoutObject().getRootGroupBox());
    Composite field = group.getUiContainer();
    setUiContainer(container);
    setUiField(field);

    // use grid layout with decent min-width
    RwtScoutFormFieldGridData layoutData = new RwtScoutFormFieldGridData(getScoutObject().getRootGroupBox());
    getUiField().setLayoutData(layoutData);
    container.setLayout(new LogicalGridLayout(0, 0));
    container.setData(IValidateRoot.VALIDATE_ROOT_DATA, new DefaultValidateRoot(parent));
  }

  @Override
  protected void attachScout() {
    super.attachScout();
    if (getScoutObject() instanceof ISmartFieldProposalForm) {
      getUiContainer().setData(WidgetUtil.CUSTOM_VARIANT, RwtUtility.VARIANT_PROPOSAL_FORM);
    }
    if (m_scoutFormListener == null) {
      m_scoutFormListener = new P_ScoutFormListener();
      getScoutObject().addFormListener(m_scoutFormListener);
    }
    // process all pending events, except requestFocus
    IEventHistory<FormEvent> h = getScoutObject().getEventHistory();
    if (h != null) {
      for (FormEvent e : h.getRecentEvents()) {
        switch (e.getType()) {
          case FormEvent.TYPE_TO_BACK:
          case FormEvent.TYPE_TO_FRONT:
          case FormEvent.TYPE_PRINT: {
            handleScoutFormEventInUi(e);
            break;
          }
        }
      }
    }
    setInitialFocus();
  }

  @Override
  protected void detachScout() {
    super.detachScout();
    if (m_scoutFormListener != null) {
      getScoutObject().removeFormListener(m_scoutFormListener);
      m_scoutFormListener = null;
    }
  }

  @Override
  public Composite getUiFormPane() {
    return (Composite) getUiField();
  }

  @Override
  public Composite getUiField() {
    return (Composite) super.getUiField();
  }

  @Override
  public void setInitialFocus() {
    IFormField modelField = null;
    //check for request focus events in history
    IEventHistory<FormEvent> h = getScoutObject().getEventHistory();
    if (h != null) {
      for (FormEvent e : h.getRecentEvents()) {
        if (e.getType() == FormEvent.TYPE_REQUEST_FOCUS) {
          modelField = e.getFormField();
          break;
        }
      }
    }
    if (modelField == null) {
      setFocusOnFirstField();
    }
    else {
      handleRequestFocusFromScout(modelField, true);
    }
  }

  /**
   * Sets the focus into the first focusable control in the mainbox.
   * <p>
   * This should actually be done by rap itself, but the implementation seems not to be finished, see
   * Shell.traverseGroup
   */
  private void setFocusOnFirstField() {
    Control firstFocusableControl = FocusUtility.findFirstFocusableControl(getUiField());
    if (firstFocusableControl != null) {
      firstFocusableControl.setFocus();
    }
  }

  private Composite findUiContainer(IFormField modelField) {
    if (modelField == null) {
      return null;
    }
    for (Control comp : RwtUtility.findChildComponents(getUiContainer(), Control.class)) {
      IRwtScoutComposite<?> composite = RwtScoutFieldComposite.getCompositeOnWidget(comp);
      if (composite != null && composite.getScoutObject() == modelField) {
        return composite.getUiContainer();
      }
    }
    return null;
  }

  protected void handleScoutFormEventInUi(final FormEvent e) {
    if (m_consumedScoutFormEvents.containsKey(e)) {
      return;
    }
    m_consumedScoutFormEvents.put(e, Boolean.TRUE);
    //
    switch (e.getType()) {
      case FormEvent.TYPE_PRINT: {
        handlePrintFromScout(e);
        break;
      }
      case FormEvent.TYPE_TO_FRONT: {
        Shell sh = getUiFormPane().getShell();
        if (sh.isVisible()) {
          // TODO rap not supported in swt: sh.toFront()
        }
        break;
      }
      case FormEvent.TYPE_TO_BACK: {
        Shell sh = getUiFormPane().getShell();
        if (sh.isVisible()) {
          // TODO rap not supported in swt: sh.toBack()
        }
        break;
      }
      case FormEvent.TYPE_REQUEST_FOCUS: {
        handleRequestFocusFromScout(e.getFormField(), false);
        break;
      }
    }
  }

  protected void handlePrintFromScout(final FormEvent e) {
    WidgetPrinter wp = null;
    try {
      if (getUiFormPane() != null) {
        if (e.getFormField() != null) {
          for (Control c : RwtUtility.findChildComponents(getUiContainer(), Control.class)) {
            IPropertyObserver scoutModel = (IPropertyObserver) c.getData(IRwtScoutFormField.CLIENT_PROPERTY_SCOUT_OBJECT);
            if (scoutModel == e.getFormField()) {
              wp = new WidgetPrinter(c);
              break;
            }
          }
        }
        if (wp == null) {
          wp = new WidgetPrinter(getUiFormPane().getShell());
        }
      }
      if (wp != null) {
        try {
          wp.print(e.getPrintDevice(), e.getPrintParameters());
        }
        catch (Throwable ex) {
          LOG.error(null, ex);
        }
      }
    }
    finally {
      File outputFile = null;
      if (wp != null) {
        outputFile = wp.getOutputFile();
      }
      final File outputFileFinal = outputFile;
      Runnable r = new Runnable() {
        @Override
        public void run() {
          getScoutObject().getUIFacade().fireFormPrintedFromUI(outputFileFinal);
        }
      };
      getUiEnvironment().invokeScoutLater(r, 0);
    }
  }

  protected void handleRequestFocusFromScout(IFormField modelField, boolean force) {
    if (modelField == null) {
      return;
    }
    Composite comp = findUiContainer(modelField);
    Control control = FocusUtility.findFirstFocusableControl(comp);
    if (control != null) {
      if (force) {
        control.forceFocus();
      }
      else {
        control.setFocus();
      }
    }
  }

  private class P_ScoutFormListener implements FormListener {
    @Override
    public void formChanged(final FormEvent e) {
      Display display = getUiEnvironment().getDisplay();
      if (display == null) {
        return;
      }
      switch (e.getType()) {
        case FormEvent.TYPE_STRUCTURE_CHANGED: {
          break;
        }
        case FormEvent.TYPE_PRINT:
        case FormEvent.TYPE_TO_FRONT:
        case FormEvent.TYPE_TO_BACK:
        case FormEvent.TYPE_REQUEST_FOCUS: {
          Runnable t = new Runnable() {
            @Override
            public void run() {
              if (getUiFormPane() != null && !getUiFormPane().isDisposed()) {
                handleScoutFormEventInUi(e);
              }
            }
          };
          getUiEnvironment().invokeUiLater(t);
          break;
        }
      }
    }
  }// end private class
}
>>>>>>> e02cd9db
<|MERGE_RESOLUTION|>--- conflicted
+++ resolved
@@ -1,284 +1,3 @@
-<<<<<<< HEAD
-/*******************************************************************************
- * Copyright (c) 2011 BSI Business Systems Integration AG.
- * All rights reserved. This program and the accompanying materials
- * are made available under the terms of the Eclipse Public License v1.0
- * which accompanies this distribution, and is available at
- * http://www.eclipse.org/legal/epl-v10.html
- *
- * Contributors:
- *     BSI Business Systems Integration AG - initial API and implementation
- *******************************************************************************/
-package org.eclipse.scout.rt.ui.rap.form;
-
-import java.io.File;
-import java.util.WeakHashMap;
-
-import org.eclipse.rwt.lifecycle.WidgetUtil;
-import org.eclipse.scout.commons.beans.IPropertyObserver;
-import org.eclipse.scout.commons.logger.IScoutLogger;
-import org.eclipse.scout.commons.logger.ScoutLogManager;
-import org.eclipse.scout.rt.client.ui.IEventHistory;
-import org.eclipse.scout.rt.client.ui.form.FormEvent;
-import org.eclipse.scout.rt.client.ui.form.FormListener;
-import org.eclipse.scout.rt.client.ui.form.IForm;
-import org.eclipse.scout.rt.client.ui.form.fields.IFormField;
-import org.eclipse.scout.rt.client.ui.form.fields.IValueField;
-import org.eclipse.scout.rt.client.ui.form.fields.button.IButton;
-import org.eclipse.scout.rt.client.ui.form.fields.smartfield.ISmartFieldProposalForm;
-import org.eclipse.scout.rt.ui.rap.DefaultValidateRoot;
-import org.eclipse.scout.rt.ui.rap.IValidateRoot;
-import org.eclipse.scout.rt.ui.rap.LogicalGridLayout;
-import org.eclipse.scout.rt.ui.rap.basic.IRwtScoutComposite;
-import org.eclipse.scout.rt.ui.rap.basic.RwtScoutComposite;
-import org.eclipse.scout.rt.ui.rap.basic.WidgetPrinter;
-import org.eclipse.scout.rt.ui.rap.form.fields.IRwtScoutFormField;
-import org.eclipse.scout.rt.ui.rap.form.fields.RwtScoutFieldComposite;
-import org.eclipse.scout.rt.ui.rap.form.fields.RwtScoutFormFieldGridData;
-import org.eclipse.scout.rt.ui.rap.util.RwtUtility;
-import org.eclipse.swt.widgets.Composite;
-import org.eclipse.swt.widgets.Control;
-import org.eclipse.swt.widgets.Display;
-import org.eclipse.swt.widgets.Shell;
-
-public class RwtScoutForm extends RwtScoutComposite<IForm> implements IRwtScoutForm {
-  private static final IScoutLogger LOG = ScoutLogManager.getLogger(RwtScoutForm.class);
-  private static final String VARIANT_FORM = "form";
-
-  private FormListener m_scoutFormListener;
-  private WeakHashMap<FormEvent, Object> m_consumedScoutFormEvents = new WeakHashMap<FormEvent, Object>();
-
-  @Override
-  protected void initializeUi(Composite parent) {
-    Composite container = getUiEnvironment().getFormToolkit().createComposite(parent);
-    container.setData(WidgetUtil.CUSTOM_VARIANT, VARIANT_FORM);
-
-    IRwtScoutFormField group = getUiEnvironment().createFormField(container, getScoutObject().getRootGroupBox());
-    Composite field = group.getUiContainer();
-    setUiContainer(container);
-    setUiField(field);
-
-    // use grid layout with decent min-width
-    RwtScoutFormFieldGridData layoutData = new RwtScoutFormFieldGridData(getScoutObject().getRootGroupBox());
-    getUiField().setLayoutData(layoutData);
-    container.setLayout(new LogicalGridLayout(0, 0));
-    container.setData(IValidateRoot.VALIDATE_ROOT_DATA, new DefaultValidateRoot(parent));
-  }
-
-  @Override
-  protected void attachScout() {
-    super.attachScout();
-    if (getScoutObject() instanceof ISmartFieldProposalForm) {
-      getUiContainer().setData(WidgetUtil.CUSTOM_VARIANT, RwtUtility.VARIANT_PROPOSAL_FORM);
-    }
-    if (m_scoutFormListener == null) {
-      m_scoutFormListener = new P_ScoutFormListener();
-      getScoutObject().addFormListener(m_scoutFormListener);
-    }
-    // process all pending events, except requestFocus
-    IEventHistory<FormEvent> h = getScoutObject().getEventHistory();
-    if (h != null) {
-      for (FormEvent e : h.getRecentEvents()) {
-        switch (e.getType()) {
-          case FormEvent.TYPE_TO_BACK:
-          case FormEvent.TYPE_TO_FRONT:
-          case FormEvent.TYPE_PRINT: {
-            handleScoutFormEventInUi(e);
-            break;
-          }
-        }
-      }
-    }
-    setInitialFocus();
-  }
-
-  @Override
-  protected void detachScout() {
-    super.detachScout();
-    if (m_scoutFormListener != null) {
-      getScoutObject().removeFormListener(m_scoutFormListener);
-      m_scoutFormListener = null;
-    }
-  }
-
-  @Override
-  public Composite getUiFormPane() {
-    return (Composite) getUiField();
-  }
-
-  @Override
-  public IForm getScoutObject() {
-    return super.getScoutObject();
-  }
-
-  @Override
-  public void setInitialFocus() {
-    IFormField modelField = null;
-    //check for request focus events in history
-    IEventHistory<FormEvent> h = getScoutObject().getEventHistory();
-    if (h != null) {
-      for (FormEvent e : h.getRecentEvents()) {
-        if (e.getType() == FormEvent.TYPE_REQUEST_FOCUS) {
-          modelField = e.getFormField();
-          break;
-        }
-      }
-    }
-    if (modelField == null) {
-      for (IFormField f : getScoutObject().getAllFields()) {
-        if ((f instanceof IValueField || f instanceof IButton)
-            && f.isFocusable()
-            && f.isVisible()
-            && f.isEnabled()) {
-          modelField = f;
-          break;
-        }
-      }
-    }
-    if (modelField != null) {
-      handleRequestFocusFromScout(modelField, true);
-    }
-  }
-
-  private Control findUiField(IFormField modelField) {
-    if (modelField == null) {
-      return null;
-    }
-    for (Control comp : RwtUtility.findChildComponents(getUiContainer(), Control.class)) {
-      IRwtScoutComposite<?> composite = RwtScoutFieldComposite.getCompositeOnWidget(comp);
-      if (composite != null && composite.getScoutObject() == modelField) {
-        return composite.getUiField();
-      }
-    }
-    return null;
-  }
-
-  protected void handleScoutFormEventInUi(final FormEvent e) {
-    if (m_consumedScoutFormEvents.containsKey(e)) {
-      return;
-    }
-    m_consumedScoutFormEvents.put(e, Boolean.TRUE);
-    //
-    switch (e.getType()) {
-      case FormEvent.TYPE_PRINT: {
-        handlePrintFromScout(e);
-        break;
-      }
-      case FormEvent.TYPE_TO_FRONT: {
-        Shell sh = getUiFormPane().getShell();
-        if (sh.isVisible()) {
-          // TODO rap not supported in swt: sh.toFront()
-        }
-        break;
-      }
-      case FormEvent.TYPE_TO_BACK: {
-        Shell sh = getUiFormPane().getShell();
-        if (sh.isVisible()) {
-          // TODO rap not supported in swt: sh.toBack()
-        }
-        break;
-      }
-      case FormEvent.TYPE_REQUEST_FOCUS: {
-        handleRequestFocusFromScout(e.getFormField(), false);
-        break;
-      }
-    }
-  }
-
-  protected void handlePrintFromScout(final FormEvent e) {
-    WidgetPrinter wp = null;
-    try {
-      if (getUiFormPane() != null) {
-        if (e.getFormField() != null) {
-          for (Control c : RwtUtility.findChildComponents(getUiContainer(), Control.class)) {
-            IPropertyObserver scoutModel = (IPropertyObserver) c.getData(IRwtScoutFormField.CLIENT_PROPERTY_SCOUT_OBJECT);
-            if (scoutModel == e.getFormField()) {
-              wp = new WidgetPrinter(c);
-              break;
-            }
-          }
-        }
-        if (wp == null) {
-          wp = new WidgetPrinter(getUiFormPane().getShell());
-        }
-      }
-      if (wp != null) {
-        try {
-          wp.print(e.getPrintDevice(), e.getPrintParameters());
-        }
-        catch (Throwable ex) {
-          LOG.error(null, ex);
-        }
-      }
-    }
-    finally {
-      File outputFile = null;
-      if (wp != null) {
-        outputFile = wp.getOutputFile();
-      }
-      final File outputFileFinal = outputFile;
-      Runnable r = new Runnable() {
-        @Override
-        public void run() {
-          getScoutObject().getUIFacade().fireFormPrintedFromUI(outputFileFinal);
-        }
-      };
-      getUiEnvironment().invokeScoutLater(r, 0);
-    }
-  }
-
-  protected void handleRequestFocusFromScout(IFormField modelField, boolean force) {
-    if (modelField == null) {
-      return;
-    }
-    Control comp = findUiField(modelField);
-    if (comp != null && comp.getVisible()) {
-      Control[] tabList = (comp instanceof Composite ? ((Composite) comp).getTabList() : null);
-      if (tabList != null && tabList.length > 0) {
-        comp = tabList[0];
-      }
-      if (comp != null && comp.getVisible()) {
-        if (force) {
-          comp.forceFocus();
-        }
-        else {
-          comp.setFocus();
-        }
-      }
-    }
-  }
-
-  private class P_ScoutFormListener implements FormListener {
-    @Override
-    public void formChanged(final FormEvent e) {
-      Display display = getUiEnvironment().getDisplay();
-      if (display == null) {
-        return;
-      }
-      switch (e.getType()) {
-        case FormEvent.TYPE_STRUCTURE_CHANGED: {
-          break;
-        }
-        case FormEvent.TYPE_PRINT:
-        case FormEvent.TYPE_TO_FRONT:
-        case FormEvent.TYPE_TO_BACK:
-        case FormEvent.TYPE_REQUEST_FOCUS: {
-          Runnable t = new Runnable() {
-            @Override
-            public void run() {
-              if (getUiFormPane() != null && !getUiFormPane().isDisposed()) {
-                handleScoutFormEventInUi(e);
-              }
-            }
-          };
-          getUiEnvironment().invokeUiLater(t);
-          break;
-        }
-      }
-    }
-  }// end private class
-}
-=======
 /*******************************************************************************
  * Copyright (c) 2011 BSI Business Systems Integration AG.
  * All rights reserved. This program and the accompanying materials
@@ -556,5 +275,4 @@
       }
     }
   }// end private class
-}
->>>>>>> e02cd9db
+}