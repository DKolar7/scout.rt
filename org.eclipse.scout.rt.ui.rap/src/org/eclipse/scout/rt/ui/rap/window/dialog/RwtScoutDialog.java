--- conflicted
+++ resolved
@@ -1,4 +1,3 @@
-<<<<<<< HEAD
 /*******************************************************************************
  * Copyright (c) 2011 BSI Business Systems Integration AG.
  * All rights reserved. This program and the accompanying materials
@@ -438,448 +437,4 @@
     }
   }
 
-}
-=======
-/*******************************************************************************
- * Copyright (c) 2011 BSI Business Systems Integration AG.
- * All rights reserved. This program and the accompanying materials
- * are made available under the terms of the Eclipse Public License v1.0
- * which accompanies this distribution, and is available at
- * http://www.eclipse.org/legal/epl-v10.html
- *
- * Contributors:
- *     BSI Business Systems Integration AG - initial API and implementation
- *******************************************************************************/
-package org.eclipse.scout.rt.ui.rap.window.dialog;
-
-import org.eclipse.jface.dialogs.Dialog;
-import org.eclipse.rwt.lifecycle.WidgetUtil;
-import org.eclipse.scout.commons.StringUtility;
-import org.eclipse.scout.commons.logger.IScoutLogger;
-import org.eclipse.scout.commons.logger.ScoutLogManager;
-import org.eclipse.scout.rt.client.ui.form.IForm;
-import org.eclipse.scout.rt.ui.rap.DefaultValidateRoot;
-import org.eclipse.scout.rt.ui.rap.IRwtEnvironment;
-import org.eclipse.scout.rt.ui.rap.IValidateRoot;
-import org.eclipse.scout.rt.ui.rap.RwtShellValidateRoot;
-import org.eclipse.scout.rt.ui.rap.form.IRwtScoutForm;
-import org.eclipse.scout.rt.ui.rap.util.RwtLayoutUtility;
-import org.eclipse.scout.rt.ui.rap.util.RwtUtility;
-import org.eclipse.scout.rt.ui.rap.window.AbstractRwtScoutPart;
-import org.eclipse.scout.rt.ui.rap.window.DefaultFormBoundsProvider;
-import org.eclipse.scout.rt.ui.rap.window.IFormBoundsProvider;
-import org.eclipse.scout.rt.ui.rap.window.desktop.IRwtScoutFormFooter;
-import org.eclipse.scout.rt.ui.rap.window.desktop.IRwtScoutFormHeader;
-import org.eclipse.swt.SWT;
-import org.eclipse.swt.events.ShellEvent;
-import org.eclipse.swt.events.ShellListener;
-import org.eclipse.swt.graphics.Image;
-import org.eclipse.swt.graphics.Point;
-import org.eclipse.swt.graphics.Rectangle;
-import org.eclipse.swt.layout.FillLayout;
-import org.eclipse.swt.layout.GridData;
-import org.eclipse.swt.layout.GridLayout;
-import org.eclipse.swt.widgets.Composite;
-import org.eclipse.swt.widgets.Control;
-import org.eclipse.swt.widgets.Shell;
-import org.eclipse.ui.forms.widgets.Form;
-
-/**
- * @since 3.8.0
- */
-public class RwtScoutDialog extends AbstractRwtScoutPart {
-  private static IScoutLogger LOG = ScoutLogManager.getLogger(RwtScoutDialog.class);
-  private static String VARIANT_DIALOG_SHELL = "dialog";
-
-  private DialogImpl m_uiDialog;
-  private Point m_uiInitialLocation;
-  private Point m_uiInitialSize;
-  private IFormBoundsProvider m_boundsProvider;
-
-  private Composite m_container;
-  private IRwtScoutFormHeader m_formHeaderComposite;
-  private Composite m_formBodyComposite;
-  private IRwtScoutFormFooter m_formFooterComposite;
-
-  public RwtScoutDialog() {
-  }
-
-  protected void initInitialBounds(IFormBoundsProvider boundsProvider) {
-    if (boundsProvider == null) {
-      return;
-    }
-
-    Rectangle bounds = boundsProvider.getBounds();
-    if (bounds != null) {
-      if (bounds.x >= 0 || bounds.y >= 0) {
-        setUiInitialLocation(new Point(bounds.x, bounds.y));
-      }
-      if (bounds.width >= 0 || bounds.height >= 0) {
-        setUiInitialSize(new Point(bounds.width, bounds.height));
-      }
-    }
-  }
-
-  protected IFormBoundsProvider createFormBoundsProvider(IForm scoutForm, IRwtEnvironment uiEnvironment) {
-    return new DefaultFormBoundsProvider(scoutForm, uiEnvironment);
-  }
-
-  @Override
-  public void setBusy(boolean b) {
-    if (getUiForm() != null) {
-      getUiForm().setBusy(b);
-      getUiForm().layout(true);
-    }
-  }
-
-  @Override
-  public Form getUiForm() {
-    if (m_formBodyComposite instanceof Form) {
-      return (Form) m_formBodyComposite;
-    }
-
-    return null;
-  }
-
-  @Override
-  public Composite getUiContainer() {
-    return m_container;
-  }
-
-  /**
-   * Sets the initial location of the dialog. <br/>
-   * This property may have no effect depending on the used {@link IFormBoundsProvider}. With the default provider (
-   * {@link DefaultFormBoundsProvider}) the property has no effect if {@link IForm#isCacheBounds()} is set to true.
-   */
-  public void setUiInitialLocation(Point initialLocation) {
-    m_uiInitialLocation = initialLocation;
-  }
-
-  public Point getUiInitialLocation() {
-    return m_uiInitialLocation;
-  }
-
-  public Point getUiInitialSize() {
-    return m_uiInitialSize;
-  }
-
-  /**
-   * Sets the initial size of the dialog. <br/>
-   * This property may have no effect depending on the used {@link IFormBoundsProvider}. With the default provider (
-   * {@link DefaultFormBoundsProvider}) the property has no effect if {@link IForm#isCacheBounds()} is set to true.
-   */
-  public void setUiInitialSize(Point uiInitialSize) {
-    m_uiInitialSize = uiInitialSize;
-  }
-
-  protected int getDialogStyle() {
-    return SWT.DIALOG_TRIM | SWT.RESIZE | SWT.MAX | SWT.APPLICATION_MODAL;
-  }
-
-  public void createPart(IForm scoutForm, Shell parentShell, IRwtEnvironment uiEnvironment) {
-    createPart(scoutForm, parentShell, getDialogStyle(), uiEnvironment);
-  }
-
-  public void createPart(IForm scoutForm, Shell parentShell, int style, IRwtEnvironment uiEnvironment) {
-    super.createPart(scoutForm, uiEnvironment);
-
-    m_boundsProvider = createFormBoundsProvider(scoutForm, getUiEnvironment());
-    initInitialBounds(m_boundsProvider);
-
-    m_uiDialog = new DialogImpl((style & SWT.APPLICATION_MODAL) != 0 ? parentShell : null, style);
-    m_uiDialog.create();
-    m_uiDialog.getShell().setData(WidgetUtil.CUSTOM_VARIANT, getDialogShellVariant());
-    DefaultValidateRoot shellValidateRoot = createShellValidateRoot(m_uiDialog.getShell(), getUiEnvironment());
-    if (shellValidateRoot != null) {
-      m_uiDialog.getShell().setData(IValidateRoot.VALIDATE_ROOT_DATA, shellValidateRoot);
-    }
-    m_uiDialog.getShell().addShellListener(new ShellListener() {
-      private static final long serialVersionUID = 1L;
-
-      @Override
-      public void shellDeactivated(ShellEvent e) {
-        getUiEnvironment().invokeScoutLater(new Runnable() {
-          @Override
-          public void run() {
-            getScoutObject().toBack();
-          }
-        }, 5432);
-      }
-
-      @Override
-      public void shellClosed(ShellEvent e) {
-      }
-
-      @Override
-      public void shellActivated(ShellEvent e) {
-        getUiEnvironment().invokeScoutLater(new Runnable() {
-          @Override
-          public void run() {
-            getScoutObject().toFront();
-          }
-        }, 5432);
-      }
-    });
-  }
-
-  private String getDialogShellVariant() {
-    return VARIANT_DIALOG_SHELL;
-  }
-
-  /**
-   * @return true to use a {@link Form} as container of the {@link IRwtScoutForm}. False to use a regular
-   *         {@link Composite}.
-   */
-  public boolean isEclipseFormUsed() {
-    return true;
-  }
-
-  /**
-   * Creates a {@link IRwtScoutForm} and embeds it in either a {@link Form} or a regular {@link Composite}, depending on
-   * the
-   * flag {@link #isEclipseFormUsed()}.
-   */
-  private Composite createFormBody(Composite parent) {
-    Composite body = null;
-    Composite actualBody = null;
-    if (isEclipseFormUsed()) {
-      Form eclipseForm = getUiEnvironment().getFormToolkit().createForm(parent);
-      body = eclipseForm;
-      actualBody = eclipseForm.getBody();
-    }
-    else {
-      body = getUiEnvironment().getFormToolkit().createComposite(parent);
-      actualBody = body;
-    }
-
-    actualBody.setLayout(new FillLayout());
-    getUiEnvironment().createForm(actualBody, getScoutObject());
-
-    return body;
-  }
-
-  protected Control createContentsDelegate(Composite parent) {
-    m_container = getUiEnvironment().getFormToolkit().createComposite(parent);
-    m_container.setLayoutData(new GridData(GridData.FILL_BOTH | GridData.GRAB_HORIZONTAL | GridData.GRAB_VERTICAL));
-
-    //add form contents
-    try {
-      m_container.setRedraw(false);
-
-      m_formHeaderComposite = getUiEnvironment().createFormHeader(m_container, getScoutObject());
-      m_formBodyComposite = createFormBody(m_container);
-      m_formFooterComposite = getUiEnvironment().createFormFooter(m_container, getScoutObject());
-
-      initLayout(m_container);
-      attachScout();
-    }
-    finally {
-      m_container.setRedraw(true);
-    }
-    return m_container;
-  }
-
-  protected void initLayout(Composite container) {
-    GridLayout layout = RwtLayoutUtility.createGridLayoutNoSpacing(1, true);
-    container.setLayout(layout);
-
-    Composite header = null;
-    if (m_formHeaderComposite != null) {
-      header = m_formHeaderComposite.getUiContainer();
-    }
-    Composite body = m_formBodyComposite;
-    Composite footer = null;
-    if (m_formFooterComposite != null) {
-      footer = m_formFooterComposite.getUiContainer();
-    }
-
-    if (header != null) {
-      GridData gridData = new GridData(GridData.GRAB_HORIZONTAL | GridData.FILL_HORIZONTAL);
-      if (getFormHeaderHeightHint() != null) {
-        gridData.heightHint = getFormHeaderHeightHint();
-      }
-      header.setLayoutData(gridData);
-    }
-
-    if (body != null) {
-      GridData gridData = new GridData(GridData.GRAB_HORIZONTAL | GridData.GRAB_VERTICAL | GridData.FILL_BOTH);
-      body.setLayoutData(gridData);
-    }
-
-    if (footer != null) {
-      GridData gridData = new GridData(GridData.GRAB_HORIZONTAL | GridData.FILL_HORIZONTAL);
-      if (getFormFooterHeightHint() != null) {
-        gridData.heightHint = getFormFooterHeightHint();
-      }
-      footer.setLayoutData(gridData);
-    }
-
-  }
-
-  public Integer getFormHeaderHeightHint() {
-    if (m_formHeaderComposite == null) {
-      return null;
-    }
-
-    return m_formHeaderComposite.getHeightHint();
-  }
-
-  public Integer getFormFooterHeightHint() {
-    if (m_formFooterComposite == null) {
-      return null;
-    }
-
-    return m_formFooterComposite.getHeightHint();
-  }
-
-  @Override
-  protected void showPartImpl() {
-    //never block on open
-    m_uiDialog.setBlockOnOpen(false);
-    m_uiDialog.open();
-  }
-
-  @Override
-  protected void closePartImpl() {
-    try {
-      if (m_boundsProvider != null) {
-        m_boundsProvider.storeBounds(m_uiDialog.getShell().getBounds());
-      }
-
-      // ensure the traversal is done to write eventually changes to model
-      Control focusControl = m_uiDialog.getShell().getDisplay().getFocusControl();
-      if (focusControl != null && !focusControl.isDisposed()) {
-        //XXX rap       focusControl.traverse(SWT.TRAVERSE_TAB_NEXT);
-      }
-      detachScout();
-    }
-    finally {
-      m_uiDialog.closePhysically();
-    }
-  }
-
-  @Override
-  protected void setImageFromScout() {
-    String iconId = getScoutObject().getIconId();
-    Image img = getUiEnvironment().getIcon(iconId);
-    m_uiDialog.getShell().setImage(img);
-    String sub = getScoutObject().getSubTitle();
-    if (getUiForm() != null && !getUiForm().isDisposed()) {
-      if (sub != null) {
-        getUiForm().setImage(img);
-      }
-      else {
-        getUiForm().setImage(null);
-      }
-    }
-  }
-
-  @Override
-  protected void setTitleFromScout() {
-    IForm f = getScoutObject();
-    //
-    String s = f.getBasicTitle();
-    m_uiDialog.getShell().setText(StringUtility.removeNewLines(s != null ? s : ""));
-    //
-    s = f.getSubTitle();
-    if (getUiForm() != null && !getUiForm().isDisposed()) {
-      if (s != null) {
-        getUiForm().setText(RwtUtility.escapeMnemonics(StringUtility.removeNewLines(s != null ? s : "")));
-      }
-      else {
-        getUiForm().setText(null);
-      }
-    }
-  }
-
-  @Override
-  public void activate() {
-    m_uiDialog.getShell().setActive();
-  }
-
-  @Override
-  public boolean isActive() {
-    return m_uiDialog.getShell() == getUiEnvironment().getDisplay().getActiveShell();
-  }
-
-  @Override
-  public boolean isVisible() {
-    return m_uiDialog.getShell().isVisible();
-  }
-
-  @Override
-  public boolean setStatusLineMessage(Image image, String message) {
-    // void here
-    return false;
-  }
-
-  protected Dialog getUiDialog() {
-    return m_uiDialog;
-  }
-
-  protected IFormBoundsProvider getBoundsProvider() {
-    return m_boundsProvider;
-  }
-
-  protected DefaultValidateRoot createShellValidateRoot(Shell shell, IRwtEnvironment env) {
-    return new RwtShellValidateRoot(shell, env);
-  }
-
-  private class DialogImpl extends Dialog {
-    private static final long serialVersionUID = 1L;
-
-    public DialogImpl(Shell parentShell, int style) {
-      super(parentShell);
-      setShellStyle(style);
-    }
-
-    @Override
-    protected Control createContents(Composite parent) {
-      return createContentsDelegate(parent);
-    }
-
-    @Override
-    protected final Control createButtonBar(Composite parent) {
-      // suppress default eclipse button bar
-      return null;
-    }
-
-    @Override
-    public boolean close() {
-      //override and delegate to scout model
-      Runnable job = new Runnable() {
-        @Override
-        public void run() {
-          getScoutObject().getUIFacade().fireFormClosingFromUI();
-        }
-      };
-      getUiEnvironment().invokeScoutLater(job, 0);
-      return false;
-    }
-
-    /**
-     * Only close dialog, don't notify scout model
-     */
-    public boolean closePhysically() {
-      return super.close();
-    }
-
-    @Override
-    protected Point getInitialLocation(Point initialSize) {
-      if (m_uiInitialLocation != null) {
-        return m_uiInitialLocation;
-      }
-      return super.getInitialLocation(initialSize);
-    }
-
-    @Override
-    protected Point getInitialSize() {
-      if (m_uiInitialSize != null) {
-        return m_uiInitialSize;
-      }
-      return super.getInitialSize();
-    }
-  }
-
-}
->>>>>>> 60f91260
+}