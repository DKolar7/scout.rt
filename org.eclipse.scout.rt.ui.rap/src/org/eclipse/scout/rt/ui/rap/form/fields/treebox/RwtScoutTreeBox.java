--- conflicted
+++ resolved
@@ -1,4 +1,3 @@
-<<<<<<< HEAD
 /*******************************************************************************
  * Copyright (c) 2011 BSI Business Systems Integration AG.
  * All rights reserved. This program and the accompanying materials
@@ -28,9 +27,7 @@
 import org.eclipse.swt.widgets.Control;
 
 /**
- * <h3>RwtScoutTreeBox</h3> ...
- * 
- * @since 3.7.0 June 2011
+ * @since 3.8.0
  */
 public class RwtScoutTreeBox extends RwtScoutValueFieldComposite<ITreeBox<?>> implements IRwtScoutTreeBox {
 
@@ -91,97 +88,4 @@
       m_treeContainer.setData(RWT.CUSTOM_VARIANT, (b ? RwtUtility.VARIANT_LISTBOX : RwtUtility.VARIANT_LISTBOX_DISABLED));
     }
   }
-}
-=======
-/*******************************************************************************
- * Copyright (c) 2011 BSI Business Systems Integration AG.
- * All rights reserved. This program and the accompanying materials
- * are made available under the terms of the Eclipse Public License v1.0
- * which accompanies this distribution, and is available at
- * http://www.eclipse.org/legal/epl-v10.html
- *
- * Contributors:
- *     BSI Business Systems Integration AG - initial API and implementation
- *******************************************************************************/
-package org.eclipse.scout.rt.ui.rap.form.fields.treebox;
-
-import org.eclipse.rwt.lifecycle.WidgetUtil;
-import org.eclipse.scout.rt.client.ui.form.fields.IFormField;
-import org.eclipse.scout.rt.client.ui.form.fields.treebox.ITreeBox;
-import org.eclipse.scout.rt.ui.rap.LogicalGridData;
-import org.eclipse.scout.rt.ui.rap.LogicalGridLayout;
-import org.eclipse.scout.rt.ui.rap.basic.IRwtScoutComposite;
-import org.eclipse.scout.rt.ui.rap.basic.tree.IRwtScoutTree;
-import org.eclipse.scout.rt.ui.rap.basic.tree.RwtScoutTree;
-import org.eclipse.scout.rt.ui.rap.ext.StatusLabelEx;
-import org.eclipse.scout.rt.ui.rap.form.fields.LogicalGridDataBuilder;
-import org.eclipse.scout.rt.ui.rap.form.fields.RwtScoutValueFieldComposite;
-import org.eclipse.scout.rt.ui.rap.util.RwtUtility;
-import org.eclipse.swt.SWT;
-import org.eclipse.swt.widgets.Composite;
-import org.eclipse.swt.widgets.Control;
-
-/**
- * @since 3.8.0
- */
-public class RwtScoutTreeBox extends RwtScoutValueFieldComposite<ITreeBox<?>> implements IRwtScoutTreeBox {
-
-  private IRwtScoutTree m_treeComposite;
-  private Composite m_treeContainer;
-
-  @Override
-  protected void initializeUi(Composite parent) {
-    Composite container = getUiEnvironment().getFormToolkit().createComposite(parent);
-    StatusLabelEx label = getUiEnvironment().getFormToolkit().createStatusLabel(container, getScoutObject());
-
-    // XXX create tree by using extension point (formField Extension),
-    // m_treeComposite = getEnvironment().createTree(container,
-    // getScoutObject().getTree()); //FIXME AHO: please finish this pending task. I disabled this line meanwhile because it doens't works. regards MHA
-    Composite treeContainer = new Composite(container, SWT.NONE);
-    treeContainer.setLayout(new LogicalGridLayout(1, 0));
-    treeContainer.setData(WidgetUtil.CUSTOM_VARIANT, RwtUtility.VARIANT_LISTBOX);
-    m_treeContainer = treeContainer;
-    m_treeComposite = new RwtScoutTree();
-    m_treeComposite.createUiField(treeContainer, getScoutObject().getTree(), getUiEnvironment());
-    LogicalGridData fieldData = LogicalGridDataBuilder.createField(getScoutObject().getGridData());
-    // filter box
-    IFormField[] childFields = getScoutObject().getFields();
-    if (childFields.length > 0) {
-      IRwtScoutComposite filterComposite = getUiEnvironment().createFormField(container, childFields[0]);
-      LogicalGridData filterData = LogicalGridDataBuilder.createField(childFields[0].getGridData());
-      filterData.gridx = fieldData.gridx;
-      filterData.gridy = fieldData.gridy + fieldData.gridh;
-      filterData.gridw = fieldData.gridw;
-      filterData.weightx = fieldData.weightx;
-      filterComposite.getUiContainer().setLayoutData(filterData);
-    }
-    //
-    setUiContainer(container);
-    setUiLabel(label);
-    setUiField(m_treeComposite.getUiField());
-    // layout
-    getUiContainer().setLayout(new LogicalGridLayout(1, 0));
-    // XXX from imo: basically m_treeComposite.getUiContainer() should be used here, might be null and only then m_treeComposite.getUiField() can be used.
-    treeContainer.setLayoutData(fieldData);
-  }
-
-  /**
-   * complete override
-   */
-  @Override
-  protected void setFieldEnabled(Control field, boolean b) {
-    if (m_treeComposite instanceof RwtScoutTree) {
-      ((RwtScoutTree) m_treeComposite).setEnabledFromScout(b);
-    }
-  }
-
-  @Override
-  protected void setEnabledFromScout(boolean b) {
-    super.setEnabledFromScout(b);
-    // Workaround, because ":disabled" state seems to be ignored by RAP
-    if (m_treeContainer != null) {
-      m_treeContainer.setData(WidgetUtil.CUSTOM_VARIANT, (b ? RwtUtility.VARIANT_LISTBOX : RwtUtility.VARIANT_LISTBOX_DISABLED));
-    }
-  }
-}
->>>>>>> d26692db
+}