--- conflicted
+++ resolved
@@ -1,4 +1,3 @@
-<<<<<<< HEAD
 /*******************************************************************************
  * Copyright (c) 2011 BSI Business Systems Integration AG.
  * All rights reserved. This program and the accompanying materials
@@ -66,11 +65,6 @@
       }
       setSubject(subject);
     }
-    if (RwtUtility.getBrowserInfo().isDesktop()) {
-      //Necessary for client notifications. Disabled on mobile devices to avoid having a constant circle of doom.
-      //TODO: Make it dependent on client notification enabled state. Should actually also be enabled for mobile devices so that client notifications works.
-      UICallBack.activate(getClass().getName() + getClass().hashCode());
-    }
     m_display = Display.getDefault();
     if (m_display == null) {
       m_display = new Display();
@@ -151,303 +145,6 @@
       }
     });
 
-    while (!shell.isDisposed()) {
-      if (getClientSession() != null) {
-        LocaleThreadLocal.set(getClientSession().getLocale());
-      }
-      if (!m_display.readAndDispatch()) {
-        m_display.sleep();
-      }
-    }
-    m_display.dispose();
-    m_rootShell = null;
-    return 0;
-  }
-
-  protected void createApplicationContent(Composite parent) {
-    m_uiDesktop = createUiDesktop();
-    ensureInitialized();
-    if (!isInitialized()) {
-      throw new SecurityException("Cannot initialize application");
-    }
-    getKeyStrokeManager().setGlobalKeyStrokesActivated(true);
-    m_uiDesktop.createUiField(parent, getScoutDesktop(), this);
-  }
-
-  protected void createNonmodalFormButtonArea(Composite parent) {
-    m_uiButtonArea = new RwtScoutFormButtonBar();
-    m_uiButtonArea.createUiField(parent, m_uiDesktop.getScoutObject(), this);
-  }
-
-  protected RwtScoutDesktop createUiDesktop() {
-    return new RwtScoutDesktop();
-  }
-
-  @Override
-  public RwtScoutDesktop getUiDesktop() {
-    return m_uiDesktop;
-  }
-
-  @Override
-  public Display getDisplay() {
-    Display current = null;
-    try {
-      current = Display.getCurrent();
-    }
-    catch (Exception e) {
-      // NOP
-    }
-    if (current != null && m_display != current) {
-      ScoutLogManager.getLogger(AbstractStandaloneRwtEnvironment.class).error(
-          "Different Display.\n" +
-              "m_display: {0}\n" +
-              "cur_displ: {1}",
-          new Object[]{m_display, current});
-    }
-    Display defdisp = null;
-    try {
-      defdisp = Display.getDefault();
-    }
-    catch (Exception e) {
-      // NOP
-    }
-    if (defdisp != null && m_display != defdisp) {
-      ScoutLogManager.getLogger(AbstractStandaloneRwtEnvironment.class).error(
-          "Different Display.\n" +
-              "m_display: {0}\n" +
-              "defdisp  : {1}",
-          new Object[]{m_display, defdisp});
-    }
-    return m_display;
-  }
-
-  @Override
-  public void showFormPart(IForm form) {
-    if (form == null) {
-      return;
-    }
-    if (form.getDisplayHint() == IForm.DISPLAY_HINT_VIEW) {
-      IRwtScoutPart part = m_uiDesktop.addForm(form);
-      if (part != null) {
-        putPart(form, part);
-        part.showPart();
-      }
-      else {
-        LOG.error("Form '" + form.getFormId() + "' cannot be displayed because no corresponding UI part could be found.");
-      }
-    }
-    super.showFormPart(form);
-
-    if (form.getDisplayHint() == IForm.DISPLAY_HINT_DIALOG && !form.isModal()) {
-      int buttonCount = m_uiButtonArea.getFormButtonBarCount();
-
-      m_uiButtonArea.addFormButton(form);
-      if (buttonCount != m_uiButtonArea.getFormButtonBarCount()) {
-        m_uiButtonArea.getUiContainer().setVisible(true);
-        ((GridData) m_uiButtonArea.getUiContainer().getLayoutData()).exclude = false;
-        m_uiButtonArea.getUiContainer().getParent().layout(true, true);
-      }
-    }
-  }
-
-  @Override
-  public void hideFormPart(IForm form) {
-    super.hideFormPart(form);
-
-    if (form.getDisplayHint() == IForm.DISPLAY_HINT_DIALOG && !form.isModal()) {
-      m_uiButtonArea.removeFormButton(form);
-      if (m_uiButtonArea.getFormButtonBarCount() == 0) {
-        m_uiButtonArea.getUiContainer().setVisible(false);
-        ((GridData) m_uiButtonArea.getUiContainer().getLayoutData()).exclude = true;
-        m_uiButtonArea.getUiContainer().getParent().layout(true, true);
-      }
-    }
-  }
-
-  /**
-   * {@inheritDoc}
-   */
-  @Override
-  public Shell getParentShellIgnoringPopups(int modalities) {
-    Shell shell = Display.getCurrent().getActiveShell();
-    if (shell != null) {
-      while (RwtUtility.isPopupShell(shell) && shell.getParent() instanceof Shell) {
-        shell = (Shell) shell.getParent();
-      }
-    }
-    // traverse available shells
-    if (shell == null) {
-      TreeMap<CompositeLong, Shell> map = new TreeMap<CompositeLong, Shell>();
-      for (Shell s : Display.getCurrent().getShells()) {
-        RwtUtility.visitShellTreeRec(s, modalities, 0, map);
-      }
-      if (map.size() > 0) {
-        shell = map.get(map.firstKey());
-      }
-    }
-
-    if (shell != null && shell.getData() instanceof ProgressMonitorDialog) {
-      // do also ignore the ProgressMonitorDialog, otherwise there will be some strange behaviors
-      // when displaying a shell on top of the ProgressMonitorDialog-shell (f.e. when the
-      // ProgressMonitorDialog-shell disappears)
-      shell = (Shell) shell.getParent();
-    }
-
-    if (shell == null) {
-      shell = m_rootShell;
-    }
-
-    return shell;
-  }
-}
-=======
-/*******************************************************************************
- * Copyright (c) 2011 BSI Business Systems Integration AG.
- * All rights reserved. This program and the accompanying materials
- * are made available under the terms of the Eclipse Public License v1.0
- * which accompanies this distribution, and is available at
- * http://www.eclipse.org/legal/epl-v10.html
- *
- * Contributors:
- *     BSI Business Systems Integration AG - initial API and implementation
- *******************************************************************************/
-package org.eclipse.scout.rt.ui.rap;
-
-import java.lang.reflect.Field;
-import java.security.AccessController;
-import java.util.TreeMap;
-
-import javax.security.auth.Subject;
-
-import org.eclipse.jface.dialogs.ProgressMonitorDialog;
-import org.eclipse.rwt.RWT;
-import org.eclipse.rwt.lifecycle.UICallBack;
-import org.eclipse.rwt.service.SettingStoreException;
-import org.eclipse.scout.commons.CompositeLong;
-import org.eclipse.scout.commons.LocaleThreadLocal;
-import org.eclipse.scout.commons.StringUtility;
-import org.eclipse.scout.commons.logger.IScoutLogger;
-import org.eclipse.scout.commons.logger.ScoutLogManager;
-import org.eclipse.scout.rt.client.IClientSession;
-import org.eclipse.scout.rt.client.ui.form.IForm;
-import org.eclipse.scout.rt.ui.rap.util.RwtUtility;
-import org.eclipse.scout.rt.ui.rap.window.IRwtScoutPart;
-import org.eclipse.scout.rt.ui.rap.window.desktop.RwtScoutDesktop;
-import org.eclipse.scout.rt.ui.rap.window.desktop.nonmodalFormBar.RwtScoutFormButtonBar;
-import org.eclipse.swt.SWT;
-import org.eclipse.swt.events.DisposeEvent;
-import org.eclipse.swt.events.DisposeListener;
-import org.eclipse.swt.layout.GridData;
-import org.eclipse.swt.layout.GridLayout;
-import org.eclipse.swt.widgets.Composite;
-import org.eclipse.swt.widgets.Display;
-import org.eclipse.swt.widgets.Event;
-import org.eclipse.swt.widgets.Listener;
-import org.eclipse.swt.widgets.Shell;
-import org.eclipse.ui.PlatformUI;
-import org.osgi.framework.Bundle;
-
-public abstract class AbstractStandaloneRwtEnvironment extends AbstractRwtEnvironment implements IRwtStandaloneEnvironment {
-  private static final IScoutLogger LOG = ScoutLogManager.getLogger(AbstractStandaloneRwtEnvironment.class);
-
-  private Display m_display;
-  private Shell m_rootShell;
-  private RwtScoutDesktop m_uiDesktop;
-  private RwtScoutFormButtonBar m_uiButtonArea;
-
-  public AbstractStandaloneRwtEnvironment(Bundle applicationBundle, Class<? extends IClientSession> clientSessionClazz) {
-    super(applicationBundle, clientSessionClazz);
-  }
-
-  @Override
-  public int createUI() {
-    if (getSubject() == null) {
-      Subject subject = Subject.getSubject(AccessController.getContext());
-      if (subject == null) {
-        throw new SecurityException("/rap request is not authenticated with a Subject");
-      }
-      setSubject(subject);
-    }
-    m_display = Display.getDefault();
-    if (m_display == null) {
-      m_display = new Display();
-    }
-    m_display.setData(IRwtEnvironment.class.getName(), this);
-
-    //XXX Workaround for rwt npe
-    try {
-      final Object wb = PlatformUI.getWorkbench();
-      final Field f = wb.getClass().getDeclaredField("display");
-      f.setAccessible(true);
-      f.set(wb, m_display);
-      m_display.addListener(SWT.Dispose, new Listener() {
-        private static final long serialVersionUID = 1L;
-
-        @Override
-        public void handleEvent(Event event) {
-          try {
-            // WORKAROUND for memory leaks
-            // workbench should be closed instead, but NPEs are thrown
-            f.set(wb, null);
-          }
-          catch (Throwable t1) {
-            // nop
-          }
-        }
-      });
-    }
-    catch (Throwable t) {
-      //nop
-    }
-    //XXX end Workaround for rwt npe
-
-    try {
-      RWT.getSettingStore().setAttribute("SessionID", RWT.getRequest().getSession().getId());
-    }
-    catch (SettingStoreException e) {
-      //nop
-    }
-
-    Shell shell = new Shell(m_display, SWT.NO_TRIM);
-    m_rootShell = shell;
-    createApplicationContent(shell);
-    createNonmodalFormButtonArea(shell);
-    //layout
-    GridLayout shellLayout = new GridLayout(1, true);
-    shellLayout.horizontalSpacing = 0;
-    shellLayout.marginHeight = 0;
-    shellLayout.marginWidth = 0;
-    shellLayout.verticalSpacing = 0;
-    shell.setLayout(shellLayout);
-    GridData desktopLayoutData = new GridData(SWT.FILL, SWT.FILL, true, true);
-    m_uiDesktop.getUiContainer().setLayoutData(desktopLayoutData);
-
-    GridData nonmodalFormsLayoutData = new GridData(SWT.FILL, SWT.FILL, true, false);
-    nonmodalFormsLayoutData.exclude = true;
-    m_uiButtonArea.getUiContainer().setLayoutData(nonmodalFormsLayoutData);
-
-    shell.setMaximized(true);
-    shell.open();
-    shell.layout(true, true);
-    shell.addDisposeListener(new DisposeListener() {
-      private static final long serialVersionUID = 1L;
-
-      @Override
-      public void widgetDisposed(DisposeEvent event) {
-        String sessionID = RWT.getSettingStore().getAttribute("SessionID");
-        if (StringUtility.isNullOrEmpty(sessionID) || !sessionID.equals(RWT.getRequest().getSession().getId())) {
-          Runnable t = new Runnable() {
-            @Override
-            public void run() {
-              getScoutDesktop().getUIFacade().fireGuiDetached();
-              getScoutDesktop().getUIFacade().fireDesktopClosingFromUI();
-            }
-          };
-          invokeScoutLater(t, 0);
-        }
-      }
-    });
-
     if (needsClientNotificationUICallBack()) {
       // Necessary for client notifications.
       UICallBack.activate(getClass().getName() + getClass().hashCode());
@@ -610,5 +307,4 @@
 
     return shell;
   }
-}
->>>>>>> e02cd9db
+}