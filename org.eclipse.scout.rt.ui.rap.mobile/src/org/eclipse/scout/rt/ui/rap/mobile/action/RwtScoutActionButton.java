<<<<<<< HEAD
/*******************************************************************************
 * Copyright (c) 2011 BSI Business Systems Integration AG.
 * All rights reserved. This program and the accompanying materials
 * are made available under the terms of the Eclipse Public License v1.0
 * which accompanies this distribution, and is available at
 * http://www.eclipse.org/legal/epl-v10.html
 *
 * Contributors:
 *     BSI Business Systems Integration AG - initial API and implementation
 *******************************************************************************/
package org.eclipse.scout.rt.ui.rap.mobile.action;

import java.util.List;

import org.eclipse.scout.commons.OptimisticLock;
import org.eclipse.scout.commons.StringUtility;
import org.eclipse.scout.commons.logger.IScoutLogger;
import org.eclipse.scout.commons.logger.ScoutLogManager;
import org.eclipse.scout.rt.client.ui.action.IAction;
import org.eclipse.scout.rt.client.ui.action.tree.IActionNode;
import org.eclipse.scout.rt.client.ui.form.fields.button.ButtonListener;
import org.eclipse.scout.rt.ui.rap.LogicalGridData;
import org.eclipse.scout.rt.ui.rap.LogicalGridLayout;
import org.eclipse.scout.rt.ui.rap.RwtMenuUtility;
import org.eclipse.scout.rt.ui.rap.action.MenuSizeEstimator;
import org.eclipse.scout.rt.ui.rap.basic.RwtScoutComposite;
import org.eclipse.swt.SWT;
import org.eclipse.swt.events.MenuAdapter;
import org.eclipse.swt.events.MenuEvent;
import org.eclipse.swt.events.SelectionAdapter;
import org.eclipse.swt.events.SelectionEvent;
import org.eclipse.swt.graphics.Image;
import org.eclipse.swt.graphics.Point;
import org.eclipse.swt.graphics.Rectangle;
import org.eclipse.swt.widgets.Button;
import org.eclipse.swt.widgets.Composite;
import org.eclipse.swt.widgets.Menu;

/**
 * @since 3.9.0
 */
public class RwtScoutActionButton extends RwtScoutComposite<IAction> implements IRwtScoutActionButton {
  private static IScoutLogger LOG = ScoutLogManager.getLogger(RwtScoutActionButton.class);

  private ButtonListener m_scoutButtonListener;
  private OptimisticLock m_selectionLock;
  //ticket 86811: avoid double-action in queue
  private boolean m_handleActionPending;
  private boolean m_selectionAlreadyRemoved;
  private int m_menuOpeningDirection = SWT.DOWN;
  private boolean m_ellipsisRemovalEnabled;

  public RwtScoutActionButton() {
    m_selectionLock = new OptimisticLock();
    m_ellipsisRemovalEnabled = true;
  }

  @Override
  protected void initializeUi(Composite parent) {
    Composite container = getUiEnvironment().getFormToolkit().createComposite(parent);

    int style = createButtonStyle();
    Button uiButton = getUiEnvironment().getFormToolkit().createButton(container, "", style);
    uiButton.addSelectionListener(new P_RwtSelectionListener());

    initLayout(container, uiButton);

    setUiField(uiButton);
    setUiContainer(container);
  }

  protected void initLayout(Composite container, Button uiButton) {
    container.setLayout(new LogicalGridLayout(0, 0));

    LogicalGridData data = new LogicalGridData();
    data.useUiWidth = true;
    data.useUiHeight = false; // make button as height as logical grid row height
    uiButton.setLayoutData(data);
  }

  protected int createButtonStyle() {
    int style = SWT.CENTER;
    if (hasChildActions()) {
      style |= SWT.TOGGLE;
    }
    else {
      style |= SWT.PUSH;
    }

    return style;
  }

  @Override
  protected void attachScout() {
    super.attachScout();
    IAction action = getScoutObject();
    setIconIdFromScout(action.getIconId());
    setTextFromScout(action.getText());
    setTooltipTextFromScout(action.getTooltipText());
    setEnabledFromScout(action.isEnabled());
  }

  @Override
  protected void detachScout() {
    super.detachScout();
  }

  @Override
  public Button getUiField() {
    return (Button) super.getUiField();
  }

  protected void setIconIdFromScout(String iconId) {
    if (iconId == null) {
      return;
    }

    Image icon = getUiEnvironment().getIcon(iconId);
    Button button = getUiField();
    button.setImage(icon);
  }

  protected void setTextFromScout(String text) {
    if (text == null) {
      text = "";
    }

    if (isEllipsisRemovalEnabled()) {
      text = removeEllipsis(text);
    }

    Button button = getUiField();
    button.setText(text);
  }

  /**
   * Removes the ellipsis at the end of the text to save space which can be essential on small screens.
   */
  protected String removeEllipsis(String text) {
    if (!StringUtility.hasText(text)) {
      return text;
    }

    if (text.endsWith("...")) {
      text = text.substring(0, text.length() - 3);
    }

    return text;
  }

  protected void setTooltipTextFromScout(String tooltipText) {
    getUiField().setToolTipText(tooltipText);
  }

  protected void setEnabledFromScout(boolean enabled) {
    getUiField().setEnabled(enabled);
  }

  public void setEllipsisRemovalEnabled(boolean ellipsisRemovalEnabled) {
    m_ellipsisRemovalEnabled = ellipsisRemovalEnabled;
  }

  public boolean isEllipsisRemovalEnabled() {
    return m_ellipsisRemovalEnabled;
  }

  protected void handleUiSelection() {
    if (hasChildActions()) {
      handleUiPopupMenu();
    }
    else {
      handleUiAction();
    }
  }

  protected void handleUiAction() {
    if (m_handleActionPending) {
      return;
    }

    m_handleActionPending = true;
    Runnable t = new Runnable() {
      @Override
      public void run() {
        try {
          getScoutObject().getUIFacade().fireActionFromUI();
        }
        finally {
          m_handleActionPending = false;
        }
      }
    };
    getUiEnvironment().invokeScoutLater(t, 0);
  }

  protected void handleUiPopupMenu() {
    Menu menu = createMenu();
    if (menu == null) {
      return;
    }

    //Toggling the selection should open or close the menu.
    if (!getUiField().getSelection()) {
      return;
    }

    menu.addMenuListener(new MenuAdapter() {
      private static final long serialVersionUID = 1L;

      @Override
      public void menuHidden(MenuEvent e) {
        try {
          //Remove selection if menu hides  (toggle state must reflect the menu state (open or close))
          //Note: Keyboard events (ESC, Space) are not considered at the moment because it's optimized for mobile.
          //If this class should be available for web client in the future keyboard handling should be considered to properly support toggling.
          if (!getUiField().isFocusControl()) {
            getUiField().setSelection(false);
          }
        }
        finally {
          ((Menu) e.getSource()).removeMenuListener(this);
        }
      }
    });

    showMenu(menu);
  }

  private Menu createMenu() {
    if (getUiField().getMenu() != null) {
      getUiField().getMenu().dispose();
      getUiField().setMenu(null);
    }
    Menu contextMenu = new Menu(getUiField().getShell(), SWT.POP_UP);
    contextMenu.addMenuListener(new P_ContextMenuListener());
    getUiField().setMenu(contextMenu);

    return contextMenu;
  }

  private void showMenu(Menu menu) {
    Point menuPosition = null;

    if (getMenuOpeningDirection() == SWT.UP) {
      menuPosition = computeMenuPositionForTop(menu);
    }
    else {
      menuPosition = computeMenuPositionForBottom();
    }

    showMenu(menu, menuPosition);
  }

  private void showMenu(Menu menu, Point location) {
    menu.setLocation(location);
    menu.setVisible(true);
  }

  private Point computeMenuPositionForTop(Menu menu) {
    Rectangle buttonBounds = getUiField().getBounds();
    int menuLocationX = buttonBounds.x;
    int menuLocationY = buttonBounds.y - new MenuSizeEstimator(menu).estimateMenuHeight(getChildActions());
    return getUiField().getParent().toDisplay(menuLocationX, menuLocationY);
  }

  private Point computeMenuPositionForBottom() {
    Rectangle buttonBounds = getUiField().getBounds();
    int menuLocationX = buttonBounds.x;
    int menuLocationY = buttonBounds.y + buttonBounds.height;
    return getUiField().getParent().toDisplay(menuLocationX, menuLocationY);
  }

  public boolean hasChildActions() {
    return RwtMenuUtility.hasChildActions(getScoutObject());
  }

  private List<? extends IActionNode> getChildActions() {
    return RwtMenuUtility.getChildActions(getScoutObject());
  }

  @Override
  public int getMenuOpeningDirection() {
    return m_menuOpeningDirection;
  }

  @Override
  public void setMenuOpeningDirection(int menuOpeningDirection) {
    if (menuOpeningDirection != SWT.TOP) {
      menuOpeningDirection = SWT.DOWN;
    }

    m_menuOpeningDirection = menuOpeningDirection;
  }

  /**
   * in rwt thread
   */
  @Override
  protected void handleScoutPropertyChange(String name, Object newValue) {
    super.handleScoutPropertyChange(name, newValue);

    if (IAction.PROP_ICON_ID.equals(name)) {
      setIconIdFromScout((String) newValue);
    }
    else if (IAction.PROP_TEXT.equals(name)) {
      setTextFromScout((String) newValue);
    }
    else if (IAction.PROP_TOOLTIP_TEXT.equals(name)) {
      setTextFromScout((String) newValue);
    }
    else if (IAction.PROP_ENABLED.equals(name)) {
      setEnabledFromScout(((Boolean) newValue).booleanValue());
    }

  }

  private class P_RwtSelectionListener extends SelectionAdapter {
    private static final long serialVersionUID = 1L;

    @Override
    public void widgetSelected(SelectionEvent e) {
      handleUiSelection();
    }

  }

  private class P_ContextMenuListener extends MenuAdapter {
    private static final long serialVersionUID = 1L;

    public P_ContextMenuListener() {
    }

    @Override
    public void menuShown(MenuEvent e) {
      List<? extends IActionNode> actions = getChildActions();
      if (actions == null) {
        return;
      }

      Menu menu = ((Menu) e.getSource());
      RwtMenuUtility.fillContextMenu(actions, getUiEnvironment(), menu);
    }

  }

}
=======
/*******************************************************************************
 * Copyright (c) 2011 BSI Business Systems Integration AG.
 * All rights reserved. This program and the accompanying materials
 * are made available under the terms of the Eclipse Public License v1.0
 * which accompanies this distribution, and is available at
 * http://www.eclipse.org/legal/epl-v10.html
 *
 * Contributors:
 *     BSI Business Systems Integration AG - initial API and implementation
 *******************************************************************************/
package org.eclipse.scout.rt.ui.rap.mobile.action;

import java.util.List;

import org.eclipse.scout.commons.OptimisticLock;
import org.eclipse.scout.commons.StringUtility;
import org.eclipse.scout.commons.logger.IScoutLogger;
import org.eclipse.scout.commons.logger.ScoutLogManager;
import org.eclipse.scout.rt.client.ui.action.IAction;
import org.eclipse.scout.rt.client.ui.action.tree.IActionNode;
import org.eclipse.scout.rt.client.ui.form.fields.button.ButtonListener;
import org.eclipse.scout.rt.ui.rap.LogicalGridData;
import org.eclipse.scout.rt.ui.rap.LogicalGridLayout;
import org.eclipse.scout.rt.ui.rap.RwtMenuUtility;
import org.eclipse.scout.rt.ui.rap.action.MenuSizeEstimator;
import org.eclipse.scout.rt.ui.rap.basic.RwtScoutComposite;
import org.eclipse.scout.rt.ui.rap.ext.MenuAdapterEx;
import org.eclipse.swt.SWT;
import org.eclipse.swt.events.MenuAdapter;
import org.eclipse.swt.events.MenuEvent;
import org.eclipse.swt.events.SelectionAdapter;
import org.eclipse.swt.events.SelectionEvent;
import org.eclipse.swt.graphics.Image;
import org.eclipse.swt.graphics.Point;
import org.eclipse.swt.graphics.Rectangle;
import org.eclipse.swt.widgets.Button;
import org.eclipse.swt.widgets.Composite;
import org.eclipse.swt.widgets.Menu;
import org.eclipse.swt.widgets.MenuItem;

/**
 * @since 3.9.0
 */
public class RwtScoutActionButton extends RwtScoutComposite<IAction> implements IRwtScoutActionButton {
  private static IScoutLogger LOG = ScoutLogManager.getLogger(RwtScoutActionButton.class);

  private ButtonListener m_scoutButtonListener;
  private OptimisticLock m_selectionLock;
  //ticket 86811: avoid double-action in queue
  private boolean m_handleActionPending;
  private boolean m_selectionAlreadyRemoved;
  private int m_menuOpeningDirection = SWT.DOWN;
  private Menu m_contextMenu;
  private boolean m_ellipsisRemovalEnabled;

  public RwtScoutActionButton() {
    m_selectionLock = new OptimisticLock();
    m_ellipsisRemovalEnabled = true;
  }

  @Override
  protected void initializeUi(Composite parent) {
    Composite container = getUiEnvironment().getFormToolkit().createComposite(parent);

    int style = createButtonStyle();
    Button uiButton = getUiEnvironment().getFormToolkit().createButton(container, "", style);
    uiButton.addSelectionListener(new P_RwtSelectionListener());

    if (hasChildActions()) {
      m_contextMenu = new Menu(uiButton.getShell(), SWT.POP_UP);
      m_contextMenu.addMenuListener(new P_ContextMenuListener());
      uiButton.setMenu(m_contextMenu);
    }

    initLayout(container, uiButton);

    setUiField(uiButton);
    setUiContainer(container);
  }

  protected void initLayout(Composite container, Button uiButton) {
    container.setLayout(new LogicalGridLayout(0, 0));

    LogicalGridData data = new LogicalGridData();
    data.useUiWidth = true;
    data.useUiHeight = false; // make button as height as logical grid row height
    uiButton.setLayoutData(data);
  }

  protected int createButtonStyle() {
    int style = SWT.CENTER;
    if (hasChildActions()) {
      style |= SWT.TOGGLE;
    }
    else {
      style |= SWT.PUSH;
    }

    return style;
  }

  @Override
  protected void attachScout() {
    super.attachScout();
    IAction action = getScoutObject();
    setIconIdFromScout(action.getIconId());
    setTextFromScout(action.getText());
    setTooltipTextFromScout(action.getTooltipText());
    setEnabledFromScout(action.isEnabled());
  }

  @Override
  protected void detachScout() {
    super.detachScout();
  }

  @Override
  public Button getUiField() {
    return (Button) super.getUiField();
  }

  protected void setIconIdFromScout(String iconId) {
    if (iconId == null) {
      return;
    }

    Image icon = getUiEnvironment().getIcon(iconId);
    Button button = getUiField();
    button.setImage(icon);
  }

  protected void setTextFromScout(String text) {
    if (text == null) {
      text = "";
    }

    if (isEllipsisRemovalEnabled()) {
      text = removeEllipsis(text);
    }

    Button button = getUiField();
    button.setText(text);
  }

  /**
   * Removes the ellipsis at the end of the text to save space which can be essential on small screens.
   */
  protected String removeEllipsis(String text) {
    if (!StringUtility.hasText(text)) {
      return text;
    }

    if (text.endsWith("...")) {
      text = text.substring(0, text.length() - 3);
    }

    return text;
  }

  protected void setTooltipTextFromScout(String tooltipText) {
    getUiField().setToolTipText(tooltipText);
  }

  protected void setEnabledFromScout(boolean enabled) {
    getUiField().setEnabled(enabled);
  }

  public void setEllipsisRemovalEnabled(boolean ellipsisRemovalEnabled) {
    m_ellipsisRemovalEnabled = ellipsisRemovalEnabled;
  }

  public boolean isEllipsisRemovalEnabled() {
    return m_ellipsisRemovalEnabled;
  }

  protected void handleUiSelection() {
    if (hasChildActions()) {
      handleUiPopupMenu();
    }
    else {
      handleUiAction();
    }
  }

  protected void handleUiAction() {
    if (m_handleActionPending) {
      return;
    }

    m_handleActionPending = true;
    Runnable t = new Runnable() {
      @Override
      public void run() {
        try {
          getScoutObject().getUIFacade().fireActionFromUI();
        }
        finally {
          m_handleActionPending = false;
        }
      }
    };
    getUiEnvironment().invokeScoutLater(t, 0);
  }

  protected void handleUiPopupMenu() {
    Menu menu = getUiField().getMenu();
    if (menu == null) {
      return;
    }

    //Toggling the selection should open or close the menu.
    if (!getUiField().getSelection()) {
      return;
    }

    menu.addMenuListener(new MenuAdapter() {
      private static final long serialVersionUID = 1L;

      @Override
      public void menuHidden(MenuEvent e) {
        try {
          //Remove selection if menu hides  (toggle state must reflect the menu state (open or close))
          //Note: Keyboard events (ESC, Space) are not considered at the moment because it's optimized for mobile.
          //If this class should be available for web client in the future keyboard handling should be considered to properly support toggling.
          if (!getUiField().isFocusControl()) {
            getUiField().setSelection(false);
          }
        }
        finally {
          ((Menu) e.getSource()).removeMenuListener(this);
        }
      }
    });

    showMenu(menu);
  }

  private void showMenu(Menu menu) {
    Point menuPosition = null;

    if (getMenuOpeningDirection() == SWT.UP) {
      menuPosition = computeMenuPositionForTop(menu);
    }
    else {
      menuPosition = computeMenuPositionForBottom();
    }

    menu.setLocation(menuPosition);
    menu.setVisible(true);
  }

  private Point computeMenuPositionForTop(Menu menu) {
    Rectangle buttonBounds = getUiField().getBounds();
    int menuLocationX = buttonBounds.x;
    int menuLocationY = buttonBounds.y - new MenuSizeEstimator(menu).estimateMenuHeight(getChildActions());
    return getUiField().getParent().toDisplay(menuLocationX, menuLocationY);
  }

  private Point computeMenuPositionForBottom() {
    Rectangle buttonBounds = getUiField().getBounds();
    int menuLocationX = buttonBounds.x;
    int menuLocationY = buttonBounds.y + buttonBounds.height;
    return getUiField().getParent().toDisplay(menuLocationX, menuLocationY);
  }

  public boolean hasChildActions() {
    return RwtMenuUtility.hasChildActions(getScoutObject());
  }

  private List<? extends IActionNode> getChildActions() {
    return RwtMenuUtility.getChildActions(getScoutObject());
  }

  @Override
  public int getMenuOpeningDirection() {
    return m_menuOpeningDirection;
  }

  @Override
  public void setMenuOpeningDirection(int menuOpeningDirection) {
    if (menuOpeningDirection != SWT.TOP) {
      menuOpeningDirection = SWT.DOWN;
    }

    m_menuOpeningDirection = menuOpeningDirection;
  }

  /**
   * in rwt thread
   */
  @Override
  protected void handleScoutPropertyChange(String name, Object newValue) {
    super.handleScoutPropertyChange(name, newValue);

    if (IAction.PROP_ICON_ID.equals(name)) {
      setIconIdFromScout((String) newValue);
    }
    else if (IAction.PROP_TEXT.equals(name)) {
      setTextFromScout((String) newValue);
    }
    else if (IAction.PROP_TOOLTIP_TEXT.equals(name)) {
      setTextFromScout((String) newValue);
    }
    else if (IAction.PROP_ENABLED.equals(name)) {
      setEnabledFromScout(((Boolean) newValue).booleanValue());
    }

  }

  private class P_RwtSelectionListener extends SelectionAdapter {
    private static final long serialVersionUID = 1L;

    @Override
    public void widgetSelected(SelectionEvent e) {
      handleUiSelection();
    }

  }

  private class P_ContextMenuListener extends MenuAdapterEx {
    private static final long serialVersionUID = 1L;

    public P_ContextMenuListener() {
      super(getUiField(), getUiField());
    }

    @Override
    protected Menu getContextMenu() {
      return m_contextMenu;
    }

    @Override
    protected void setContextMenu(Menu contextMenu) {
      m_contextMenu = contextMenu;
    }

    @Override
    public void menuShown(MenuEvent e) {
      if (m_contextMenu != null) {
        for (MenuItem item : m_contextMenu.getItems()) {
          disposeMenuItem(item);
        }
      }

      List<? extends IActionNode> actions = getChildActions();
      if (actions == null) {
        return;
      }

      RwtMenuUtility.fillContextMenu(actions, getUiEnvironment(), m_contextMenu);
    }

  }

}
>>>>>>> 60f91260
<|MERGE_RESOLUTION|>--- conflicted
+++ resolved
@@ -1,4 +1,3 @@
-<<<<<<< HEAD
 /*******************************************************************************
  * Copyright (c) 2011 BSI Business Systems Integration AG.
  * All rights reserved. This program and the accompanying materials
@@ -344,361 +343,4 @@
 
   }
 
-}
-=======
-/*******************************************************************************
- * Copyright (c) 2011 BSI Business Systems Integration AG.
- * All rights reserved. This program and the accompanying materials
- * are made available under the terms of the Eclipse Public License v1.0
- * which accompanies this distribution, and is available at
- * http://www.eclipse.org/legal/epl-v10.html
- *
- * Contributors:
- *     BSI Business Systems Integration AG - initial API and implementation
- *******************************************************************************/
-package org.eclipse.scout.rt.ui.rap.mobile.action;
-
-import java.util.List;
-
-import org.eclipse.scout.commons.OptimisticLock;
-import org.eclipse.scout.commons.StringUtility;
-import org.eclipse.scout.commons.logger.IScoutLogger;
-import org.eclipse.scout.commons.logger.ScoutLogManager;
-import org.eclipse.scout.rt.client.ui.action.IAction;
-import org.eclipse.scout.rt.client.ui.action.tree.IActionNode;
-import org.eclipse.scout.rt.client.ui.form.fields.button.ButtonListener;
-import org.eclipse.scout.rt.ui.rap.LogicalGridData;
-import org.eclipse.scout.rt.ui.rap.LogicalGridLayout;
-import org.eclipse.scout.rt.ui.rap.RwtMenuUtility;
-import org.eclipse.scout.rt.ui.rap.action.MenuSizeEstimator;
-import org.eclipse.scout.rt.ui.rap.basic.RwtScoutComposite;
-import org.eclipse.scout.rt.ui.rap.ext.MenuAdapterEx;
-import org.eclipse.swt.SWT;
-import org.eclipse.swt.events.MenuAdapter;
-import org.eclipse.swt.events.MenuEvent;
-import org.eclipse.swt.events.SelectionAdapter;
-import org.eclipse.swt.events.SelectionEvent;
-import org.eclipse.swt.graphics.Image;
-import org.eclipse.swt.graphics.Point;
-import org.eclipse.swt.graphics.Rectangle;
-import org.eclipse.swt.widgets.Button;
-import org.eclipse.swt.widgets.Composite;
-import org.eclipse.swt.widgets.Menu;
-import org.eclipse.swt.widgets.MenuItem;
-
-/**
- * @since 3.9.0
- */
-public class RwtScoutActionButton extends RwtScoutComposite<IAction> implements IRwtScoutActionButton {
-  private static IScoutLogger LOG = ScoutLogManager.getLogger(RwtScoutActionButton.class);
-
-  private ButtonListener m_scoutButtonListener;
-  private OptimisticLock m_selectionLock;
-  //ticket 86811: avoid double-action in queue
-  private boolean m_handleActionPending;
-  private boolean m_selectionAlreadyRemoved;
-  private int m_menuOpeningDirection = SWT.DOWN;
-  private Menu m_contextMenu;
-  private boolean m_ellipsisRemovalEnabled;
-
-  public RwtScoutActionButton() {
-    m_selectionLock = new OptimisticLock();
-    m_ellipsisRemovalEnabled = true;
-  }
-
-  @Override
-  protected void initializeUi(Composite parent) {
-    Composite container = getUiEnvironment().getFormToolkit().createComposite(parent);
-
-    int style = createButtonStyle();
-    Button uiButton = getUiEnvironment().getFormToolkit().createButton(container, "", style);
-    uiButton.addSelectionListener(new P_RwtSelectionListener());
-
-    if (hasChildActions()) {
-      m_contextMenu = new Menu(uiButton.getShell(), SWT.POP_UP);
-      m_contextMenu.addMenuListener(new P_ContextMenuListener());
-      uiButton.setMenu(m_contextMenu);
-    }
-
-    initLayout(container, uiButton);
-
-    setUiField(uiButton);
-    setUiContainer(container);
-  }
-
-  protected void initLayout(Composite container, Button uiButton) {
-    container.setLayout(new LogicalGridLayout(0, 0));
-
-    LogicalGridData data = new LogicalGridData();
-    data.useUiWidth = true;
-    data.useUiHeight = false; // make button as height as logical grid row height
-    uiButton.setLayoutData(data);
-  }
-
-  protected int createButtonStyle() {
-    int style = SWT.CENTER;
-    if (hasChildActions()) {
-      style |= SWT.TOGGLE;
-    }
-    else {
-      style |= SWT.PUSH;
-    }
-
-    return style;
-  }
-
-  @Override
-  protected void attachScout() {
-    super.attachScout();
-    IAction action = getScoutObject();
-    setIconIdFromScout(action.getIconId());
-    setTextFromScout(action.getText());
-    setTooltipTextFromScout(action.getTooltipText());
-    setEnabledFromScout(action.isEnabled());
-  }
-
-  @Override
-  protected void detachScout() {
-    super.detachScout();
-  }
-
-  @Override
-  public Button getUiField() {
-    return (Button) super.getUiField();
-  }
-
-  protected void setIconIdFromScout(String iconId) {
-    if (iconId == null) {
-      return;
-    }
-
-    Image icon = getUiEnvironment().getIcon(iconId);
-    Button button = getUiField();
-    button.setImage(icon);
-  }
-
-  protected void setTextFromScout(String text) {
-    if (text == null) {
-      text = "";
-    }
-
-    if (isEllipsisRemovalEnabled()) {
-      text = removeEllipsis(text);
-    }
-
-    Button button = getUiField();
-    button.setText(text);
-  }
-
-  /**
-   * Removes the ellipsis at the end of the text to save space which can be essential on small screens.
-   */
-  protected String removeEllipsis(String text) {
-    if (!StringUtility.hasText(text)) {
-      return text;
-    }
-
-    if (text.endsWith("...")) {
-      text = text.substring(0, text.length() - 3);
-    }
-
-    return text;
-  }
-
-  protected void setTooltipTextFromScout(String tooltipText) {
-    getUiField().setToolTipText(tooltipText);
-  }
-
-  protected void setEnabledFromScout(boolean enabled) {
-    getUiField().setEnabled(enabled);
-  }
-
-  public void setEllipsisRemovalEnabled(boolean ellipsisRemovalEnabled) {
-    m_ellipsisRemovalEnabled = ellipsisRemovalEnabled;
-  }
-
-  public boolean isEllipsisRemovalEnabled() {
-    return m_ellipsisRemovalEnabled;
-  }
-
-  protected void handleUiSelection() {
-    if (hasChildActions()) {
-      handleUiPopupMenu();
-    }
-    else {
-      handleUiAction();
-    }
-  }
-
-  protected void handleUiAction() {
-    if (m_handleActionPending) {
-      return;
-    }
-
-    m_handleActionPending = true;
-    Runnable t = new Runnable() {
-      @Override
-      public void run() {
-        try {
-          getScoutObject().getUIFacade().fireActionFromUI();
-        }
-        finally {
-          m_handleActionPending = false;
-        }
-      }
-    };
-    getUiEnvironment().invokeScoutLater(t, 0);
-  }
-
-  protected void handleUiPopupMenu() {
-    Menu menu = getUiField().getMenu();
-    if (menu == null) {
-      return;
-    }
-
-    //Toggling the selection should open or close the menu.
-    if (!getUiField().getSelection()) {
-      return;
-    }
-
-    menu.addMenuListener(new MenuAdapter() {
-      private static final long serialVersionUID = 1L;
-
-      @Override
-      public void menuHidden(MenuEvent e) {
-        try {
-          //Remove selection if menu hides  (toggle state must reflect the menu state (open or close))
-          //Note: Keyboard events (ESC, Space) are not considered at the moment because it's optimized for mobile.
-          //If this class should be available for web client in the future keyboard handling should be considered to properly support toggling.
-          if (!getUiField().isFocusControl()) {
-            getUiField().setSelection(false);
-          }
-        }
-        finally {
-          ((Menu) e.getSource()).removeMenuListener(this);
-        }
-      }
-    });
-
-    showMenu(menu);
-  }
-
-  private void showMenu(Menu menu) {
-    Point menuPosition = null;
-
-    if (getMenuOpeningDirection() == SWT.UP) {
-      menuPosition = computeMenuPositionForTop(menu);
-    }
-    else {
-      menuPosition = computeMenuPositionForBottom();
-    }
-
-    menu.setLocation(menuPosition);
-    menu.setVisible(true);
-  }
-
-  private Point computeMenuPositionForTop(Menu menu) {
-    Rectangle buttonBounds = getUiField().getBounds();
-    int menuLocationX = buttonBounds.x;
-    int menuLocationY = buttonBounds.y - new MenuSizeEstimator(menu).estimateMenuHeight(getChildActions());
-    return getUiField().getParent().toDisplay(menuLocationX, menuLocationY);
-  }
-
-  private Point computeMenuPositionForBottom() {
-    Rectangle buttonBounds = getUiField().getBounds();
-    int menuLocationX = buttonBounds.x;
-    int menuLocationY = buttonBounds.y + buttonBounds.height;
-    return getUiField().getParent().toDisplay(menuLocationX, menuLocationY);
-  }
-
-  public boolean hasChildActions() {
-    return RwtMenuUtility.hasChildActions(getScoutObject());
-  }
-
-  private List<? extends IActionNode> getChildActions() {
-    return RwtMenuUtility.getChildActions(getScoutObject());
-  }
-
-  @Override
-  public int getMenuOpeningDirection() {
-    return m_menuOpeningDirection;
-  }
-
-  @Override
-  public void setMenuOpeningDirection(int menuOpeningDirection) {
-    if (menuOpeningDirection != SWT.TOP) {
-      menuOpeningDirection = SWT.DOWN;
-    }
-
-    m_menuOpeningDirection = menuOpeningDirection;
-  }
-
-  /**
-   * in rwt thread
-   */
-  @Override
-  protected void handleScoutPropertyChange(String name, Object newValue) {
-    super.handleScoutPropertyChange(name, newValue);
-
-    if (IAction.PROP_ICON_ID.equals(name)) {
-      setIconIdFromScout((String) newValue);
-    }
-    else if (IAction.PROP_TEXT.equals(name)) {
-      setTextFromScout((String) newValue);
-    }
-    else if (IAction.PROP_TOOLTIP_TEXT.equals(name)) {
-      setTextFromScout((String) newValue);
-    }
-    else if (IAction.PROP_ENABLED.equals(name)) {
-      setEnabledFromScout(((Boolean) newValue).booleanValue());
-    }
-
-  }
-
-  private class P_RwtSelectionListener extends SelectionAdapter {
-    private static final long serialVersionUID = 1L;
-
-    @Override
-    public void widgetSelected(SelectionEvent e) {
-      handleUiSelection();
-    }
-
-  }
-
-  private class P_ContextMenuListener extends MenuAdapterEx {
-    private static final long serialVersionUID = 1L;
-
-    public P_ContextMenuListener() {
-      super(getUiField(), getUiField());
-    }
-
-    @Override
-    protected Menu getContextMenu() {
-      return m_contextMenu;
-    }
-
-    @Override
-    protected void setContextMenu(Menu contextMenu) {
-      m_contextMenu = contextMenu;
-    }
-
-    @Override
-    public void menuShown(MenuEvent e) {
-      if (m_contextMenu != null) {
-        for (MenuItem item : m_contextMenu.getItems()) {
-          disposeMenuItem(item);
-        }
-      }
-
-      List<? extends IActionNode> actions = getChildActions();
-      if (actions == null) {
-        return;
-      }
-
-      RwtMenuUtility.fillContextMenu(actions, getUiEnvironment(), m_contextMenu);
-    }
-
-  }
-
-}
->>>>>>> 60f91260
+}