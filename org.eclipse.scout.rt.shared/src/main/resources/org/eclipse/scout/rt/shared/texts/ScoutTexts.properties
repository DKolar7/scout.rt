ActivateBookmarkMenu=Open bookmark
ActiveAndInactiveStates=A&ll
ActiveStates=&Active
All=All
AllStates=All
Apply=Apply
ApplyBookmarkToSearchFailedMessage=This bookmark is not applicable on the current search.
Ascending=Ascending
Attribute=Attribute
Bookmark=Favorite
BookmarkActivationFailedOutlineNotAvailable=The bookmark cannot be activated because the outline '{0}' is not available.
BookmarkFolder=Folder
BookmarkResetColumnFilters=The column filters have been removed during loading of the bookmark.
BookmarkResolutionCanceled=Loading the bookmarks has been canceled because a record is not found in this list.
BookmarkResolutionCanceledCheckSearchCriteria=Loading the bookmarks has been canceled because a record is not found in this list. Check your search criteria.
Bookmarks=Favorites
BookmarksAddMenu=&Add current view to favorites
BookmarksApplyToCurrentSearch=Perform search using this bookmark
BookmarksMainMenu=&Favorites
BookmarksManageMenu=&Manage favorites
BookmarksPublishMenu=Publish bookmark...
BookmarksStartPageMenu=&Startup view
BookmarksStartPageMenuClear=&Reset startup view
BookmarksStartPageMenuGoto=&Open startup view
BookmarksStartPageMenuSet=&Set current view as startup view
ButtonDeselectAll=Deselect all
ButtonMoveDown=Down
ButtonMoveUp=Up
ButtonSelectAll=Select all
Cancel=Cancel
CancelButton=&Cancel
CancelShutdownAndReturnToTheApplication=Cancel shutdown and return to the application.
ChangePassword=Change password
CheckAll=Check all
CheckAllWithMnemonic=Check &all
Clipboard=Clipboard
Close=Close
CloseButton=&Close
Column=Column
ColumnSorting=Sorting
Columns=Columns
ComposerFieldAggregationAvg=Average({0})
ComposerFieldAggregationCount=Count({0})
ComposerFieldAggregationLabel=Function
ComposerFieldAggregationMax=Maximum({0})
ComposerFieldAggregationMedian=Median({0})
ComposerFieldAggregationMin=Minimum({0})
ComposerFieldAggregationSum=Sum({0})
Configurations=Configurations
Configure=Configuration
Copy=Copy
CopyToClipboardFromFieldBelow=Please use the right click menu or shortcut to copy field contents below to clipboard.
CopyWidthsOfColumnsMenu=Copy column widths
Criteria=Search criteria
CustomColumAbbreviation=C
<<<<<<< HEAD
Cut=Cut
DateIsNotAllowed=Date is not allowed
=======
>>>>>>> 35504849
Day=Day
DeepLinkError=The page you requested is not available. The resource may have been removed. Check if the URL in the address bar is spelled correctly.
DefaultPasswordPolicyText=The password does not comply with the given policy\n\nPolicy\:\n- at least 8 characters\n- at least one number (0-9)\n- at least one non standard character (\!|@|\#|\\$|%|\\^|&|\\*|\\(|\\)|_|\\+|\\||~|-|\n- not used in the past\n- your username can't be a part of the password
DefaultSettings=Default settings
DeleteBookmarkMenu=Delete bookmark
DeleteConfirmationText=Do you want to delete the following data?
DeleteConfirmationTextNoItemList=Do you want to delete this data?
DeleteConfirmationTextNoItemListX=Do you want to delete these {0}?
DeleteConfirmationTextX=Do you want to delete the following {0}?
DeleteFolderMenu=Delete folder
DeleteMenu=Delete
Descending=Descending
Detail=Detail
DetailedVersion=Detailed version
Details=Details
EditBookmarkMenu=Edit bookmark...
ElementsInserted=Elements inserted.
EmailCc=CC
EmailFrom=From
EmailSent=Sent
EmailSubject=Subject
EmailTo=To
Enabled=Activated
EndDate=End date
Error=Error
ErrorAndRetryTextDefault=An error has occurred.
ErrorTextLogin=Invalid username/password
ErrorTextSecurity=Access was denied.
ErrorTitleLogin=Login failed
ErrorTitleSecurity=Access denied
ErrorWhileLoadingData=Failed to load the data.
ExecutionTime=Server processing
ExportDate=Export date
ExtendedSearchAddAdditionalOrMenu=Add additional or insert
ExtendedSearchAddAttribute=Constraint
ExtendedSearchAddAttributeMenu=Add constraint...
ExtendedSearchAddEitherOrMenu=Add either...or
ExtendedSearchAddEntityPrefix=has
ExtendedSearchAnd=and
ExtendedSearchEditAttributeMenu=Edit...
ExtendedSearchEither=either
ExtendedSearchEntitySuffix=with
ExtendedSearchNegateMenu=Negate
ExtendedSearchNot=not
ExtendedSearchOr=or
ExtendedSearchRemoveAttributeMenu=Remove
ExtendedSearchRemoveMenu=Remove
FileName=File name
FileNotFoundExceptionMessage=Could not find or access the file.
FileNotFoundMessage=Could not find the following file\:\n{0}
FileNotFoundTitle=File not found
FilesOfType=File type
Filter=Filter
FilterAbbreviation=F
FilterBookmarkTree=Browse bookmarks
Folders=Folders
FormClosing=Close
FormDisposedMessage=The form {0} has already been disposed and does not allow further processing.
FormEmptyMandatoryFieldsMessage=The following fields are required\:
FormExportXml=Export to XML
FormIncompleteIntro=Some values have to be verified.
FormInvalidFieldsMessage=The following fields are invalid\:
FormReset=Reset
FormSaveChangesQuestion=Do you want to save the changes?
FormStateLoad=Open...
FormStateStore=Save
FormStateStoreAs=Save as...
FormattingLocale=Formatting
FormsCannotBeSaved=The following forms cannot be saved because the state is invalid\:
GlobalBookmarks=Global favorites
GlobalBookmarksAddMenu=Add to &global favorites
GroupingAbbreviation=G
Help=Help
History=History
Host=Computer
Hour=Hour
IOErrorInfo=Please check files and connection to server.
IOErrorText=Communication error
IOErrorTitle=Read / write error
InDaysX=in {0} days
InactiveState=inactive
InactiveStates=&Inactive
Info=Info
Information=Information
Interrupted=Cancelled
InterruptedErrorText=The process cancelled manually.
InterruptedErrorTitle=Process cancelled
InvalidNumberMessageX="{0}" is an invalid number
InvalidPhoneNumberMessageX="{0}" is an invalid phone number
InvalidValueMessageX="{0}" is an invalid value
JavaVMVersion=Java VM
JavaVersion=Java Runtime
Key=Key
KeyStroke=Keystroke
Language=Language
Load=Load
LoadFormXmlFailedText=This file is not compatible with this form.
LogicBetween=is between {0} and {1}
LogicBetweenShort=between
LogicDateIsInDays=is in exactly {0} days
LogicDateIsInGEDays=is earliest in {0} days
LogicDateIsInGEMonths=is earliest in {0} months
LogicDateIsInLEDays=is at the latest in {0} days
LogicDateIsInLEMonths=is at the latest in {0} months
LogicDateIsInLastDays=was in the last {0} days
LogicDateIsInLastMonths=was in the last {0} months
LogicDateIsInMonths=is in exactly {0} months
LogicDateIsInNextDays=is in the next {0} days
LogicDateIsInNextMonths=Date is in the next {0} months
LogicDateIsNotToday=is not today
LogicDateIsToday=is today
LogicDateTimeIsInGEHours=is at the earliest in {0} hours
LogicDateTimeIsInGEMinutes=is at the earliest in {0} minutes
LogicDateTimeIsInLEHours=is at the latest in {0} hours
LogicDateTimeIsInLEMinutes=is at the latest in {0} minutes
LogicDateTimeIsNotNow=is not now
LogicDateTimeIsNow=is now
LogicEQ=\=
LogicEndsWith=ends with
LogicGE=>\=
LogicGT=>
LogicIn=is
LogicLE=<\=
LogicLT=<
LogicLike=contains
LogicNEQ=\u2260
LogicNotEndsWith=doesn't end with
LogicNotIn=is not
LogicNotLike=doesn't contain
LogicNotNull=is not empty
LogicNotStartsWith=doesn't start with
LogicNull=is empty
LogicStartsWith=starts with
LogicTimeIsInGEHours=is at the earliest in {0} hours
LogicTimeIsInGEMinutes=is at the earliest in {0} minutes
LogicTimeIsInHours=is in exactly {0} hours
LogicTimeIsInLEHours=is at the latest in {0} hours
LogicTimeIsInLEMinutes=is at the latest in {0} minutes
LogicTimeIsInMinutes=is in exactly {0} minutes
LogicTimeIsNotNow=is not now
LogicTimeIsNow=is now
Login=Login
LookAndFeel=Look and feel
MaxOutlineRowWarning=Large dataset. Only {0} entries will be shown.
MaxOutlineRowWarningMobile=Limited to {0} rows.
MemoryStatus=Memory
Minute=Minute
Month=Month
Name=Name
NavigationBackward=Back
NetErrorInfo=Please check server name, URL and server connection.
NetErrorText=Server not found
NetErrorTitle=Network error
NetworkLatency=Network delay
New=New
NewBookmarkFolderMenu=New folder...
NewPassword=New password
No=No
NoButton=&No
None=None
NotAllCheckedFormsCanBeSaved=Not all checked forms can be saved
NumberOfRows=Data record count
NumberTooLargeMessageX=The value is too large; must be smaller than {0}.
NumberTooLargeMessageXY=The value is too large; must be between {0} and {1}.
NumberTooSmallMessageX=The value is too small; must be bigger than {0}.
NumberTooSmallMessageXY=The value is too small; must be between {0} and {1}.
OSUser=System user
OSVersion=System version
Ok=OK
OkButton=&OK
OldPassword=Old password
Op=Operator
Open=Open
OriginalErrorMessageIs=The original message is\:\n{0}
Password=Password
PasswordHasExpiredHeader=Your password has expired and should be changed now.
PasswordHasExpiredTitle=Password expired
PasswordMin8Chars=at least 8 characters
PasswordMinOnNonStdChar=at least one non standard character
PasswordMinOneChar=at least one character a-z/A-Z
PasswordMinOneDigit=at least one digit 0-9
PasswordNotSameAsLasts=must not be same as any of the last passwords
PasswordUsernameNotPartOfPass=user name must not be part of the password
PasswordWillExpireHeaderX=Your password expires {0}.
PasswordWillExpireInfo=Would you like to change it now?
PasswordsDoNotMatch=The two passwords do not match.
PasteClipboardContentsInFieldBelow=Please use the right click menu, shortcut or drag & drop to paste clipboard contents into the field below.\r\nDepending on your browser text, image and file contents can be pasted.
Path=Path
Pending=Waiting...
PrivateBookmarks=Private Bookmarks
Refresh=Refresh
Remove=Remove
Rename=Rename
RenameBookmarkFolderMenu=Rename Folder...
RepeatPassword=Repeat
RequestProblem=Processing error
ResetButton=&Reset
ResetButtonTooltip=Set all fields to empty values
ResetTableColumnFilter=Filter
ResetTableColumns=Reset columns
Save=Save
SaveButton=&Save
SaveChangesOfSelectedItems=Save changes of checked items
SaveCheckedFormsAndShutdown=Save checked items and shutdown afterwards.
SavedSettings=Saved settings
ScoutVersion=Scout version
Search=Search
SearchButton=&Search
SearchConstraints=Search constraint
SearchTextIsTooGeneral=Please narrow search text
SearchWasCanceled=Search was canceled. Please execute again.
SeeLogFileForColumnWidthsOutput=See log-file for column widths output.
SelectedStates=Checked only
Server=Server
ShowColumns=Show columns
SmartFieldCannotComplete=No suggestions for "{0}"
SmartFieldMoreThanXRows=More than {0} data records
SmartFieldNoDataFound=No data available
SmartFieldNotUnique=Multiple results for "{0}"
SmartFindLabel=Search text
Source=Source
StatusExportDone=Export complete
StringPattern=Expression
Style=Mode
Subject=Subject
TableFilterConstraints=Table filters
TableName=Table
TableOrganize=Organize table
Title=Title
Today=today
Tomorrow=tomorrow
TooManyRows=Large dataset. Please narrow using the search function.
UncheckAll=Uncheck all
UncheckAllWithMnemonic=&Uncheck all
UnsavedChangesTitle=Unsaved Changes
Update=Refresh
UpdateBookmarkMenu=Update bookmark from current view
UserCancelledOperation=The operation was manually cancelled
UserInterrupted=Canceled by user
Username=User name
Value=Value
VetoErrorText=At least one search field must be filled in.
Week=Week
WeekShort=CW
Without=Without
WizardBackButton=&Back
WizardBackButtonTooltip=Back to previous step
WizardCancelButton=Cancel
WizardCancelButtonTooltip=Cancels the wizard and discards all data.
WizardFinishButton=&Finish
WizardFinishButtonTooltip=Finish this process and return to process selection.
WizardNextButton=&Next
WizardNextButtonTooltip=Proceed to next step
WizardSuspendButton=&Close
WizardSuspendButtonTooltip=Closes this process and closes the wizard (can be resumed later on).
XMustBeGreaterThanOrEqualY='{0}' must be greater than or equal to '{1}'
XMustBeLessThanOrEqualY='{0}' must be less than or equal to '{1}'
Yes=Yes
YesButton=&Yes
and=and
from=from
searchingProposals=searching proposals...
to=to<|MERGE_RESOLUTION|>--- conflicted
+++ resolved
@@ -53,11 +53,7 @@
 CopyWidthsOfColumnsMenu=Copy column widths
 Criteria=Search criteria
 CustomColumAbbreviation=C
-<<<<<<< HEAD
-Cut=Cut
 DateIsNotAllowed=Date is not allowed
-=======
->>>>>>> 35504849
 Day=Day
 DeepLinkError=The page you requested is not available. The resource may have been removed. Check if the URL in the address bar is spelled correctly.
 DefaultPasswordPolicyText=The password does not comply with the given policy\n\nPolicy\:\n- at least 8 characters\n- at least one number (0-9)\n- at least one non standard character (\!|@|\#|\\$|%|\\^|&|\\*|\\(|\\)|_|\\+|\\||~|-|\n- not used in the past\n- your username can't be a part of the password
