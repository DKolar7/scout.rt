--- conflicted
+++ resolved
@@ -1,141 +1,3 @@
-<<<<<<< HEAD
-/*******************************************************************************
- * Copyright (c) 2010 BSI Business Systems Integration AG.
- * All rights reserved. This program and the accompanying materials
- * are made available under the terms of the Eclipse Public License v1.0
- * which accompanies this distribution, and is available at
- * http://www.eclipse.org/legal/epl-v10.html
- *
- * Contributors:
- *     BSI Business Systems Integration AG - initial API and implementation
- ******************************************************************************/
-package org.eclipse.scout.rt.shared.data.form.fields.tablefield;
-
-import java.lang.reflect.Array;
-import java.util.ArrayList;
-import java.util.List;
-
-import org.eclipse.scout.rt.shared.data.basic.table.AbstractTableRowData;
-import org.eclipse.scout.rt.shared.data.form.fields.AbstractFormFieldData;
-
-/**
- * Form field data for table fields. This class uses {@link AbstractTableRowData} beans for storing the table's
- * contents.
- * 
- * @since 3.8.2
- */
-public abstract class AbstractTableFieldBeanData extends AbstractFormFieldData {
-  private static final long serialVersionUID = 1L;
-
-  private List<AbstractTableRowData> m_rowList = new ArrayList<AbstractTableRowData>();
-
-  public AbstractTableFieldBeanData() {
-  }
-
-  @Override
-  protected void initConfig() {
-    super.initConfig();
-  }
-
-  /**
-   * @return Returns the number of available table row data.
-   */
-  public int getRowCount() {
-    return m_rowList.size();
-  }
-
-  /**
-   * @return Returns all rows.
-   */
-  public AbstractTableRowData[] getRows() {
-    return m_rowList.toArray((AbstractTableRowData[]) Array.newInstance(getRowType(), m_rowList.size()));
-  }
-
-  /**
-   * Replaces the rows with the given array.
-   * 
-   * @param rows
-   */
-  public void setRows(AbstractTableRowData[] rows) {
-    m_rowList.clear();
-    Class<? extends AbstractTableRowData> rowType = getRowType();
-    if (rowType == null) {
-      throw new IllegalStateException("row type is not initialized");
-    }
-    for (AbstractTableRowData row : rows) {
-      if (row == null) {
-        continue;
-      }
-      if (!rowType.isInstance(row)) {
-        throw new IllegalArgumentException("wrong row type. Expected [" + rowType.getName() + "], actual: [" + row.getClass().getName() + "]");
-      }
-      m_rowList.add(row);
-    }
-    setValueSet(true);
-  }
-
-  /**
-   * Returns the row at the given index.
-   * 
-   * @param index
-   * @return
-   */
-  public AbstractTableRowData rowAt(int index) {
-    return m_rowList.get(index);
-  }
-
-  /**
-   * @return Creates, adds and returns a new {@link AbstractTableRowData}. Its row state is initialized with
-   *         {@link AbstractTableRowData#STATUS_NON_CHANGED} and its type is the one returned by {@link #getRowType()}.
-   */
-  public AbstractTableRowData addRow() {
-    return addRow(AbstractTableRowData.STATUS_NON_CHANGED);
-  }
-
-  /**
-   * Create, adds and returns a new {@link AbstractTableRowData} which row state is initialized with the given value.
-   * 
-   * @param rowState
-   * @return
-   */
-  public AbstractTableRowData addRow(int rowState) {
-    AbstractTableRowData row = createRow();
-    row.setRowState(rowState);
-    m_rowList.add(row);
-    setValueSet(true);
-    return row;
-  }
-
-  /**
-   * @return Creates a new {@link AbstractTableRowData} without adding it to this {@link AbstractTableFieldData}. Its
-   *         actual type is the one returned by {@link #getRowType()}.
-   */
-  public abstract AbstractTableRowData createRow();
-
-  /**
-   * @return Returns the type of the rows managed by this {@link AbstractTableFieldData}.
-   */
-  public abstract Class<? extends AbstractTableRowData> getRowType();
-
-  /**
-   * Removes the row at the given index.
-   * 
-   * @param index
-   */
-  public void removeRow(int index) {
-    m_rowList.remove(index);
-    setValueSet(true);
-  }
-
-  /**
-   * Removes all rows.
-   */
-  public void clearRows() {
-    m_rowList.clear();
-    setValueSet(true);
-  }
-}
-=======
 /*******************************************************************************
  * Copyright (c) 2010 BSI Business Systems Integration AG.
  * All rights reserved. This program and the accompanying materials
@@ -297,5 +159,4 @@
     m_rowList.clear();
     setValueSet(true);
   }
-}
->>>>>>> b7a923fc
+}