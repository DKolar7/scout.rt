<<<<<<< HEAD
/*******************************************************************************
 * Copyright (c) 2010 BSI Business Systems Integration AG.
 * All rights reserved. This program and the accompanying materials
 * are made available under the terms of the Eclipse Public License v1.0
 * which accompanies this distribution, and is available at
 * http://www.eclipse.org/legal/epl-v10.html
 *
 * Contributors:
 *     BSI Business Systems Integration AG - initial API and implementation
 ******************************************************************************/
package org.eclipse.scout.rt.ui.swing.ext;

import java.awt.BorderLayout;
import java.awt.Color;
import java.awt.Component;
import java.awt.Container;
import java.awt.Dimension;
import java.awt.Insets;
import java.awt.KeyboardFocusManager;
import java.awt.Rectangle;
import java.awt.event.ActionEvent;
import java.lang.reflect.Field;
import java.util.Enumeration;
import java.util.Vector;

import javax.swing.AbstractAction;
import javax.swing.JComponent;
import javax.swing.JDialog;
import javax.swing.JTree;
import javax.swing.RootPaneContainer;
import javax.swing.border.LineBorder;
import javax.swing.tree.DefaultTreeModel;
import javax.swing.tree.TreeNode;
import javax.swing.tree.TreePath;

import org.eclipse.scout.rt.client.ui.basic.tree.ITreeNode;
import org.eclipse.scout.rt.client.ui.form.IForm;
import org.eclipse.scout.rt.client.ui.form.fields.GridData;
import org.eclipse.scout.rt.client.ui.form.fields.ICompositeField;
import org.eclipse.scout.rt.client.ui.form.fields.IFormField;
import org.eclipse.scout.rt.ui.swing.LogicalGridData;
import org.eclipse.scout.rt.ui.swing.SwingUtility;
import org.eclipse.scout.rt.ui.swing.basic.SwingScoutComposite;

/**
 *
 */
public class ComponentSpyAction extends AbstractAction {
  private static final long serialVersionUID = 1L;

  private static JDialog currentDialog;

  @Override
  public void actionPerformed(ActionEvent e) {
    if (currentDialog != null) {
      currentDialog.dispose();
      currentDialog = null;
    }
    Component c = KeyboardFocusManager.getCurrentKeyboardFocusManager().getFocusOwner();
    if (c == null) {
      return;
    }
    Object s = null;
    if (c instanceof JTree) {
      TreePath path = ((JTree) c).getSelectionPath();
      if (path != null) {
        Object x = path.getLastPathComponent();
        if (x instanceof ITreeNode) {
          s = x;
        }
      }
    }
    if (s == null) {
      Component tmp = c;
      while (tmp != null) {
        if (tmp instanceof JComponent) {
          s = SwingScoutComposite.getScoutModelOnWidget((JComponent) tmp);
          if (s != null) {
            break;
          }
        }
        tmp = tmp.getParent();
      }
    }
    showDetails(c, s);
  }

  protected void showDetails(Component c, Object s) {
    TreeNode root = createTree(c, s);
    final JTreeEx tree = new JTreeEx();
    tree.setModel(new DefaultTreeModel(root));
    ((JComponent) tree.getCellRenderer()).setBorder(new LineBorder(Color.lightGray));
    tree.setRowHeight(-1);
    //expand all
    visit(root, new ITreeVisitor() {
      @Override
      public void visit(TreeNode node) {
        tree.expandPath(new TreePath(((DefaultTreeModel) tree.getModel()).getPathToRoot(node)));
      }
    });

    final JDialog dlg = new JDialog(SwingUtility.getOwnerForChildWindow());
    dlg.getRootPane().setName("Synth.Dialog");
    dlg.setTitle("Component Spy - Swing / Scout");
    dlg.setDefaultCloseOperation(JDialog.DISPOSE_ON_CLOSE);
    dlg.setModal(false);
    dlg.getContentPane().add(BorderLayout.CENTER, new JScrollPaneEx(tree));
    JPanelEx buttonPanel = new JPanelEx(new FlowLayoutEx(FlowLayoutEx.RIGHT));
    buttonPanel.add(new JButtonEx(new AbstractAction("Close") {
      private static final long serialVersionUID = 1L;

      @Override
      public void actionPerformed(ActionEvent e) {
        dlg.dispose();
      }
    }));
    dlg.getContentPane().add(BorderLayout.SOUTH, buttonPanel);
    dlg.getContentPane().setPreferredSize(new Dimension(800, 600));
    dlg.pack();
    dlg.setVisible(true);
    currentDialog = dlg;
  }

  protected TreeNode createTree(Component c, Object s) {
    TextNode root = new TextNode("Root");
    TextNode scoutGroupNode = new TextNode("Scout Model Hierarchy");
    root.addChild(scoutGroupNode);
    scoutGroupNode.setParent(root);
    TextNode swingGroupNode = new TextNode("Swing Widget Hierarchy");
    root.addChild(swingGroupNode);
    swingGroupNode.setParent(root);
    //
    ScoutNode currentScoutNode = null;
    while (s != null) {
      ScoutNode scoutNode = new ScoutNode(s, currentScoutNode);
      currentScoutNode = scoutNode;
      Object next = null;
      if (next == null && s instanceof IFormField) {
        next = ((IFormField) s).getParentField();
      }
      if (next == null && s instanceof IForm) {
        next = ((IForm) s).getOuterFormField();
      }
      if (next == null) {
        int nestedCount = s.getClass().getName().replaceAll("[^$]", "").trim().length();
        Field f = null;
        try {
          f = s.getClass().getDeclaredField("this$" + (nestedCount - 1));
          f.setAccessible(true);
          next = f.get(s);
        }
        catch (Throwable t) {
          // nop
        }
      }
      s = next;
    }
    if (currentScoutNode != null) {
      scoutGroupNode.addChild(currentScoutNode);
      currentScoutNode.setParent(scoutGroupNode);
    }
    //
    SwingNode currentSwingNode = null;
    while (c != null && !(c instanceof RootPaneContainer)) {
      SwingNode swingNode = new SwingNode(c, currentSwingNode);
      currentSwingNode = swingNode;
      c = c.getParent();
    }
    if (currentSwingNode != null) {
      swingGroupNode.addChild(currentSwingNode);
      currentSwingNode.setParent(swingGroupNode);
    }
    return root;
  }

  protected void visit(TreeNode treeNode, ITreeVisitor v) {
    v.visit(treeNode);
    int n = treeNode.getChildCount();
    for (int i = 0; i < n; i++) {
      visit(treeNode.getChildAt(i), v);
    }
  }

  static class TextNode implements TreeNode {
    private static final long serialVersionUID = 1L;

    private Object m_userObject;
    private TreeNode m_parent;
    private Vector<TreeNode> m_children;

    public TextNode(Object data) {
      m_userObject = data;
      m_children = new Vector<TreeNode>();
    }

    public Object getUserObject() {
      return m_userObject;
    }

    public void addChild(TreeNode node) {
      m_children.add(node);
    }

    @Override
    public Enumeration children() {
      return m_children.elements();
    }

    @Override
    public boolean getAllowsChildren() {
      return m_children.size() > 0;
    }

    @Override
    public TreeNode getChildAt(int childIndex) {
      return m_children.get(childIndex);
    }

    @Override
    public int getChildCount() {
      return m_children.size();
    }

    @Override
    public int getIndex(TreeNode node) {
      return m_children.indexOf(node);
    }

    @Override
    public TreeNode getParent() {
      return m_parent;
    }

    public void setParent(TreeNode node) {
      m_parent = node;
    }

    @Override
    public boolean isLeaf() {
      return m_children.size() == 0;
    }

    @Override
    public String toString() {
      return getUserObject().toString();
    }

  }

  static class ScoutNode implements TreeNode {
    private static final long serialVersionUID = 1L;

    private Object m_userObject;
    private boolean m_showContext;
    private ScoutNode m_markedChild;
    private TreeNode m_parent;
    private Vector<ScoutNode> m_children;

    public ScoutNode(Object data, ScoutNode markedChild) {
      m_userObject = data;
      m_markedChild = markedChild;
    }

    public Object getUserObject() {
      return m_userObject;
    }

    @Override
    public Enumeration children() {
      checkChildren();
      return m_children.elements();
    }

    @Override
    public boolean getAllowsChildren() {
      checkChildren();
      return m_children.size() > 0;
    }

    @Override
    public TreeNode getChildAt(int childIndex) {
      checkChildren();
      return m_children.get(childIndex);
    }

    @Override
    public int getChildCount() {
      checkChildren();
      return m_children.size();
    }

    @Override
    public int getIndex(TreeNode node) {
      checkChildren();
      return m_children.indexOf(node);
    }

    @Override
    public TreeNode getParent() {
      return m_parent;
    }

    public void setParent(TreeNode node) {
      m_parent = node;
    }

    @Override
    public boolean isLeaf() {
      checkChildren();
      return m_children.size() == 0;
    }

    private void checkChildren() {
      if (m_children == null) {
        loadChildren();
      }
    }

    @Override
    public String toString() {
      return getHtml();
    }

    public String getHtml() {
      Object o = getUserObject();
      StringBuffer buf = new StringBuffer();
      buf.append("<html><head><style type=\"text/css\">td {border-width:1px; border-style:solid; border-color:gray;}</style></head><body>");
      //
      boolean marked = (getParent() instanceof ScoutNode && ((ScoutNode) getParent()).m_markedChild == this);
      //
      buf.append("<table>");
      buf.append("<tr>");
      buf.append("<td>");
      //
      String cname = o.getClass().getName();
      String prefix = cname.substring(0, cname.lastIndexOf('.') + 1);
      buf.append(prefix);
      buf.append("<b>");
      if (marked) {
        buf.append("<font color='blue'>");
      }
      buf.append(cname.substring(cname.lastIndexOf('.') + 1));
      if (marked) {
        buf.append("</font");
      }
      buf.append("</b>");
      //
      Class tmp = o.getClass();
      while (!tmp.getName().startsWith("org.eclipse.scout.")) {
        tmp = tmp.getSuperclass();
      }
      if (tmp != null) {
        buf.append("<br>");
        buf.append("&nbsp;Type: " + tmp.getSimpleName());
      }
      //
      if (o instanceof ICompositeField) {
        ICompositeField field = (ICompositeField) o;
        buf.append("<br>");
        buf.append("&nbsp;GroupGrid: rowCount=" + field.getGridRowCount() + ", columnCount=" + field.getGridColumnCount());
      }
      //
      if (o instanceof IFormField) {
        IFormField field = (IFormField) o;
        GridData gd = field.getGridData();
        buf.append("<br>");
        buf.append("&nbsp;GridData: x=" + gd.x + ", y=" + gd.y + ", w=" + gd.w + ", h=" + gd.h + ", weightX=" + gd.weightX + ", weightY=" + gd.weightY + ", useUiWidth=" + gd.useUiWidth + ", useUiHeight=" + gd.useUiHeight);
      }
      buf.append("</td>");
      buf.append("</tr>");
      buf.append("</table>");
      buf.append("</body></html>");
      return buf.toString();
    }

    private void loadChildren() {
      Vector<ScoutNode> newList = new Vector<ScoutNode>();
      Object o = getUserObject();
      IFormField[] childFields = null;
      if (o instanceof IForm) {
        childFields = new IFormField[]{((IForm) o).getRootGroupBox()};
      }
      else if (o instanceof ICompositeField) {
        childFields = ((ICompositeField) o).getFields();
      }
      if (childFields != null) {
        for (IFormField f : childFields) {
          ScoutNode newNode = null;
          if (m_markedChild != null && m_markedChild.getUserObject() == f) {
            newNode = m_markedChild;
          }
          else if (m_showContext) {
            newNode = new ScoutNode(f, null);
          }
          if (newNode != null) {
            newList.add(newNode);
            newNode.setParent(this);
          }
        }
      }
      m_children = newList;
    }
  }

  static class SwingNode implements TreeNode {
    private static final long serialVersionUID = 1L;

    private Object m_userObject;
    private boolean m_showContext;
    private SwingNode m_markedChild;
    private TreeNode m_parent;
    private Vector<SwingNode> m_children;

    public SwingNode(Object data, SwingNode markedChild) {
      m_userObject = data;
      m_markedChild = markedChild;
    }

    public Object getUserObject() {
      return m_userObject;
    }

    @Override
    public Enumeration children() {
      checkChildren();
      return m_children.elements();
    }

    @Override
    public boolean getAllowsChildren() {
      checkChildren();
      return m_children.size() > 0;
    }

    @Override
    public TreeNode getChildAt(int childIndex) {
      checkChildren();
      return m_children.get(childIndex);
    }

    @Override
    public int getChildCount() {
      checkChildren();
      return m_children.size();
    }

    @Override
    public int getIndex(TreeNode node) {
      checkChildren();
      return m_children.indexOf(node);
    }

    @Override
    public TreeNode getParent() {
      return m_parent;
    }

    public void setParent(TreeNode node) {
      m_parent = node;
    }

    @Override
    public boolean isLeaf() {
      checkChildren();
      return m_children.size() == 0;
    }

    private void checkChildren() {
      if (m_children == null) {
        loadChildren();
      }
    }

    @Override
    public String toString() {
      return getHtml();
    }

    public String getHtml() {
      Component c = (Component) getUserObject();
      StringBuffer buf = new StringBuffer();
      buf.append("<html><head><style type=\"text/css\">td {border-width:1px; border-style:solid; border-color:gray;}</style></head><body>");
      boolean marked = (getParent() instanceof SwingNode && ((SwingNode) getParent()).m_markedChild == this);
      //
      buf.append("<table>");
      buf.append("<tr>");
      buf.append("<td>");
      //
      String cname = c.getClass().getName();
      String prefix = cname.substring(0, cname.lastIndexOf('.') + 1);
      buf.append(prefix);
      buf.append("<b>");
      if (marked) {
        buf.append("<font color='blue'>");
      }
      buf.append(cname.substring(cname.lastIndexOf('.') + 1));
      if (marked) {
        buf.append("</font");
      }
      buf.append("</b>");
      //
      Class tmp = c.getClass();
      while (!tmp.getName().startsWith("javax.swing.")) {
        tmp = tmp.getSuperclass();
      }
      if (tmp != null) {
        buf.append("<br>");
        buf.append("&nbsp;Type: " + tmp.getSimpleName());
      }
      //
      Insets insets = c instanceof JComponent ? ((JComponent) c).getInsets() : null;
      if (insets != null) {
        buf.append("<br>");
        buf.append("&nbsp;Insets: top=" + insets.top + ", left=" + insets.left + ", bottom=" + insets.bottom + ", right=" + insets.right);
      }
      //
      Rectangle r = c.getBounds();
      buf.append("<br>");
      buf.append("&nbsp;Bounds: " + r.x + ", " + r.y + ", " + r.width + ", " + r.height);
      //
      Dimension[] dims = new Dimension[]{c.getMinimumSize(), c.getPreferredSize(), c.getMaximumSize()};
      buf.append("<br>");
      buf.append("&nbsp;Sizes: (" + dims[0].width + ", " + dims[0].height + "), (" + dims[1].width + ", " + dims[1].height + "), (" + dims[2].width + ", " + dims[2].height + ")");
      //
      LogicalGridData gd = (c instanceof JComponent ? (LogicalGridData) ((JComponent) c).getClientProperty(LogicalGridData.CLIENT_PROPERTY_NAME) : null);
      if (gd != null) {
        buf.append("<br>");
        buf.append("&nbsp;GridData: x=" + gd.gridx + ", y=" + gd.gridy + ", w=" + gd.gridw + ", h=" + gd.gridh + ", weightX=" + gd.weightx + ", weightY=" + gd.weighty + ", useUiWidth=" + gd.useUiWidth + ", useUiHeight=" + gd.useUiHeight);
      }
      if (c instanceof JComponent) {
        JComponent component = (JComponent) c;
        buf.append("<br>");
        buf.append("&nbsp;Colors: Foreground=");
        buf.append(colorToString(component.getForeground()));
        if (!component.isForegroundSet()) {
          buf.append(" (from parent)");
        }
        buf.append(", Background=");
        buf.append(colorToString(component.getBackground()));
        if (!component.isBackgroundSet()) {
          buf.append(" (from parent)");
        }
      }

      //
      buf.append("</td>");
      buf.append("</tr>");
      buf.append("</table>");
      buf.append("</body></html>");
      return buf.toString();
    }

    private String colorToString(Color color) {
      if (color == null) {
        return "[null]";
      }
      return "[rgb=(" + color.getRed() + "," + color.getGreen() + "," + color.getBlue() + ") alpha=" + color.getAlpha() + " hex=" + Integer.toHexString(color.getRGB()) + "]";
    }

    private void loadChildren() {
      Vector<SwingNode> newList = new Vector<SwingNode>();
      Object o = getUserObject();
      Component[] childComps = null;
      if (o instanceof Container) {
        childComps = ((Container) o).getComponents();
      }
      else if (o instanceof RootPaneContainer) {
        childComps = new Component[]{((RootPaneContainer) o).getContentPane()};
      }
      if (childComps != null) {
        for (Component c : childComps) {
          SwingNode newNode = null;
          if (m_markedChild != null && m_markedChild.getUserObject() == c) {
            newNode = m_markedChild;
          }
          else if (m_showContext) {
            newNode = new SwingNode(c, null);
          }
          if (newNode != null) {
            newList.add(newNode);
            newNode.setParent(this);
          }
        }
      }
      m_children = newList;
    }
  }

  static interface ITreeVisitor {
    void visit(TreeNode node);
  }

  public static void main(String[] args) {
    new ComponentSpyAction().actionPerformed(null);
  }
}
=======
/*******************************************************************************
 * Copyright (c) 2010 BSI Business Systems Integration AG.
 * All rights reserved. This program and the accompanying materials
 * are made available under the terms of the Eclipse Public License v1.0
 * which accompanies this distribution, and is available at
 * http://www.eclipse.org/legal/epl-v10.html
 *
 * Contributors:
 *     BSI Business Systems Integration AG - initial API and implementation
 ******************************************************************************/
package org.eclipse.scout.rt.ui.swing.ext;

import java.awt.BorderLayout;
import java.awt.Color;
import java.awt.Component;
import java.awt.Container;
import java.awt.Dimension;
import java.awt.Insets;
import java.awt.KeyboardFocusManager;
import java.awt.Rectangle;
import java.awt.event.ActionEvent;
import java.awt.event.KeyEvent;
import java.lang.reflect.Field;
import java.util.Enumeration;
import java.util.Vector;

import javax.swing.AbstractAction;
import javax.swing.JComponent;
import javax.swing.JDialog;
import javax.swing.JTree;
import javax.swing.KeyStroke;
import javax.swing.RootPaneContainer;
import javax.swing.border.LineBorder;
import javax.swing.tree.DefaultTreeModel;
import javax.swing.tree.TreeNode;
import javax.swing.tree.TreePath;

import org.eclipse.scout.rt.client.ui.basic.tree.ITreeNode;
import org.eclipse.scout.rt.client.ui.form.IForm;
import org.eclipse.scout.rt.client.ui.form.fields.GridData;
import org.eclipse.scout.rt.client.ui.form.fields.ICompositeField;
import org.eclipse.scout.rt.client.ui.form.fields.IFormField;
import org.eclipse.scout.rt.client.ui.form.fields.wrappedform.IWrappedFormField;
import org.eclipse.scout.rt.ui.swing.LogicalGridData;
import org.eclipse.scout.rt.ui.swing.SwingUtility;
import org.eclipse.scout.rt.ui.swing.basic.SwingScoutComposite;

/**
 *
 */
public class ComponentSpyAction extends AbstractAction {
  private static final long serialVersionUID = 1L;

  private static final String ESCAPE_KEYSTROKE = "ComponentSpyAction-EscapeKeyStroke";
  private static JDialog currentDialog;

  @Override
  public void actionPerformed(ActionEvent e) {
    if (currentDialog != null) {
      currentDialog.dispose();
      currentDialog = null;
    }
    Component c = KeyboardFocusManager.getCurrentKeyboardFocusManager().getFocusOwner();
    if (c == null) {
      return;
    }
    Object s = null;
    if (c instanceof JTree) {
      TreePath path = ((JTree) c).getSelectionPath();
      if (path != null) {
        Object x = path.getLastPathComponent();
        if (x instanceof ITreeNode) {
          s = x;
        }
      }
    }
    if (s == null) {
      Component tmp = c;
      while (tmp != null) {
        if (tmp instanceof JComponent) {
          s = SwingScoutComposite.getScoutModelOnWidget((JComponent) tmp);
          if (s != null) {
            break;
          }
        }
        tmp = tmp.getParent();
      }
    }
    showDetails(c, s);
  }

  protected void showDetails(Component c, Object s) {
    TreeNode root = createTree(c, s);
    final JTreeEx tree = new JTreeEx();
    tree.setModel(new DefaultTreeModel(root));
    ((JComponent) tree.getCellRenderer()).setBorder(new LineBorder(Color.lightGray));
    tree.setRowHeight(-1);
    //expand all
    visit(root, new ITreeVisitor() {
      @Override
      public void visit(TreeNode node) {
        tree.expandPath(new TreePath(((DefaultTreeModel) tree.getModel()).getPathToRoot(node)));
      }
    });

    final JDialog dlg = new JDialog(SwingUtility.getOwnerForChildWindow());
    dlg.getRootPane().setName("Synth.Dialog");
    dlg.setTitle("Component Spy - Swing / Scout");
    dlg.setDefaultCloseOperation(JDialog.DISPOSE_ON_CLOSE);
    dlg.setModal(false);
    dlg.getContentPane().add(BorderLayout.CENTER, new JScrollPaneEx(tree));
    JPanelEx buttonPanel = new JPanelEx(new FlowLayoutEx(FlowLayoutEx.RIGHT));
    AbstractAction closeAction = new AbstractAction("Close") {
      private static final long serialVersionUID = 1L;

      @Override
      public void actionPerformed(ActionEvent e) {
        dlg.dispose();
      }
    };
    buttonPanel.add(new JButtonEx(closeAction));
    dlg.getRootPane().getInputMap(JComponent.WHEN_IN_FOCUSED_WINDOW).put(KeyStroke.getKeyStroke(KeyEvent.VK_ESCAPE, 0), ESCAPE_KEYSTROKE);
    dlg.getRootPane().getActionMap().put(ESCAPE_KEYSTROKE, closeAction);
    dlg.getContentPane().add(BorderLayout.SOUTH, buttonPanel);
    dlg.getContentPane().setPreferredSize(new Dimension(800, 600));
    dlg.pack();
    dlg.setVisible(true);
    currentDialog = dlg;
  }

  protected TreeNode createTree(Component c, Object s) {
    TextNode root = new TextNode("Root");
    TextNode scoutGroupNode = new TextNode("Scout Model Hierarchy");
    root.addChild(scoutGroupNode);
    scoutGroupNode.setParent(root);
    TextNode swingGroupNode = new TextNode("Swing Widget Hierarchy");
    root.addChild(swingGroupNode);
    swingGroupNode.setParent(root);
    //
    ScoutNode currentScoutNode = null;
    while (s != null) {
      ScoutNode scoutNode = new ScoutNode(s, currentScoutNode);
      currentScoutNode = scoutNode;
      Object next = null;
      if (next == null && s instanceof IFormField) {
        next = ((IFormField) s).getParentField();
      }
      if (next == null && s instanceof IForm) {
        next = ((IForm) s).getOuterFormField();
      }
      if (next == null) {
        int nestedCount = s.getClass().getName().replaceAll("[^$]", "").trim().length();
        Field f = null;
        try {
          f = s.getClass().getDeclaredField("this$" + (nestedCount - 1));
          f.setAccessible(true);
          next = f.get(s);
        }
        catch (Throwable t) {
          // nop
        }
      }
      s = next;
    }
    if (currentScoutNode != null) {
      scoutGroupNode.addChild(currentScoutNode);
      currentScoutNode.setParent(scoutGroupNode);
    }
    //
    SwingNode currentSwingNode = null;
    while (c != null && !(c instanceof RootPaneContainer)) {
      SwingNode swingNode = new SwingNode(c, currentSwingNode);
      currentSwingNode = swingNode;
      c = c.getParent();
    }
    if (currentSwingNode != null) {
      swingGroupNode.addChild(currentSwingNode);
      currentSwingNode.setParent(swingGroupNode);
    }
    return root;
  }

  protected void visit(TreeNode treeNode, ITreeVisitor v) {
    v.visit(treeNode);
    int n = treeNode.getChildCount();
    for (int i = 0; i < n; i++) {
      visit(treeNode.getChildAt(i), v);
    }
  }

  static class TextNode implements TreeNode {
    private static final long serialVersionUID = 1L;

    private Object m_userObject;
    private TreeNode m_parent;
    private Vector<TreeNode> m_children;

    public TextNode(Object data) {
      m_userObject = data;
      m_children = new Vector<TreeNode>();
    }

    public Object getUserObject() {
      return m_userObject;
    }

    public void addChild(TreeNode node) {
      m_children.add(node);
    }

    @Override
    public Enumeration children() {
      return m_children.elements();
    }

    @Override
    public boolean getAllowsChildren() {
      return m_children.size() > 0;
    }

    @Override
    public TreeNode getChildAt(int childIndex) {
      return m_children.get(childIndex);
    }

    @Override
    public int getChildCount() {
      return m_children.size();
    }

    @Override
    public int getIndex(TreeNode node) {
      return m_children.indexOf(node);
    }

    @Override
    public TreeNode getParent() {
      return m_parent;
    }

    public void setParent(TreeNode node) {
      m_parent = node;
    }

    @Override
    public boolean isLeaf() {
      return m_children.size() == 0;
    }

    @Override
    public String toString() {
      return getUserObject().toString();
    }

  }

  static class ScoutNode implements TreeNode {
    private static final long serialVersionUID = 1L;

    private Object m_userObject;
    private boolean m_showContext;
    private ScoutNode m_markedChild;
    private TreeNode m_parent;
    private Vector<ScoutNode> m_children;

    public ScoutNode(Object data, ScoutNode markedChild) {
      m_userObject = data;
      m_markedChild = markedChild;
    }

    public Object getUserObject() {
      return m_userObject;
    }

    @Override
    public Enumeration children() {
      checkChildren();
      return m_children.elements();
    }

    @Override
    public boolean getAllowsChildren() {
      checkChildren();
      return m_children.size() > 0;
    }

    @Override
    public TreeNode getChildAt(int childIndex) {
      checkChildren();
      return m_children.get(childIndex);
    }

    @Override
    public int getChildCount() {
      checkChildren();
      return m_children.size();
    }

    @Override
    public int getIndex(TreeNode node) {
      checkChildren();
      return m_children.indexOf(node);
    }

    @Override
    public TreeNode getParent() {
      return m_parent;
    }

    public void setParent(TreeNode node) {
      m_parent = node;
    }

    @Override
    public boolean isLeaf() {
      checkChildren();
      return m_children.size() == 0;
    }

    private void checkChildren() {
      if (m_children == null) {
        loadChildren();
      }
    }

    @Override
    public String toString() {
      return getHtml();
    }

    public String getHtml() {
      Object o = getUserObject();
      StringBuffer buf = new StringBuffer();
      buf.append("<html><head><style type=\"text/css\">td {border-width:1px; border-style:solid; border-color:gray;}</style></head><body>");
      //
      boolean marked = (getParent() instanceof ScoutNode && ((ScoutNode) getParent()).m_markedChild == this);
      //
      buf.append("<table>");
      buf.append("<tr>");
      buf.append("<td>");
      //
      String cname = o.getClass().getName();
      String prefix = cname.substring(0, cname.lastIndexOf('.') + 1);
      buf.append(prefix);
      buf.append("<b>");
      if (marked) {
        buf.append("<font color='blue'>");
      }
      buf.append(cname.substring(cname.lastIndexOf('.') + 1));
      if (marked) {
        buf.append("</font");
      }
      buf.append("</b>");
      //
      Class tmp = o.getClass();
      while (!tmp.getName().startsWith("org.eclipse.scout.")) {
        tmp = tmp.getSuperclass();
      }
      if (tmp != null) {
        buf.append("<br>");
        buf.append("&nbsp;Type: " + tmp.getSimpleName());
      }
      //
      if (o instanceof ICompositeField) {
        ICompositeField field = (ICompositeField) o;
        buf.append("<br>");
        buf.append("&nbsp;GroupGrid: rowCount=" + field.getGridRowCount() + ", columnCount=" + field.getGridColumnCount());
      }
      //
      if (o instanceof IFormField) {
        IFormField field = (IFormField) o;
        GridData gd = field.getGridData();
        buf.append("<br>");
        buf.append("&nbsp;GridData: x=" + gd.x + ", y=" + gd.y + ", w=" + gd.w + ", h=" + gd.h + ", weightX=" + gd.weightX + ", weightY=" + gd.weightY + ", useUiWidth=" + gd.useUiWidth + ", useUiHeight=" + gd.useUiHeight);
      }
      buf.append("</td>");
      buf.append("</tr>");
      buf.append("</table>");
      buf.append("</body></html>");
      return buf.toString();
    }

    private void loadChildren() {
      Vector<ScoutNode> newList = new Vector<ScoutNode>();
      Object o = getUserObject();
      IFormField[] childFields = null;
      if (o instanceof IForm) {
        childFields = new IFormField[]{((IForm) o).getRootGroupBox()};
      }
      else if (o instanceof ICompositeField) {
        childFields = ((ICompositeField) o).getFields();
      }
      if (childFields != null) {
        for (IFormField f : childFields) {
          ScoutNode newNode = null;
          if (m_markedChild != null && m_markedChild.getUserObject() == f) {
            newNode = m_markedChild;
          }
          else if (m_showContext) {
            newNode = new ScoutNode(f, null);
          }
          if (newNode != null) {
            newList.add(newNode);
            newNode.setParent(this);
          }
        }
      }
      if (o instanceof IWrappedFormField) {
        if (m_markedChild != null && m_markedChild.getUserObject() == ((IWrappedFormField<?>) o).getInnerForm()) {
          ScoutNode newNode = m_markedChild;
          newList.add(newNode);
          newNode.setParent(this);
        }
      }
      m_children = newList;
    }
  }

  static class SwingNode implements TreeNode {
    private static final long serialVersionUID = 1L;

    private Object m_userObject;
    private boolean m_showContext;
    private SwingNode m_markedChild;
    private TreeNode m_parent;
    private Vector<SwingNode> m_children;

    public SwingNode(Object data, SwingNode markedChild) {
      m_userObject = data;
      m_markedChild = markedChild;
    }

    public Object getUserObject() {
      return m_userObject;
    }

    @Override
    public Enumeration children() {
      checkChildren();
      return m_children.elements();
    }

    @Override
    public boolean getAllowsChildren() {
      checkChildren();
      return m_children.size() > 0;
    }

    @Override
    public TreeNode getChildAt(int childIndex) {
      checkChildren();
      return m_children.get(childIndex);
    }

    @Override
    public int getChildCount() {
      checkChildren();
      return m_children.size();
    }

    @Override
    public int getIndex(TreeNode node) {
      checkChildren();
      return m_children.indexOf(node);
    }

    @Override
    public TreeNode getParent() {
      return m_parent;
    }

    public void setParent(TreeNode node) {
      m_parent = node;
    }

    @Override
    public boolean isLeaf() {
      checkChildren();
      return m_children.size() == 0;
    }

    private void checkChildren() {
      if (m_children == null) {
        loadChildren();
      }
    }

    @Override
    public String toString() {
      return getHtml();
    }

    public String getHtml() {
      Component c = (Component) getUserObject();
      StringBuffer buf = new StringBuffer();
      buf.append("<html><head><style type=\"text/css\">td {border-width:1px; border-style:solid; border-color:gray;}</style></head><body>");
      boolean marked = (getParent() instanceof SwingNode && ((SwingNode) getParent()).m_markedChild == this);
      //
      buf.append("<table>");
      buf.append("<tr>");
      buf.append("<td>");
      //
      String cname = c.getClass().getName();
      String prefix = cname.substring(0, cname.lastIndexOf('.') + 1);
      buf.append(prefix);
      buf.append("<b>");
      if (marked) {
        buf.append("<font color='blue'>");
      }
      buf.append(cname.substring(cname.lastIndexOf('.') + 1));
      if (marked) {
        buf.append("</font");
      }
      buf.append("</b>");
      //
      Class tmp = c.getClass();
      while (!tmp.getName().startsWith("javax.swing.")) {
        tmp = tmp.getSuperclass();
      }
      if (tmp != null) {
        buf.append("<br>");
        buf.append("&nbsp;Type: " + tmp.getSimpleName());
      }
      //
      Insets insets = c instanceof JComponent ? ((JComponent) c).getInsets() : null;
      if (insets != null) {
        buf.append("<br>");
        buf.append("&nbsp;Insets: top=" + insets.top + ", left=" + insets.left + ", bottom=" + insets.bottom + ", right=" + insets.right);
      }
      //
      Rectangle r = c.getBounds();
      buf.append("<br>");
      buf.append("&nbsp;Bounds: " + r.x + ", " + r.y + ", " + r.width + ", " + r.height);
      //
      Dimension[] dims = new Dimension[]{c.getMinimumSize(), c.getPreferredSize(), c.getMaximumSize()};
      buf.append("<br>");
      buf.append("&nbsp;Sizes: (" + dims[0].width + ", " + dims[0].height + "), (" + dims[1].width + ", " + dims[1].height + "), (" + dims[2].width + ", " + dims[2].height + ")");
      //
      LogicalGridData gd = (c instanceof JComponent ? (LogicalGridData) ((JComponent) c).getClientProperty(LogicalGridData.CLIENT_PROPERTY_NAME) : null);
      if (gd != null) {
        buf.append("<br>");
        buf.append("&nbsp;GridData: x=" + gd.gridx + ", y=" + gd.gridy + ", w=" + gd.gridw + ", h=" + gd.gridh + ", weightX=" + gd.weightx + ", weightY=" + gd.weighty + ", useUiWidth=" + gd.useUiWidth + ", useUiHeight=" + gd.useUiHeight);
      }
      if (c instanceof JComponent) {
        JComponent component = (JComponent) c;
        buf.append("<br>");
        buf.append("&nbsp;Colors: Foreground=");
        buf.append(colorToString(component.getForeground()));
        if (!component.isForegroundSet()) {
          buf.append(" (from parent)");
        }
        buf.append(", Background=");
        buf.append(colorToString(component.getBackground()));
        if (!component.isBackgroundSet()) {
          buf.append(" (from parent)");
        }
      }

      //
      buf.append("</td>");
      buf.append("</tr>");
      buf.append("</table>");
      buf.append("</body></html>");
      return buf.toString();
    }

    private String colorToString(Color color) {
      if (color == null) {
        return "[null]";
      }
      return "[rgb=(" + color.getRed() + "," + color.getGreen() + "," + color.getBlue() + ") alpha=" + color.getAlpha() + " hex=" + Integer.toHexString(color.getRGB()) + "]";
    }

    private void loadChildren() {
      Vector<SwingNode> newList = new Vector<SwingNode>();
      Object o = getUserObject();
      Component[] childComps = null;
      if (o instanceof Container) {
        childComps = ((Container) o).getComponents();
      }
      else if (o instanceof RootPaneContainer) {
        childComps = new Component[]{((RootPaneContainer) o).getContentPane()};
      }
      if (childComps != null) {
        for (Component c : childComps) {
          SwingNode newNode = null;
          if (m_markedChild != null && m_markedChild.getUserObject() == c) {
            newNode = m_markedChild;
          }
          else if (m_showContext) {
            newNode = new SwingNode(c, null);
          }
          if (newNode != null) {
            newList.add(newNode);
            newNode.setParent(this);
          }
        }
      }
      m_children = newList;
    }
  }

  static interface ITreeVisitor {
    void visit(TreeNode node);
  }

  public static void main(String[] args) {
    new ComponentSpyAction().actionPerformed(null);
  }
}
>>>>>>> 58ffa0d6
<|MERGE_RESOLUTION|>--- conflicted
+++ resolved
@@ -1,4 +1,3 @@
-<<<<<<< HEAD
 /*******************************************************************************
  * Copyright (c) 2010 BSI Business Systems Integration AG.
  * All rights reserved. This program and the accompanying materials
@@ -20,6 +19,7 @@
 import java.awt.KeyboardFocusManager;
 import java.awt.Rectangle;
 import java.awt.event.ActionEvent;
+import java.awt.event.KeyEvent;
 import java.lang.reflect.Field;
 import java.util.Enumeration;
 import java.util.Vector;
@@ -28,6 +28,7 @@
 import javax.swing.JComponent;
 import javax.swing.JDialog;
 import javax.swing.JTree;
+import javax.swing.KeyStroke;
 import javax.swing.RootPaneContainer;
 import javax.swing.border.LineBorder;
 import javax.swing.tree.DefaultTreeModel;
@@ -39,6 +40,7 @@
 import org.eclipse.scout.rt.client.ui.form.fields.GridData;
 import org.eclipse.scout.rt.client.ui.form.fields.ICompositeField;
 import org.eclipse.scout.rt.client.ui.form.fields.IFormField;
+import org.eclipse.scout.rt.client.ui.form.fields.wrappedform.IWrappedFormField;
 import org.eclipse.scout.rt.ui.swing.LogicalGridData;
 import org.eclipse.scout.rt.ui.swing.SwingUtility;
 import org.eclipse.scout.rt.ui.swing.basic.SwingScoutComposite;
@@ -49,6 +51,7 @@
 public class ComponentSpyAction extends AbstractAction {
   private static final long serialVersionUID = 1L;
 
+  private static final String ESCAPE_KEYSTROKE = "ComponentSpyAction-EscapeKeyStroke";
   private static JDialog currentDialog;
 
   @Override
@@ -107,14 +110,17 @@
     dlg.setModal(false);
     dlg.getContentPane().add(BorderLayout.CENTER, new JScrollPaneEx(tree));
     JPanelEx buttonPanel = new JPanelEx(new FlowLayoutEx(FlowLayoutEx.RIGHT));
-    buttonPanel.add(new JButtonEx(new AbstractAction("Close") {
+    AbstractAction closeAction = new AbstractAction("Close") {
       private static final long serialVersionUID = 1L;
 
       @Override
       public void actionPerformed(ActionEvent e) {
         dlg.dispose();
       }
-    }));
+    };
+    buttonPanel.add(new JButtonEx(closeAction));
+    dlg.getRootPane().getInputMap(JComponent.WHEN_IN_FOCUSED_WINDOW).put(KeyStroke.getKeyStroke(KeyEvent.VK_ESCAPE, 0), ESCAPE_KEYSTROKE);
+    dlg.getRootPane().getActionMap().put(ESCAPE_KEYSTROKE, closeAction);
     dlg.getContentPane().add(BorderLayout.SOUTH, buttonPanel);
     dlg.getContentPane().setPreferredSize(new Dimension(800, 600));
     dlg.pack();
@@ -399,6 +405,13 @@
           }
         }
       }
+      if (o instanceof IWrappedFormField) {
+        if (m_markedChild != null && m_markedChild.getUserObject() == ((IWrappedFormField<?>) o).getInnerForm()) {
+          ScoutNode newNode = m_markedChild;
+          newList.add(newNode);
+          newNode.setParent(this);
+        }
+      }
       m_children = newList;
     }
   }
@@ -594,616 +607,4 @@
   public static void main(String[] args) {
     new ComponentSpyAction().actionPerformed(null);
   }
-}
-=======
-/*******************************************************************************
- * Copyright (c) 2010 BSI Business Systems Integration AG.
- * All rights reserved. This program and the accompanying materials
- * are made available under the terms of the Eclipse Public License v1.0
- * which accompanies this distribution, and is available at
- * http://www.eclipse.org/legal/epl-v10.html
- *
- * Contributors:
- *     BSI Business Systems Integration AG - initial API and implementation
- ******************************************************************************/
-package org.eclipse.scout.rt.ui.swing.ext;
-
-import java.awt.BorderLayout;
-import java.awt.Color;
-import java.awt.Component;
-import java.awt.Container;
-import java.awt.Dimension;
-import java.awt.Insets;
-import java.awt.KeyboardFocusManager;
-import java.awt.Rectangle;
-import java.awt.event.ActionEvent;
-import java.awt.event.KeyEvent;
-import java.lang.reflect.Field;
-import java.util.Enumeration;
-import java.util.Vector;
-
-import javax.swing.AbstractAction;
-import javax.swing.JComponent;
-import javax.swing.JDialog;
-import javax.swing.JTree;
-import javax.swing.KeyStroke;
-import javax.swing.RootPaneContainer;
-import javax.swing.border.LineBorder;
-import javax.swing.tree.DefaultTreeModel;
-import javax.swing.tree.TreeNode;
-import javax.swing.tree.TreePath;
-
-import org.eclipse.scout.rt.client.ui.basic.tree.ITreeNode;
-import org.eclipse.scout.rt.client.ui.form.IForm;
-import org.eclipse.scout.rt.client.ui.form.fields.GridData;
-import org.eclipse.scout.rt.client.ui.form.fields.ICompositeField;
-import org.eclipse.scout.rt.client.ui.form.fields.IFormField;
-import org.eclipse.scout.rt.client.ui.form.fields.wrappedform.IWrappedFormField;
-import org.eclipse.scout.rt.ui.swing.LogicalGridData;
-import org.eclipse.scout.rt.ui.swing.SwingUtility;
-import org.eclipse.scout.rt.ui.swing.basic.SwingScoutComposite;
-
-/**
- *
- */
-public class ComponentSpyAction extends AbstractAction {
-  private static final long serialVersionUID = 1L;
-
-  private static final String ESCAPE_KEYSTROKE = "ComponentSpyAction-EscapeKeyStroke";
-  private static JDialog currentDialog;
-
-  @Override
-  public void actionPerformed(ActionEvent e) {
-    if (currentDialog != null) {
-      currentDialog.dispose();
-      currentDialog = null;
-    }
-    Component c = KeyboardFocusManager.getCurrentKeyboardFocusManager().getFocusOwner();
-    if (c == null) {
-      return;
-    }
-    Object s = null;
-    if (c instanceof JTree) {
-      TreePath path = ((JTree) c).getSelectionPath();
-      if (path != null) {
-        Object x = path.getLastPathComponent();
-        if (x instanceof ITreeNode) {
-          s = x;
-        }
-      }
-    }
-    if (s == null) {
-      Component tmp = c;
-      while (tmp != null) {
-        if (tmp instanceof JComponent) {
-          s = SwingScoutComposite.getScoutModelOnWidget((JComponent) tmp);
-          if (s != null) {
-            break;
-          }
-        }
-        tmp = tmp.getParent();
-      }
-    }
-    showDetails(c, s);
-  }
-
-  protected void showDetails(Component c, Object s) {
-    TreeNode root = createTree(c, s);
-    final JTreeEx tree = new JTreeEx();
-    tree.setModel(new DefaultTreeModel(root));
-    ((JComponent) tree.getCellRenderer()).setBorder(new LineBorder(Color.lightGray));
-    tree.setRowHeight(-1);
-    //expand all
-    visit(root, new ITreeVisitor() {
-      @Override
-      public void visit(TreeNode node) {
-        tree.expandPath(new TreePath(((DefaultTreeModel) tree.getModel()).getPathToRoot(node)));
-      }
-    });
-
-    final JDialog dlg = new JDialog(SwingUtility.getOwnerForChildWindow());
-    dlg.getRootPane().setName("Synth.Dialog");
-    dlg.setTitle("Component Spy - Swing / Scout");
-    dlg.setDefaultCloseOperation(JDialog.DISPOSE_ON_CLOSE);
-    dlg.setModal(false);
-    dlg.getContentPane().add(BorderLayout.CENTER, new JScrollPaneEx(tree));
-    JPanelEx buttonPanel = new JPanelEx(new FlowLayoutEx(FlowLayoutEx.RIGHT));
-    AbstractAction closeAction = new AbstractAction("Close") {
-      private static final long serialVersionUID = 1L;
-
-      @Override
-      public void actionPerformed(ActionEvent e) {
-        dlg.dispose();
-      }
-    };
-    buttonPanel.add(new JButtonEx(closeAction));
-    dlg.getRootPane().getInputMap(JComponent.WHEN_IN_FOCUSED_WINDOW).put(KeyStroke.getKeyStroke(KeyEvent.VK_ESCAPE, 0), ESCAPE_KEYSTROKE);
-    dlg.getRootPane().getActionMap().put(ESCAPE_KEYSTROKE, closeAction);
-    dlg.getContentPane().add(BorderLayout.SOUTH, buttonPanel);
-    dlg.getContentPane().setPreferredSize(new Dimension(800, 600));
-    dlg.pack();
-    dlg.setVisible(true);
-    currentDialog = dlg;
-  }
-
-  protected TreeNode createTree(Component c, Object s) {
-    TextNode root = new TextNode("Root");
-    TextNode scoutGroupNode = new TextNode("Scout Model Hierarchy");
-    root.addChild(scoutGroupNode);
-    scoutGroupNode.setParent(root);
-    TextNode swingGroupNode = new TextNode("Swing Widget Hierarchy");
-    root.addChild(swingGroupNode);
-    swingGroupNode.setParent(root);
-    //
-    ScoutNode currentScoutNode = null;
-    while (s != null) {
-      ScoutNode scoutNode = new ScoutNode(s, currentScoutNode);
-      currentScoutNode = scoutNode;
-      Object next = null;
-      if (next == null && s instanceof IFormField) {
-        next = ((IFormField) s).getParentField();
-      }
-      if (next == null && s instanceof IForm) {
-        next = ((IForm) s).getOuterFormField();
-      }
-      if (next == null) {
-        int nestedCount = s.getClass().getName().replaceAll("[^$]", "").trim().length();
-        Field f = null;
-        try {
-          f = s.getClass().getDeclaredField("this$" + (nestedCount - 1));
-          f.setAccessible(true);
-          next = f.get(s);
-        }
-        catch (Throwable t) {
-          // nop
-        }
-      }
-      s = next;
-    }
-    if (currentScoutNode != null) {
-      scoutGroupNode.addChild(currentScoutNode);
-      currentScoutNode.setParent(scoutGroupNode);
-    }
-    //
-    SwingNode currentSwingNode = null;
-    while (c != null && !(c instanceof RootPaneContainer)) {
-      SwingNode swingNode = new SwingNode(c, currentSwingNode);
-      currentSwingNode = swingNode;
-      c = c.getParent();
-    }
-    if (currentSwingNode != null) {
-      swingGroupNode.addChild(currentSwingNode);
-      currentSwingNode.setParent(swingGroupNode);
-    }
-    return root;
-  }
-
-  protected void visit(TreeNode treeNode, ITreeVisitor v) {
-    v.visit(treeNode);
-    int n = treeNode.getChildCount();
-    for (int i = 0; i < n; i++) {
-      visit(treeNode.getChildAt(i), v);
-    }
-  }
-
-  static class TextNode implements TreeNode {
-    private static final long serialVersionUID = 1L;
-
-    private Object m_userObject;
-    private TreeNode m_parent;
-    private Vector<TreeNode> m_children;
-
-    public TextNode(Object data) {
-      m_userObject = data;
-      m_children = new Vector<TreeNode>();
-    }
-
-    public Object getUserObject() {
-      return m_userObject;
-    }
-
-    public void addChild(TreeNode node) {
-      m_children.add(node);
-    }
-
-    @Override
-    public Enumeration children() {
-      return m_children.elements();
-    }
-
-    @Override
-    public boolean getAllowsChildren() {
-      return m_children.size() > 0;
-    }
-
-    @Override
-    public TreeNode getChildAt(int childIndex) {
-      return m_children.get(childIndex);
-    }
-
-    @Override
-    public int getChildCount() {
-      return m_children.size();
-    }
-
-    @Override
-    public int getIndex(TreeNode node) {
-      return m_children.indexOf(node);
-    }
-
-    @Override
-    public TreeNode getParent() {
-      return m_parent;
-    }
-
-    public void setParent(TreeNode node) {
-      m_parent = node;
-    }
-
-    @Override
-    public boolean isLeaf() {
-      return m_children.size() == 0;
-    }
-
-    @Override
-    public String toString() {
-      return getUserObject().toString();
-    }
-
-  }
-
-  static class ScoutNode implements TreeNode {
-    private static final long serialVersionUID = 1L;
-
-    private Object m_userObject;
-    private boolean m_showContext;
-    private ScoutNode m_markedChild;
-    private TreeNode m_parent;
-    private Vector<ScoutNode> m_children;
-
-    public ScoutNode(Object data, ScoutNode markedChild) {
-      m_userObject = data;
-      m_markedChild = markedChild;
-    }
-
-    public Object getUserObject() {
-      return m_userObject;
-    }
-
-    @Override
-    public Enumeration children() {
-      checkChildren();
-      return m_children.elements();
-    }
-
-    @Override
-    public boolean getAllowsChildren() {
-      checkChildren();
-      return m_children.size() > 0;
-    }
-
-    @Override
-    public TreeNode getChildAt(int childIndex) {
-      checkChildren();
-      return m_children.get(childIndex);
-    }
-
-    @Override
-    public int getChildCount() {
-      checkChildren();
-      return m_children.size();
-    }
-
-    @Override
-    public int getIndex(TreeNode node) {
-      checkChildren();
-      return m_children.indexOf(node);
-    }
-
-    @Override
-    public TreeNode getParent() {
-      return m_parent;
-    }
-
-    public void setParent(TreeNode node) {
-      m_parent = node;
-    }
-
-    @Override
-    public boolean isLeaf() {
-      checkChildren();
-      return m_children.size() == 0;
-    }
-
-    private void checkChildren() {
-      if (m_children == null) {
-        loadChildren();
-      }
-    }
-
-    @Override
-    public String toString() {
-      return getHtml();
-    }
-
-    public String getHtml() {
-      Object o = getUserObject();
-      StringBuffer buf = new StringBuffer();
-      buf.append("<html><head><style type=\"text/css\">td {border-width:1px; border-style:solid; border-color:gray;}</style></head><body>");
-      //
-      boolean marked = (getParent() instanceof ScoutNode && ((ScoutNode) getParent()).m_markedChild == this);
-      //
-      buf.append("<table>");
-      buf.append("<tr>");
-      buf.append("<td>");
-      //
-      String cname = o.getClass().getName();
-      String prefix = cname.substring(0, cname.lastIndexOf('.') + 1);
-      buf.append(prefix);
-      buf.append("<b>");
-      if (marked) {
-        buf.append("<font color='blue'>");
-      }
-      buf.append(cname.substring(cname.lastIndexOf('.') + 1));
-      if (marked) {
-        buf.append("</font");
-      }
-      buf.append("</b>");
-      //
-      Class tmp = o.getClass();
-      while (!tmp.getName().startsWith("org.eclipse.scout.")) {
-        tmp = tmp.getSuperclass();
-      }
-      if (tmp != null) {
-        buf.append("<br>");
-        buf.append("&nbsp;Type: " + tmp.getSimpleName());
-      }
-      //
-      if (o instanceof ICompositeField) {
-        ICompositeField field = (ICompositeField) o;
-        buf.append("<br>");
-        buf.append("&nbsp;GroupGrid: rowCount=" + field.getGridRowCount() + ", columnCount=" + field.getGridColumnCount());
-      }
-      //
-      if (o instanceof IFormField) {
-        IFormField field = (IFormField) o;
-        GridData gd = field.getGridData();
-        buf.append("<br>");
-        buf.append("&nbsp;GridData: x=" + gd.x + ", y=" + gd.y + ", w=" + gd.w + ", h=" + gd.h + ", weightX=" + gd.weightX + ", weightY=" + gd.weightY + ", useUiWidth=" + gd.useUiWidth + ", useUiHeight=" + gd.useUiHeight);
-      }
-      buf.append("</td>");
-      buf.append("</tr>");
-      buf.append("</table>");
-      buf.append("</body></html>");
-      return buf.toString();
-    }
-
-    private void loadChildren() {
-      Vector<ScoutNode> newList = new Vector<ScoutNode>();
-      Object o = getUserObject();
-      IFormField[] childFields = null;
-      if (o instanceof IForm) {
-        childFields = new IFormField[]{((IForm) o).getRootGroupBox()};
-      }
-      else if (o instanceof ICompositeField) {
-        childFields = ((ICompositeField) o).getFields();
-      }
-      if (childFields != null) {
-        for (IFormField f : childFields) {
-          ScoutNode newNode = null;
-          if (m_markedChild != null && m_markedChild.getUserObject() == f) {
-            newNode = m_markedChild;
-          }
-          else if (m_showContext) {
-            newNode = new ScoutNode(f, null);
-          }
-          if (newNode != null) {
-            newList.add(newNode);
-            newNode.setParent(this);
-          }
-        }
-      }
-      if (o instanceof IWrappedFormField) {
-        if (m_markedChild != null && m_markedChild.getUserObject() == ((IWrappedFormField<?>) o).getInnerForm()) {
-          ScoutNode newNode = m_markedChild;
-          newList.add(newNode);
-          newNode.setParent(this);
-        }
-      }
-      m_children = newList;
-    }
-  }
-
-  static class SwingNode implements TreeNode {
-    private static final long serialVersionUID = 1L;
-
-    private Object m_userObject;
-    private boolean m_showContext;
-    private SwingNode m_markedChild;
-    private TreeNode m_parent;
-    private Vector<SwingNode> m_children;
-
-    public SwingNode(Object data, SwingNode markedChild) {
-      m_userObject = data;
-      m_markedChild = markedChild;
-    }
-
-    public Object getUserObject() {
-      return m_userObject;
-    }
-
-    @Override
-    public Enumeration children() {
-      checkChildren();
-      return m_children.elements();
-    }
-
-    @Override
-    public boolean getAllowsChildren() {
-      checkChildren();
-      return m_children.size() > 0;
-    }
-
-    @Override
-    public TreeNode getChildAt(int childIndex) {
-      checkChildren();
-      return m_children.get(childIndex);
-    }
-
-    @Override
-    public int getChildCount() {
-      checkChildren();
-      return m_children.size();
-    }
-
-    @Override
-    public int getIndex(TreeNode node) {
-      checkChildren();
-      return m_children.indexOf(node);
-    }
-
-    @Override
-    public TreeNode getParent() {
-      return m_parent;
-    }
-
-    public void setParent(TreeNode node) {
-      m_parent = node;
-    }
-
-    @Override
-    public boolean isLeaf() {
-      checkChildren();
-      return m_children.size() == 0;
-    }
-
-    private void checkChildren() {
-      if (m_children == null) {
-        loadChildren();
-      }
-    }
-
-    @Override
-    public String toString() {
-      return getHtml();
-    }
-
-    public String getHtml() {
-      Component c = (Component) getUserObject();
-      StringBuffer buf = new StringBuffer();
-      buf.append("<html><head><style type=\"text/css\">td {border-width:1px; border-style:solid; border-color:gray;}</style></head><body>");
-      boolean marked = (getParent() instanceof SwingNode && ((SwingNode) getParent()).m_markedChild == this);
-      //
-      buf.append("<table>");
-      buf.append("<tr>");
-      buf.append("<td>");
-      //
-      String cname = c.getClass().getName();
-      String prefix = cname.substring(0, cname.lastIndexOf('.') + 1);
-      buf.append(prefix);
-      buf.append("<b>");
-      if (marked) {
-        buf.append("<font color='blue'>");
-      }
-      buf.append(cname.substring(cname.lastIndexOf('.') + 1));
-      if (marked) {
-        buf.append("</font");
-      }
-      buf.append("</b>");
-      //
-      Class tmp = c.getClass();
-      while (!tmp.getName().startsWith("javax.swing.")) {
-        tmp = tmp.getSuperclass();
-      }
-      if (tmp != null) {
-        buf.append("<br>");
-        buf.append("&nbsp;Type: " + tmp.getSimpleName());
-      }
-      //
-      Insets insets = c instanceof JComponent ? ((JComponent) c).getInsets() : null;
-      if (insets != null) {
-        buf.append("<br>");
-        buf.append("&nbsp;Insets: top=" + insets.top + ", left=" + insets.left + ", bottom=" + insets.bottom + ", right=" + insets.right);
-      }
-      //
-      Rectangle r = c.getBounds();
-      buf.append("<br>");
-      buf.append("&nbsp;Bounds: " + r.x + ", " + r.y + ", " + r.width + ", " + r.height);
-      //
-      Dimension[] dims = new Dimension[]{c.getMinimumSize(), c.getPreferredSize(), c.getMaximumSize()};
-      buf.append("<br>");
-      buf.append("&nbsp;Sizes: (" + dims[0].width + ", " + dims[0].height + "), (" + dims[1].width + ", " + dims[1].height + "), (" + dims[2].width + ", " + dims[2].height + ")");
-      //
-      LogicalGridData gd = (c instanceof JComponent ? (LogicalGridData) ((JComponent) c).getClientProperty(LogicalGridData.CLIENT_PROPERTY_NAME) : null);
-      if (gd != null) {
-        buf.append("<br>");
-        buf.append("&nbsp;GridData: x=" + gd.gridx + ", y=" + gd.gridy + ", w=" + gd.gridw + ", h=" + gd.gridh + ", weightX=" + gd.weightx + ", weightY=" + gd.weighty + ", useUiWidth=" + gd.useUiWidth + ", useUiHeight=" + gd.useUiHeight);
-      }
-      if (c instanceof JComponent) {
-        JComponent component = (JComponent) c;
-        buf.append("<br>");
-        buf.append("&nbsp;Colors: Foreground=");
-        buf.append(colorToString(component.getForeground()));
-        if (!component.isForegroundSet()) {
-          buf.append(" (from parent)");
-        }
-        buf.append(", Background=");
-        buf.append(colorToString(component.getBackground()));
-        if (!component.isBackgroundSet()) {
-          buf.append(" (from parent)");
-        }
-      }
-
-      //
-      buf.append("</td>");
-      buf.append("</tr>");
-      buf.append("</table>");
-      buf.append("</body></html>");
-      return buf.toString();
-    }
-
-    private String colorToString(Color color) {
-      if (color == null) {
-        return "[null]";
-      }
-      return "[rgb=(" + color.getRed() + "," + color.getGreen() + "," + color.getBlue() + ") alpha=" + color.getAlpha() + " hex=" + Integer.toHexString(color.getRGB()) + "]";
-    }
-
-    private void loadChildren() {
-      Vector<SwingNode> newList = new Vector<SwingNode>();
-      Object o = getUserObject();
-      Component[] childComps = null;
-      if (o instanceof Container) {
-        childComps = ((Container) o).getComponents();
-      }
-      else if (o instanceof RootPaneContainer) {
-        childComps = new Component[]{((RootPaneContainer) o).getContentPane()};
-      }
-      if (childComps != null) {
-        for (Component c : childComps) {
-          SwingNode newNode = null;
-          if (m_markedChild != null && m_markedChild.getUserObject() == c) {
-            newNode = m_markedChild;
-          }
-          else if (m_showContext) {
-            newNode = new SwingNode(c, null);
-          }
-          if (newNode != null) {
-            newList.add(newNode);
-            newNode.setParent(this);
-          }
-        }
-      }
-      m_children = newList;
-    }
-  }
-
-  static interface ITreeVisitor {
-    void visit(TreeNode node);
-  }
-
-  public static void main(String[] args) {
-    new ComponentSpyAction().actionPerformed(null);
-  }
-}
->>>>>>> 58ffa0d6
+}