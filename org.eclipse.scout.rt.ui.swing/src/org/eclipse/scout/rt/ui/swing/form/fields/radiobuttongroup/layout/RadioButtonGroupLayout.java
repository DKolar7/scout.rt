<<<<<<< HEAD
/*******************************************************************************
 * Copyright (c) 2010 BSI Business Systems Integration AG.
 * All rights reserved. This program and the accompanying materials
 * are made available under the terms of the Eclipse Public License v1.0
 * which accompanies this distribution, and is available at
 * http://www.eclipse.org/legal/epl-v10.html
 *
 * Contributors:
 *     BSI Business Systems Integration AG - initial API and implementation
 ******************************************************************************/
package org.eclipse.scout.rt.ui.swing.form.fields.radiobuttongroup.layout;

import java.awt.Component;
import java.awt.Container;
import java.awt.Dimension;
import java.awt.Rectangle;

import org.eclipse.scout.rt.client.ui.form.fields.radiobuttongroup.IRadioButtonGroup;
import org.eclipse.scout.rt.ui.swing.SwingLayoutUtility;
import org.eclipse.scout.rt.ui.swing.SwingUtility;
import org.eclipse.scout.rt.ui.swing.form.fields.AbstractLayoutManager2;

public class RadioButtonGroupLayout extends AbstractLayoutManager2 {

  private IRadioButtonGroup<?> m_scoutField;
  private int m_hgap;
  private int m_vgap;
  // cache
  private Component[][] m_buttons;
  private Dimension[][] m_sizes;

  public RadioButtonGroupLayout(IRadioButtonGroup<?> scoutField, int hgap, int vgap) {
    m_scoutField = scoutField;
    m_hgap = hgap;
    m_vgap = vgap;
  }

  @Override
  protected Dimension getLayoutSize(Container parent, int sizeflag) {
    Dimension result = new Dimension();
    for (int r = 0; r < m_buttons.length; r++) {
      int w = 0;
      int h = 0;
      int colCount = m_buttons[r].length;
      if (colCount > 0) {
        for (int c = 0; c < colCount; c++) {
          if (m_buttons[r][c] != null) {
            Dimension d = m_sizes[r][c];
            w += d.width;
            h = Math.max(h, d.height);
          }
        }
      }
      result.width = Math.max(result.width, w);
      result.height += h;
    }
    //add gaps
    if (m_buttons.length > 0) {
      result.width += Math.max(0, m_buttons[0].length - 1) * m_hgap;
      result.height += Math.max(0, m_buttons.length - 1) * m_vgap;
    }
    return result;
  }

  @Override
  protected void validateLayout(Container parent) {
    int rowCount = Math.max(1, m_scoutField.getGridRowCount());
    int colCount = Math.max(1, m_scoutField.getGridColumnCount());
    m_buttons = new Component[rowCount][colCount];
    m_sizes = new Dimension[rowCount][colCount];
    int index = 0;
    for (int i = 0, ni = parent.getComponentCount(); i < ni; i++) {
      if (parent.getComponent(i).isVisible()) {
        m_buttons[index / colCount][index % colCount] = parent.getComponent(i);
        Dimension d = SwingLayoutUtility.getSize(parent.getComponent(i), MIN_SIZE);
        m_sizes[index / colCount][index % colCount] = d;
        index++;
      }
    }
  }

  @Override
  public void layoutContainer(Container parent) {
    verifyLayout(parent);
    synchronized (parent.getTreeLock()) {
      /*
       * necessary as workaround for awt bug: when component does not change
       * size, its reported minimumSize, preferredSize and maximumSize are
       * cached instead of beeing calculated using layout manager
       */
      if (!SwingUtility.IS_JAVA_7_OR_GREATER && SwingUtility.DO_RESET_COMPONENT_BOUNDS) {
        SwingUtility.setZeroBounds(parent.getComponents());
      }
      //
      int w = parent.getWidth();
      int h = parent.getHeight();
      int rowCount = m_buttons.length;
      int colCount = (rowCount > 0 ? m_buttons[0].length : 0);
      int hWithoutGaps = h - Math.max(0, rowCount - 1) * m_vgap;
      //
      if (colCount > 0) {
        // check if some radio columns need more space
        int[] widths = new int[colCount];
        int[] minWidths = new int[colCount];
        int[] y = new int[rowCount + 1];
        y[y.length - 1] = h + m_vgap;
        for (int r = 0; r < rowCount; r++) {
          for (int c = 0; c < colCount; c++) {
            if (m_sizes[r][c] != null) {
              minWidths[c] = Math.max(minWidths[c], m_sizes[r][c].width);
            }
          }
          y[r] = r * hWithoutGaps / rowCount + r * m_vgap;
        }
        int excess = 0;
        for (int c = 0; c < colCount; c++) {
          int candidateWidth = (c + 1) * w / colCount - (c) * w / colCount;
          if (minWidths[c] > candidateWidth) {
            excess += (minWidths[c] - candidateWidth);
          }
          widths[c] = Math.max(candidateWidth, minWidths[c]);
        }
        while (excess > 0) {
          int shrinkableCount = 0;
          int gcd = Integer.MAX_VALUE;// greatest common delta of all still
          // shrinkable columns
          for (int c = 0; c < colCount; c++) {
            if (widths[c] > minWidths[c]) {
              shrinkableCount++;
              gcd = Math.min(gcd, widths[c] - minWidths[c]);
            }
          }
          if (shrinkableCount == 0) {
            break;
          }
          int delta = (Math.min(excess, gcd) + shrinkableCount - 1) / shrinkableCount;
          for (int c = 0; c < colCount && excess > 0; c++) {
            if (widths[c] > minWidths[c]) {
              widths[c] -= delta;
              excess -= delta;
            }
          }
        }
        int[] x = new int[colCount + 1];
        for (int i = 0; i < widths.length; i++) {
          x[i + 1] = x[i] + ((widths[i]));
        }
        // set bounds
        for (int r = 0; r < rowCount; r++) {
          for (int c = 0; c < colCount; c++) {
            Rectangle bounds = new Rectangle(x[c], y[r], x[c + 1] - x[c], y[r + 1] - y[r] - m_vgap);
            if (m_buttons[r][c] != null) {
              m_buttons[r][c].setBounds(bounds);
            }
          }
        }
      }
    }
  }

}
=======
/*******************************************************************************
 * Copyright (c) 2010 BSI Business Systems Integration AG.
 * All rights reserved. This program and the accompanying materials
 * are made available under the terms of the Eclipse Public License v1.0
 * which accompanies this distribution, and is available at
 * http://www.eclipse.org/legal/epl-v10.html
 * 
 * Contributors:
 *     BSI Business Systems Integration AG - initial API and implementation
 ******************************************************************************/
package org.eclipse.scout.rt.ui.swing.form.fields.radiobuttongroup.layout;

import java.awt.Component;
import java.awt.Container;
import java.awt.Dimension;
import java.awt.Rectangle;

import org.eclipse.scout.rt.client.ui.form.fields.radiobuttongroup.IRadioButtonGroup;
import org.eclipse.scout.rt.ui.swing.SwingLayoutUtility;
import org.eclipse.scout.rt.ui.swing.form.fields.AbstractLayoutManager2;

public class RadioButtonGroupLayout extends AbstractLayoutManager2 {

  private IRadioButtonGroup<?> m_scoutField;
  private int m_hgap;
  private int m_vgap;
  // cache
  private Component[][] m_buttons;
  private Dimension[][] m_sizes;

  public RadioButtonGroupLayout(IRadioButtonGroup<?> scoutField, int hgap, int vgap) {
    m_scoutField = scoutField;
    m_hgap = hgap;
    m_vgap = vgap;
  }

  @Override
  protected Dimension getLayoutSize(Container parent, int sizeflag) {
    Dimension result = new Dimension();
    for (int r = 0; r < m_buttons.length; r++) {
      int w = 0;
      int h = 0;
      int colCount = m_buttons[r].length;
      if (colCount > 0) {
        for (int c = 0; c < colCount; c++) {
          if (m_buttons[r][c] != null) {
            Dimension d = m_sizes[r][c];
            w += d.width;
            h = Math.max(h, d.height);
          }
        }
      }
      result.width = Math.max(result.width, w);
      result.height += h;
    }
    //add gaps
    if (m_buttons.length > 0) {
      result.width += Math.max(0, m_buttons[0].length - 1) * m_hgap;
      result.height += Math.max(0, m_buttons.length - 1) * m_vgap;
    }
    return result;
  }

  @Override
  protected void validateLayout(Container parent) {
    int rowCount = Math.max(1, m_scoutField.getGridRowCount());
    int colCount = Math.max(1, m_scoutField.getGridColumnCount());
    m_buttons = new Component[rowCount][colCount];
    m_sizes = new Dimension[rowCount][colCount];
    int index = 0;
    for (int i = 0, ni = parent.getComponentCount(); i < ni; i++) {
      if (parent.getComponent(i).isVisible()) {
        m_buttons[index / colCount][index % colCount] = parent.getComponent(i);
        Dimension d = SwingLayoutUtility.getSize(parent.getComponent(i), MIN_SIZE);
        m_sizes[index / colCount][index % colCount] = d;
        index++;
      }
    }
  }

  @Override
  public void layoutContainer(Container parent) {
    verifyLayout(parent);
    synchronized (parent.getTreeLock()) {
      /*
       * necessary as workaround for awt bug: when component does not change
       * size, its reported minimumSize, preferredSize and maximumSize are
       * cached instead of beeing calculated using layout manager
       */
      for (Component c : parent.getComponents()) {
        c.setBounds(0, 0, 0, 0);
      }
      //
      int w = parent.getWidth();
      int h = parent.getHeight();
      int rowCount = m_buttons.length;
      int colCount = (rowCount > 0 ? m_buttons[0].length : 0);
      int hWithoutGaps = h - Math.max(0, rowCount - 1) * m_vgap;
      //
      if (colCount > 0) {
        // check if some radio columns need more space
        int[] widths = new int[colCount];
        int[] minWidths = new int[colCount];
        int[] y = new int[rowCount + 1];
        y[y.length - 1] = h + m_vgap;
        for (int r = 0; r < rowCount; r++) {
          for (int c = 0; c < colCount; c++) {
            if (m_sizes[r][c] != null) {
              minWidths[c] = Math.max(minWidths[c], m_sizes[r][c].width);
            }
          }
          y[r] = r * hWithoutGaps / rowCount + r * m_vgap;
        }
        int excess = 0;
        for (int c = 0; c < colCount; c++) {
          int candidateWidth = (c + 1) * w / colCount - (c) * w / colCount;
          if (minWidths[c] > candidateWidth) {
            excess += (minWidths[c] - candidateWidth);
          }
          widths[c] = Math.max(candidateWidth, minWidths[c]);
        }
        while (excess > 0) {
          int shrinkableCount = 0;
          int gcd = Integer.MAX_VALUE;// greatest common delta of all still
          // shrinkable columns
          for (int c = 0; c < colCount; c++) {
            if (widths[c] > minWidths[c]) {
              shrinkableCount++;
              gcd = Math.min(gcd, widths[c] - minWidths[c]);
            }
          }
          if (shrinkableCount == 0) {
            break;
          }
          int delta = (Math.min(excess, gcd) + shrinkableCount - 1) / shrinkableCount;
          for (int c = 0; c < colCount && excess > 0; c++) {
            if (widths[c] > minWidths[c]) {
              widths[c] -= delta;
              excess -= delta;
            }
          }
        }
        int[] x = new int[colCount + 1];
        for (int i = 0; i < widths.length; i++) {
          x[i + 1] = x[i] + ((widths[i]));
        }
        // set bounds
        for (int r = 0; r < rowCount; r++) {
          for (int c = 0; c < colCount; c++) {
            Rectangle bounds = new Rectangle(x[c], y[r], x[c + 1] - x[c], y[r + 1] - y[r] - m_vgap);
            if (m_buttons[r][c] != null) {
              m_buttons[r][c].setBounds(bounds);
            }
          }
        }
      }
    }
  }

}
>>>>>>> 60f91260
<|MERGE_RESOLUTION|>--- conflicted
+++ resolved
@@ -1,4 +1,3 @@
-<<<<<<< HEAD
 /*******************************************************************************
  * Copyright (c) 2010 BSI Business Systems Integration AG.
  * All rights reserved. This program and the accompanying materials
@@ -159,166 +158,4 @@
     }
   }
 
-}
-=======
-/*******************************************************************************
- * Copyright (c) 2010 BSI Business Systems Integration AG.
- * All rights reserved. This program and the accompanying materials
- * are made available under the terms of the Eclipse Public License v1.0
- * which accompanies this distribution, and is available at
- * http://www.eclipse.org/legal/epl-v10.html
- * 
- * Contributors:
- *     BSI Business Systems Integration AG - initial API and implementation
- ******************************************************************************/
-package org.eclipse.scout.rt.ui.swing.form.fields.radiobuttongroup.layout;
-
-import java.awt.Component;
-import java.awt.Container;
-import java.awt.Dimension;
-import java.awt.Rectangle;
-
-import org.eclipse.scout.rt.client.ui.form.fields.radiobuttongroup.IRadioButtonGroup;
-import org.eclipse.scout.rt.ui.swing.SwingLayoutUtility;
-import org.eclipse.scout.rt.ui.swing.form.fields.AbstractLayoutManager2;
-
-public class RadioButtonGroupLayout extends AbstractLayoutManager2 {
-
-  private IRadioButtonGroup<?> m_scoutField;
-  private int m_hgap;
-  private int m_vgap;
-  // cache
-  private Component[][] m_buttons;
-  private Dimension[][] m_sizes;
-
-  public RadioButtonGroupLayout(IRadioButtonGroup<?> scoutField, int hgap, int vgap) {
-    m_scoutField = scoutField;
-    m_hgap = hgap;
-    m_vgap = vgap;
-  }
-
-  @Override
-  protected Dimension getLayoutSize(Container parent, int sizeflag) {
-    Dimension result = new Dimension();
-    for (int r = 0; r < m_buttons.length; r++) {
-      int w = 0;
-      int h = 0;
-      int colCount = m_buttons[r].length;
-      if (colCount > 0) {
-        for (int c = 0; c < colCount; c++) {
-          if (m_buttons[r][c] != null) {
-            Dimension d = m_sizes[r][c];
-            w += d.width;
-            h = Math.max(h, d.height);
-          }
-        }
-      }
-      result.width = Math.max(result.width, w);
-      result.height += h;
-    }
-    //add gaps
-    if (m_buttons.length > 0) {
-      result.width += Math.max(0, m_buttons[0].length - 1) * m_hgap;
-      result.height += Math.max(0, m_buttons.length - 1) * m_vgap;
-    }
-    return result;
-  }
-
-  @Override
-  protected void validateLayout(Container parent) {
-    int rowCount = Math.max(1, m_scoutField.getGridRowCount());
-    int colCount = Math.max(1, m_scoutField.getGridColumnCount());
-    m_buttons = new Component[rowCount][colCount];
-    m_sizes = new Dimension[rowCount][colCount];
-    int index = 0;
-    for (int i = 0, ni = parent.getComponentCount(); i < ni; i++) {
-      if (parent.getComponent(i).isVisible()) {
-        m_buttons[index / colCount][index % colCount] = parent.getComponent(i);
-        Dimension d = SwingLayoutUtility.getSize(parent.getComponent(i), MIN_SIZE);
-        m_sizes[index / colCount][index % colCount] = d;
-        index++;
-      }
-    }
-  }
-
-  @Override
-  public void layoutContainer(Container parent) {
-    verifyLayout(parent);
-    synchronized (parent.getTreeLock()) {
-      /*
-       * necessary as workaround for awt bug: when component does not change
-       * size, its reported minimumSize, preferredSize and maximumSize are
-       * cached instead of beeing calculated using layout manager
-       */
-      for (Component c : parent.getComponents()) {
-        c.setBounds(0, 0, 0, 0);
-      }
-      //
-      int w = parent.getWidth();
-      int h = parent.getHeight();
-      int rowCount = m_buttons.length;
-      int colCount = (rowCount > 0 ? m_buttons[0].length : 0);
-      int hWithoutGaps = h - Math.max(0, rowCount - 1) * m_vgap;
-      //
-      if (colCount > 0) {
-        // check if some radio columns need more space
-        int[] widths = new int[colCount];
-        int[] minWidths = new int[colCount];
-        int[] y = new int[rowCount + 1];
-        y[y.length - 1] = h + m_vgap;
-        for (int r = 0; r < rowCount; r++) {
-          for (int c = 0; c < colCount; c++) {
-            if (m_sizes[r][c] != null) {
-              minWidths[c] = Math.max(minWidths[c], m_sizes[r][c].width);
-            }
-          }
-          y[r] = r * hWithoutGaps / rowCount + r * m_vgap;
-        }
-        int excess = 0;
-        for (int c = 0; c < colCount; c++) {
-          int candidateWidth = (c + 1) * w / colCount - (c) * w / colCount;
-          if (minWidths[c] > candidateWidth) {
-            excess += (minWidths[c] - candidateWidth);
-          }
-          widths[c] = Math.max(candidateWidth, minWidths[c]);
-        }
-        while (excess > 0) {
-          int shrinkableCount = 0;
-          int gcd = Integer.MAX_VALUE;// greatest common delta of all still
-          // shrinkable columns
-          for (int c = 0; c < colCount; c++) {
-            if (widths[c] > minWidths[c]) {
-              shrinkableCount++;
-              gcd = Math.min(gcd, widths[c] - minWidths[c]);
-            }
-          }
-          if (shrinkableCount == 0) {
-            break;
-          }
-          int delta = (Math.min(excess, gcd) + shrinkableCount - 1) / shrinkableCount;
-          for (int c = 0; c < colCount && excess > 0; c++) {
-            if (widths[c] > minWidths[c]) {
-              widths[c] -= delta;
-              excess -= delta;
-            }
-          }
-        }
-        int[] x = new int[colCount + 1];
-        for (int i = 0; i < widths.length; i++) {
-          x[i + 1] = x[i] + ((widths[i]));
-        }
-        // set bounds
-        for (int r = 0; r < rowCount; r++) {
-          for (int c = 0; c < colCount; c++) {
-            Rectangle bounds = new Rectangle(x[c], y[r], x[c + 1] - x[c], y[r + 1] - y[r] - m_vgap);
-            if (m_buttons[r][c] != null) {
-              m_buttons[r][c].setBounds(bounds);
-            }
-          }
-        }
-      }
-    }
-  }
-
-}
->>>>>>> 60f91260
+}