/*******************************************************************************
 * Copyright (c) 2014-2015 BSI Business Systems Integration AG.
 * All rights reserved. This program and the accompanying materials
 * are made available under the terms of the Eclipse Public License v1.0
 * which accompanies this distribution, and is available at
 * http://www.eclipse.org/legal/epl-v10.html
 *
 * Contributors:
 *     BSI Business Systems Integration AG - initial API and implementation
 ******************************************************************************/

/**
 * @param initialRegistry (optional) map object containing the initial values used as object registry.
 *   All entries of the given initialRegistry will be cloned. Key = objectType, value = createFunc which
 *   returns a new Scout object instance.
 * @singleton
 */
scout.ObjectFactory = function() {
  // use createUniqueId() to generate a new ID
  this.uniqueIdSeqNo = 0;
  this._registry = {};
};

/**
<<<<<<< HEAD
 * Creates the object from the given model.objectType. Only the constructor is called, but not the init() method.<p>
=======
 * Creates the object using the given type, or if undefined the objectType of the model. Only the constructor is called, but not the init() method.<p>
>>>>>>> 37588a15
 * When scout.objectFactories contains a create function for the given objectType, this function is called.
 * Otherwise it tries to find the constructor function by the following logic:<br>
 * If the objectType provides a namespace, it is used. Otherwise it takes the default 'scout' namespace.
 * If the object type provides a variant, the variant is moved before the actual object type.
<<<<<<< HEAD
 *
 * Examples:
 * Object type is Outline -> constructor scout.Outline is called
 * Object type is myNamespace.Outline -> constructor myNamespace.Outline is called
 * Object type is Outline.MyVariant -> constructor scout.MyVariantOutline is called
 * Object type is myNamespace.Outline.MyVariant -> constructor myNamespace.MyVariantOutline is called
=======
>>>>>>> 37588a15
 *
 * Examples:
 * Object type is Outline -> constructor scout.Outline is called
 * Object type is myNamespace.Outline -> constructor myNamespace.Outline is called
 * Object type is Outline.MyVariant -> constructor scout.MyVariantOutline is called
 * Object type is myNamespace.Outline.MyVariant -> constructor myNamespace.MyVariantOutline is called
 *
 * @param model with property objectType
 * @param type optional, if defined will be used instead of model.objectType
 */
scout.ObjectFactory.prototype._createObjectByType = function(model, type) {
  // check if requested objectType / variant is registered
  var objectTypeParts, scoutClass, scoutObject,
    variant = '',
    namespaceName = '',
    objectType = type || model.objectType,
    createFunc = this._registry[objectType];

  if (createFunc) {
    // When a factory is registered for the given objectType
    scoutObject = createFunc(model);
  } else {
    // When no factory is registered for the given objectType
    objectTypeParts = objectType.split('.');

    var namespace = scout;
<<<<<<< HEAD
    // Extract namespace
    if (objectTypeParts.length >= 2 && window.hasOwnProperty(objectTypeParts[0])) {
      // FIXME CGU [6.1] maybe it would be better to define the namespace in scout.App to avoid name clashes in the window object (if objectType is named after a var in window)
      namespace = window[objectTypeParts[0]];
      objectTypeParts = objectTypeParts.slice(1);
=======

    // Extract namespace
    if (objectTypeParts.length >= 2 && window.hasOwnProperty(objectTypeParts[0])) {
      // FIXME CGU [6.1] maybe it would be better to define the namespace in scout.App to avoid name clashes in the window object (if objectType is named after a var in window)
      namespaceName = objectTypeParts[0];
      namespace = window[namespaceName];
      objectTypeParts = objectTypeParts.slice(1);
    }

    // Extract variant
    variant = '';
    if (objectTypeParts.length === 2) {
      variant = objectTypeParts[1];
    }

    scoutClass = variant + objectTypeParts[0];
    if (!namespace[scoutClass] && model.variantLenient && variant) {
      delete model.variantLenient;

      // Try without variant if variantLenient is true
      return this._createObjectByType(model, namespaceName + '.' + objectTypeParts[0]);
>>>>>>> 37588a15
    }

    // Extract variant
    var variant = '';
    if (objectTypeParts.length >= 2) {
      variant = objectTypeParts[1]; // ignore the rest
    }

    scoutClass = variant + objectTypeParts[0];
    try {
      scoutObject = new namespace[scoutClass]();
    } catch (e) {
      // NOP - error handling below
    }
  }

  if (!scoutObject) {
    throw new Error('Failed to create Scout object for objectType:' + objectType + '. Either file/class \'scout.' + objectType +
      '\' does not exist, or no factory is registered to create an instance for the given objectType');
  }

  // Put object type used to create the object
  scoutObject.objectType = objectType;

  return scoutObject;
};

/**
 * Creates and initializes a new Scout object. Depending on the type of the vararg parameter the method does this:
 *
 * <ul>
 * <li><code>string</code> objectType. The second parameter must provide the model. A lookup is performed to
 *     find the constructor function.</li>
 * <li><code>object</code> model object. The object must have a property 'objectType'. The second parameter is not
 *     required. A lookup is performed to find the constructor function.</li>
 * </ul>
 *
 * When the provided model does not contain the property 'id', the property is set to a random, unqiue value
 * having the prefix 'ui'.
 *
 * The returned Scout object is initialized, by calling the init() function.
 *
 * Note: support to pass a constructor-function as vararg has been removed because we cannot determine the name of the
 * function at runtime (ECMA 6 Function.name is not supported by all browsers currently). Thus the objectType would be
 * missing and it makes no sense to pass an additional objectType when we already have the constructor.
 *
 *  @param vararg string or object
 *  @param model (optional) must be set when vararg is a string
 */
scout.ObjectFactory.prototype.create = function(vararg, model) {
  var scoutObject, objectType;
  model = model || {};
  if (typeof vararg === 'string') {
    objectType = vararg;
    scoutObject = this._createObjectByType(model, objectType);
  } else if (typeof vararg === 'object') {
    model = vararg;
    scoutObject = this._createObjectByType(model);
  } else {
    throw new Error('parameter vararg must be an objectType string or an object having an objectType property');
  }

  if (model.id === undefined) {
    model.id = this.createUniqueId();
  }

  scoutObject.init(model);
  return scoutObject;
};

/**
 * Returns a new unique ID to be used for Widgets/Adapters created by the UI
 * without a model delivered by the server-side client.
 * @return string ID with prefix 'ui'
 */
scout.ObjectFactory.prototype.createUniqueId = function() {
  return 'ui' + (++this.uniqueIdSeqNo).toString();
};

scout.ObjectFactory.prototype.register = function(objectType, createFunc) {
  $.log.debug('(ObjectFactory) registered create-function for objectType ' + objectType);
  this._registry[objectType] = createFunc;
};

scout.ObjectFactory.prototype.unregister = function(objectType) {
  $.log.debug('(ObjectFactory) unregistered objectType ' + objectType);
  delete this._registry[objectType];
};

scout.ObjectFactory.prototype.get = function(objectType) {
  return this._registry[objectType];
};

/**
 * Cannot init ObjectFactory until Log4Javascript is initialized.
 * That's why we call this method in the scout._init method.
 */
scout.ObjectFactory.prototype.init = function() {
  for (var objectType in scout.objectFactories) {
    this.register(objectType, scout.objectFactories[objectType]);
  }
};

scout.objectFactory = new scout.ObjectFactory(scout.objectFactories);<|MERGE_RESOLUTION|>--- conflicted
+++ resolved
@@ -22,24 +22,11 @@
 };
 
 /**
-<<<<<<< HEAD
- * Creates the object from the given model.objectType. Only the constructor is called, but not the init() method.<p>
-=======
  * Creates the object using the given type, or if undefined the objectType of the model. Only the constructor is called, but not the init() method.<p>
->>>>>>> 37588a15
  * When scout.objectFactories contains a create function for the given objectType, this function is called.
  * Otherwise it tries to find the constructor function by the following logic:<br>
  * If the objectType provides a namespace, it is used. Otherwise it takes the default 'scout' namespace.
  * If the object type provides a variant, the variant is moved before the actual object type.
-<<<<<<< HEAD
- *
- * Examples:
- * Object type is Outline -> constructor scout.Outline is called
- * Object type is myNamespace.Outline -> constructor myNamespace.Outline is called
- * Object type is Outline.MyVariant -> constructor scout.MyVariantOutline is called
- * Object type is myNamespace.Outline.MyVariant -> constructor myNamespace.MyVariantOutline is called
-=======
->>>>>>> 37588a15
  *
  * Examples:
  * Object type is Outline -> constructor scout.Outline is called
@@ -66,13 +53,6 @@
     objectTypeParts = objectType.split('.');
 
     var namespace = scout;
-<<<<<<< HEAD
-    // Extract namespace
-    if (objectTypeParts.length >= 2 && window.hasOwnProperty(objectTypeParts[0])) {
-      // FIXME CGU [6.1] maybe it would be better to define the namespace in scout.App to avoid name clashes in the window object (if objectType is named after a var in window)
-      namespace = window[objectTypeParts[0]];
-      objectTypeParts = objectTypeParts.slice(1);
-=======
 
     // Extract namespace
     if (objectTypeParts.length >= 2 && window.hasOwnProperty(objectTypeParts[0])) {
@@ -84,8 +64,8 @@
 
     // Extract variant
     variant = '';
-    if (objectTypeParts.length === 2) {
-      variant = objectTypeParts[1];
+    if (objectTypeParts.length >= 2) {
+      variant = objectTypeParts[1]; // ignore the rest
     }
 
     scoutClass = variant + objectTypeParts[0];
@@ -94,16 +74,7 @@
 
       // Try without variant if variantLenient is true
       return this._createObjectByType(model, namespaceName + '.' + objectTypeParts[0]);
->>>>>>> 37588a15
     }
-
-    // Extract variant
-    var variant = '';
-    if (objectTypeParts.length >= 2) {
-      variant = objectTypeParts[1]; // ignore the rest
-    }
-
-    scoutClass = variant + objectTypeParts[0];
     try {
       scoutObject = new namespace[scoutClass]();
     } catch (e) {
