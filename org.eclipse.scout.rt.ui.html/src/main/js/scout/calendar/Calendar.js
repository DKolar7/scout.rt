/*******************************************************************************
 * Copyright (c) 2014-2015 BSI Business Systems Integration AG.
 * All rights reserved. This program and the accompanying materials
 * are made available under the terms of the Eclipse Public License v1.0
 * which accompanies this distribution, and is available at
 * http://www.eclipse.org/legal/epl-v10.html
 *
 * Contributors:
 *     BSI Business Systems Integration AG - initial API and implementation
 ******************************************************************************/
// FIXME awe: (calendar) check bug reported from Michael: switch month when items are still loading (async)
scout.Calendar = function() {
  scout.Calendar.parent.call(this);

  // main elements
  this.$container;
  this.$header;
  this.$range;
  this.$modes;
  this.$grid;
  this.$list;
  this.$progress;

  // additional modes; should be stored in model
  this._showYearPanel = false;
  this._showListPanel = false;

  /**
   * The narrow view range is different from the regular view range.
   * It contains only dates that exactly match the requested dates,
   * the regular view range contains also dates from the first and
   * next month. The exact range is not sent to the server.
   */
  this._exactRange;

  /**
   * When the list panel is shown, this list contains the scout.CalenderListComponent
   * items visible on the list.
   */
  this._listComponents = [];

  this._addAdapterProperties(['components', 'menus', 'selectedComponent']);
};
scout.inherits(scout.Calendar, scout.ModelAdapter);

scout.Calendar.prototype.init = function(model, session, register) {
  scout.Calendar.parent.prototype.init.call(this, model, session, register);

  this._tooltipSupport = new scout.TooltipSupport({
    parent: this,
    htmlEnabled: true
  });
};

/**
 * Enum providing display-modes for calender-like components like calendar and planner.
 * @see ICalendarDisplayMode.java
 */
scout.Calendar.DisplayMode = {
  DAY: 1,
  WEEK: 2,
  MONTH: 3,
  WORK_WEEK: 4
};

/**
 * Used as a multiplier in date calculations back- and forward (in time).
 */
scout.Calendar.Direction = {
  BACKWARD: -1,
  FORWARD: 1
};

scout.Calendar.prototype._isDay = function() {
  return this.displayMode === scout.Calendar.DisplayMode.DAY;
};

scout.Calendar.prototype._isWeek = function() {
  return this.displayMode === scout.Calendar.DisplayMode.WEEK;
};

scout.Calendar.prototype._isMonth = function() {
  return this.displayMode === scout.Calendar.DisplayMode.MONTH;
};

scout.Calendar.prototype._isWorkWeek = function() {
  return this.displayMode === scout.Calendar.DisplayMode.WORK_WEEK;
};

scout.Calendar.prototype._init = function(model) {
  scout.Calendar.parent.prototype._init.call(this, model);
  this._yearPanel = scout.create('YearPanel', {
    parent: this
  });
  this._yearPanel.on('dateSelect', this._onYearPanelDateSelect.bind(this));
  this._syncSelectedDate(model.selectedDate);
  this._syncDisplayMode(model.displayMode);
  this._exactRange = this._calcExactRange();
  this._yearPanel.setViewRange(this._exactRange);
  this.viewRange = this._calcViewRange();
  // We must send the view-range to the client-model on the server.
  // The view-range is determined by the UI. Thus the calendar cannot
  // be completely initialized without the view-range from the UI.
  this._sendViewRangeChanged();
};

scout.Calendar.prototype._syncSelectedDate = function(dateString) {
  this.selectedDate = scout.dates.parseJsonDate(dateString);
  this._yearPanel.selectDate(this.selectedDate);
};

scout.Calendar.prototype._syncDisplayMode = function(displayMode) {
  this.displayMode = displayMode;
  this._yearPanel.setDisplayMode(this.displayMode);
};

scout.Calendar.prototype._syncViewRange = function(viewRange) {
  this.viewRange = new scout.DateRange(
    scout.dates.parseJsonDate(viewRange.from),
    scout.dates.parseJsonDate(viewRange.to));
};

scout.Calendar.prototype._syncMenus = function(menus, oldMenus) {
  this.menus = menus;
  // FIXME awe: (calendar) here we should update the menu-bar (see Table.js)
  $.log.debug('(Calendar#_syncMenus) impl.');
};

scout.Calendar.prototype._render = function($parent) {
  this.$container = $parent.appendDiv('calendar');

  var layout = new scout.CalendarLayout(this);
  this.htmlComp = new scout.HtmlComponent(this.$container, this.session);
  this.htmlComp.setLayout(layout);
  this.htmlComp.pixelBasedSizing = false;

  // main elements
  this.$header = this.$container.appendDiv('calendar-header');
  this._yearPanel.render(this.$container);

  this.$grid = this.$container.appendDiv('calendar-grid');
  this.$list = this.$container.appendDiv('calendar-list-container').appendDiv('calendar-list');
  this.$listTitle = this.$list.appendDiv('calendar-list-title');

  // header contains all controls
  this.$range = this.$header.appendDiv('calendar-range');
  this.$range.appendDiv('calendar-previous').click(this._onClickPrevious.bind(this));
  this.$range.appendDiv('calendar-today', this.session.text('ui.CalendarToday')).click(this._onClickToday.bind(this));
  this.$range.appendDiv('calendar-next').click(this._onClickNext.bind(this));
  this.$range.appendDiv('calendar-select');

  this.$progress = this.$header.appendDiv('busyindicator-label');

  // ... and modes
  this.$commands = this.$header.appendDiv('calendar-commands');
  this.$commands.appendDiv('calendar-mode first', this.session.text('ui.CalendarDay')).attr('data-mode', scout.Calendar.DisplayMode.DAY).click(this._onClickDisplayMode.bind(this));
  this.$commands.appendDiv('calendar-mode', this.session.text('ui.CalendarWorkWeek')).attr('data-mode', scout.Calendar.DisplayMode.WORK_WEEK).click(this._onClickDisplayMode.bind(this));
  this.$commands.appendDiv('calendar-mode', this.session.text('ui.CalendarWeek')).attr('data-mode', scout.Calendar.DisplayMode.WEEK).click(this._onClickDisplayMode.bind(this));
  this.$commands.appendDiv('calendar-mode last', this.session.text('ui.CalendarMonth')).attr('data-mode', scout.Calendar.DisplayMode.MONTH).click(this._onClickDisplayMode.bind(this));
  this.$commands.appendDiv('calendar-toggle-year').click(this._onClickYear.bind(this));
  this.$commands.appendDiv('calendar-toggle-list').click(this._onClickList.bind(this));

  // append the main grid
  for (var w = 0; w < 7; w++) {
    var $w = this.$grid.appendDiv();
    if (w === 0) {
      $w.addClass('calendar-week-header');
    } else {
      $w.addClass('calendar-week');
    }

    for (var d = 0; d < 8; d++) {
      var $d = $w.appendDiv();
      if (w === 0 && d === 0) {
        $d.addClass('calendar-week-name');
      } else if (w === 0 && d > 0) {
        $d.addClass('calendar-day-name');
      } else if (w > 0 && d === 0) {
        $d.addClass('calendar-week-name');
      } else if (w > 0 && d > 0) {
        // FIXME awe: (calendar) we must also select the clicked day and update the model
        $d.addClass('calendar-day')
          .data('day', d)
          .data('week', w)
          .on('contextmenu', this._onDayContextMenu.bind(this));
      }
    }
  }

  // click event on all day and children elements
  $('.calendar-day', this.$grid).mousedown(this._onMousedownDay.bind(this));
  this._updateScreen(false);
};

scout.Calendar.prototype._renderProperties = function() {
  this._renderComponents();
  this._renderSelectedComponent();
  this._renderLoadInProgress();
  this._renderMenus();
  this._renderDisplayMode();
  this._renderSelectedDate();
  this._renderViewRange();
};

scout.Calendar.prototype._renderComponents = function() {
  this.components.sort(this._sortFromTo);
  this.components.forEach(function(component) {
    component.remove();
    component.render(this.$container);
  });

  this._arrangeComponents();
  this._updateListPanel();
};

scout.Calendar.prototype._renderSelectedComponent = function() {
  $.log.debug('(Calendar#_renderSelectedComponent)');
  if (this.selectedComponent) {
    this.selectedComponent.setSelected(true);
  }
};

scout.Calendar.prototype._renderLoadInProgress = function() {
  this.$progress.setVisible(this.loadInProgress);
};

scout.Calendar.prototype._renderViewRange = function() {
  $.log.debug('(Calendar#_renderViewRange) impl.');
};

scout.Calendar.prototype._renderDisplayMode = function() {
  $.log.debug('(Calendar#_renderDisplayMode) impl.');
};

scout.Calendar.prototype._renderSelectedDate = function() {
  $.log.debug('(Calendar#_renderSelectedDate) impl.');
};

scout.Calendar.prototype._renderMenus = function() {
  // NOP
};

scout.Calendar.prototype._removeMenus = function() {
  // menubar takes care about removal
};

/* -- basics, events -------------------------------------------- */

scout.Calendar.prototype._onClickPrevious = function(event) {
  this._navigateDate(scout.Calendar.Direction.BACKWARD);
};

scout.Calendar.prototype._onClickNext = function(event) {
  this._navigateDate(scout.Calendar.Direction.FORWARD);
};

scout.Calendar.prototype._dateParts = function(date, modulo) {
  var parts = {
    year: date.getFullYear(),
    month: date.getMonth(),
    date: date.getDate(),
    day: date.getDay()
  };
  if (modulo) {
    parts.day = (date.getDay() + 6) % 7;
  }
  return parts;
};

scout.Calendar.prototype._navigateDate = function(direction) {
  this.selectedDate = this._calcSelectedDate(direction);
  this._updateModel(false);
};

scout.Calendar.prototype._calcSelectedDate = function(direction) {
  var p = this._dateParts(this.selectedDate),
    dayOperand = direction,
    weekOperand = direction * 7,
    monthOperand = direction;

  if (this._isDay()) {
    return new Date(p.year, p.month, p.date + dayOperand);
  } else if (this._isWeek() || this._isWorkWeek()) {
    return new Date(p.year, p.month, p.date + weekOperand);
  } else if (this._isMonth()) {
    return new Date(p.year, p.month + monthOperand, p.date);
  }
};

scout.Calendar.prototype._updateModel = function(animate) {
  this._exactRange = this._calcExactRange();
  this._yearPanel.setViewRange(this._exactRange);
  this.viewRange = this._calcViewRange();
  this._sendModelChanged();
  this._updateScreen(animate);
};

/**
 * Calculates exact date range of displayed components based on selected-date.
 */
scout.Calendar.prototype._calcExactRange = function() {
  var from, to,
    p = this._dateParts(this.selectedDate, true);

  if (this._isDay()) {
    from = new Date(p.year, p.month, p.date);
    to = new Date(p.year, p.month, p.date + 1);
  } else if (this._isWeek()) {
    from = new Date(p.year, p.month, p.date - p.day);
    to = new Date(p.year, p.month, p.date - p.day + 6);
  } else if (this._isMonth()) {
    from = new Date(p.year, p.month, 1);
    to = new Date(p.year, p.month + 1, 0);
  } else if (this._isWorkWeek()) {
    from = new Date(p.year, p.month, p.date - p.day);
    to = new Date(p.year, p.month, p.date - p.day + 4);
  } else {
    throw new Error('invalid value for displayMode');
  }

  return new scout.DateRange(from, to);
};

/**
 * Calculates the view-range, which is what the user sees in the UI.
 * The view-range is wider than the exact-range in the monthly mode,
 * as it contains also dates from the previous and next month.
 */
scout.Calendar.prototype._calcViewRange = function() {
  var viewFrom = _calcViewFromDate(this._exactRange.from),
    viewTo = _calcViewToDate(viewFrom);
  return new scout.DateRange(viewFrom, viewTo);

  function _calcViewFromDate(fromDate) {
    var i, tmpDate = new Date(fromDate.valueOf());
    for (i = 0; i < 42; i++) {
      tmpDate.setDate(tmpDate.getDate() - 1);
      if ((tmpDate.getDay() === 1) && tmpDate.getMonth() !== fromDate.getMonth()) {
        return tmpDate;
      }
    }
    throw new Error('failed to calc viewFrom date');
  }

  function _calcViewToDate(fromDate) {
    var i, tmpDate = new Date(fromDate.valueOf());
    for (i = 0; i < 42; i++) {
      tmpDate.setDate(tmpDate.getDate() + 1);
    }
    return tmpDate;
  }
};

scout.Calendar.prototype._onClickToday = function(event) {
  this.selectedDate = new Date();
  this._updateModel(false);
};

scout.Calendar.prototype._onClickDisplayMode = function(event) {
  var p, displayMode,
    oldDisplayMode = this.displayMode;

  displayMode = $(event.target).data('mode');
  if (oldDisplayMode !== displayMode) {
    this.displayMode = displayMode;
    this._yearPanel.setDisplayMode(displayMode);
    if (this._isWorkWeek()) {
      // change date if selectedDate is on a weekend
      p = this._dateParts(this.selectedDate, true);
      if (p.day > 4) {
        this.selectedDate = new Date(p.year, p.month, p.date - p.day + 4);
      }
    }
    this._updateModel(true);

    // only render if components has other layout
    if (oldDisplayMode === scout.Calendar.DisplayMode.MONTH || this.displayMode === scout.Calendar.DisplayMode.MONTH) {
      this._renderComponents();
    }
  }
};

scout.Calendar.prototype._onClickYear = function(event) {
  this._showYearPanel = !this._showYearPanel;
  this._updateScreen(true);
};
scout.Calendar.prototype._onClickList = function(event) {
  this._showListPanel = !this._showListPanel;
  this._updateScreen(true);
};

scout.Calendar.prototype._onMousedownDay = function(event) {
  // we cannot use event.stopPropagation() in CalendarComponent.js because this would
  // prevent context-menus from being closed. With this awkward if-statement we only
  // process the event, when it is not bubbling up from somewhere else (= from mousedown
  // event on component).
  if (event.eventPhase === Event.AT_TARGET) {
    var selectedDate = $(event.delegateTarget).data('date');
    this._setSelection(selectedDate, null);
  }
};

/**
 * @param selectedDate
 * @param selectedComponent may be null when a day is selected
 */
scout.Calendar.prototype._setSelection = function(selectedDate, selectedComponent) {
  var changed = false;

  // selected date
  if (scout.dates.compare(this.selectedDate, selectedDate) !== 0) {
    changed = true;
    $('.calendar-day', this.$container).each(function(index, element) {
      var $day = $(element),
        date = $day.data('date');
      if (scout.dates.compare(date, this.selectedDate) === 0) {
        $day.select(false); // de-select old date
      } else if (scout.dates.compare(date, selectedDate) === 0) {
        $day.select(true); // select new date
      }
    }.bind(this));
    this.selectedDate = selectedDate;
  }

  // selected component / part (may be null)
  if (this.selectedComponent !== selectedComponent) {
    changed = true;
    if (this.selectedComponent) {
      this.selectedComponent.setSelected(false);
    }
    if (selectedComponent) {
      selectedComponent.setSelected(true);
    }
    this.selectedComponent = selectedComponent;
  }

  if (changed) {
    this._sendSelectionChanged();
    this._updateListPanel();
  }

  if (this._showYearPanel) {
    this._yearPanel.selectDate(this.selectedDate);
  }
};

/* --  set display mode and range ------------------------------------- */

scout.Calendar.prototype._sendModelChanged = function() {
  var data = {
    viewRange: this._jsonViewRange(),
    selectedDate: scout.dates.toJsonDate(this.selectedDate),
    displayMode: this.displayMode
  };
  this._send('modelChanged', data);
};

scout.Calendar.prototype._sendViewRangeChanged = function() {
  this._send('viewRangeChanged', {
    viewRange: this._jsonViewRange()
  });
};

scout.Calendar.prototype._sendSelectionChanged = function() {
  var selectedComponentId = this.selectedComponent ? this.selectedComponent.id : null;
  this._send('selectionChanged', {
    date: scout.dates.toJsonDate(this.selectedDate),
    componentId: selectedComponentId
  });
};

scout.Calendar.prototype._jsonViewRange = function() {
  return scout.dates.toJsonDateRange(this.viewRange);
};

scout.Calendar.prototype._updateScreen = function(animate) {
  $.log.info('(Calendar#_updateScreen)');

  // select mode
  $('.calendar-mode', this.$commands).select(false);
  $('[data-mode="' + this.displayMode + '"]', this.$modes).select(true);

  // remove selected day
  $('.selected', this.$grid).select(false);

  // layout grid
  this.layoutLabel();
  this.layoutSize(animate);
  this.layoutAxis();

  if (this._showYearPanel) {
    this._yearPanel.selectDate(this.selectedDate);
  }

  this._updateListPanel();
};

scout.Calendar.prototype.layoutSize = function(animate) {
  // reset animation sizes
  $('div', this.$container).removeData(['new-width', 'new-height']);

  // init vars
  var $selected = $('.selected', this.$grid),
    headerH = this.$header.height(),
    gridH = this.$grid.height(),
    gridW = this.$container.width();

  // show or hide year
  $('.calendar-toggle-year', this.$modes).select(this._showYearPanel);
  if (this._showYearPanel) {
    this._yearPanel.$container.data('new-width', 215);
    gridW -= 215;
  } else {
    this._yearPanel.$container.data('new-width', 0);
  }

  // show or hide work list
  $('.calendar-toggle-list', this.$modes).select(this._showListPanel);
  if (this._showListPanel) {
    this.$list.parent().data('new-width', 270);
    gridW -= 270;
  } else {
    this.$list.parent().data('new-width', 0);
  }

  // basic grid width
  this.$grid.data('new-width', gridW);

  // layout week
  if (this._isDay() || this._isWeek() || this._isWorkWeek()) {
    $('.calendar-week', this.$grid).data('new-height', 0);
    $selected.parent().data('new-height', gridH - headerH);
  } else {
    $('.calendar-week', this.$grid).data('new-height', parseInt((gridH - headerH) / 6, 10));
  }

  // layout days
  if (this._isDay()) {
    $('.calendar-day-name, .calendar-day', this.$grid)
      .data('new-width', 0);
    $('.calendar-day-name:nth-child(' + ($selected.index() + 1) + '), .calendar-day:nth-child(' + ($selected.index() + 1) + ')', this.$grid)
      .data('new-width', gridW - headerH);
  } else if (this._isWorkWeek()) {
    $('.calendar-day-name, .calendar-day', this.$grid)
      .data('new-width', 0);
    $('.calendar-day-name:nth-child(-n+6), .calendar-day:nth-child(-n+6)', this.$grid)
      .data('new-width', parseInt((gridW - headerH) / 5, 10));
  } else if (this._isMonth() || this._isWeek()) {
    $('.calendar-day-name, .calendar-day', this.$grid)
      .data('new-width', parseInt((gridW - headerH) / 7, 10));
  }

  // set day-name (based on width of shown column)
  var width = this.$container.width(),
    weekdays;

  if (this._isDay()) {
    width /= 1;
  } else if (this._isWorkWeek()) {
    width /= 5;
  } else if (this._isWeek()) {
    width /= 7;
  } else if (this._isMonth()) {
    width /= 7;
  }

  if (width > 100) {
    weekdays = this.session.locale.dateFormat.symbols.weekdaysOrdered;
  } else {
    weekdays = this.session.locale.dateFormat.symbols.weekdaysShortOrdered;
  }

  $('.calendar-day-name', this.$grid).each(function(index) {
    $(this).attr('data-day-name', weekdays[index]);
  });

  // animate old to new sizes
  $('div', this.$container).each(function() {
    var $e = $(this),
      w = $e.data('new-width'),
      h = $e.data('new-height');

    if (w !== undefined && w !== $e.outerWidth()) {
      if (animate) {
        $e.animateAVCSD('width', w);
      } else {
        $e.css('width', w);
      }
    }
    if (h !== undefined && h !== $e.outerHeight()) {
      if (animate) {
        $e.animateAVCSD('height', h);
      } else {
        $e.css('height', h);
      }
    }
  });
};

scout.Calendar.prototype.layoutYearPanel = function() {
  if (this._showYearPanel) {
    scout.scrollbars.update(this._yearPanel.$yearList);
    this._yearPanel._scrollYear();
  }
};

scout.Calendar.prototype.layoutLabel = function() {
  var text, $dates,
    $selected = $('.selected', this.$grid),
    exFrom = this._exactRange.from,
    exTo = this._exactRange.to;

  // set range text
  if (this._isDay()) {
    text = this._format(exFrom, 'd. MMMM yyyy');
  } else if (this._isWorkWeek() || this._isWeek()) {
    var toText = this.session.text('ui.to');
    if (exFrom.getMonth() === exTo.getMonth()) {
      text = scout.strings.join(' ', this._format(exFrom, 'd.'), toText, this._format(exTo, 'd. MMMM yyyy'));
    } else if (exFrom.getFullYear() === exTo.getFullYear()) {
      text = scout.strings.join(' ', this._format(exFrom, 'd. MMMM'), toText, this._format(exTo, 'd. MMMM yyyy'));
    } else {
      text = scout.strings.join(' ', this._format(exFrom, 'd. MMMM yyyy'), toText, this._format(exTo, 'd. MMMM yyyy'));
    }

  } else if (this._isMonth()) {
    text = this._format(exFrom, 'MMMM yyyy');
  }
  $('.calendar-select', this.$range).text(text);

  // prepare to set all day date and mark selected one
  $dates = $('.calendar-day', this.$grid);

  var w, d, cssClass,
    currentMonth = this._exactRange.from.getMonth(),
    date = new Date(this.viewRange.from.valueOf());

  // loop all days and set value and class
  for (w = 0; w < 6; w++) {
    for (d = 0; d < 7; d++) {
      cssClass = '';
      if ((date.getDay() === 6) || (date.getDay() === 0)) {
        cssClass = date.getMonth() !== currentMonth ? ' weekend-out' : ' weekend';
      } else {
        cssClass = date.getMonth() !== currentMonth ? ' out' : '';
      }
      if (scout.dates.isSameDay(date, new Date())) {
        cssClass += ' now';
      }
      if (scout.dates.isSameDay(date, this.selectedDate)) {
        cssClass += ' selected';
      }

      // adjust position for days between 10 and 19 (because "1" is narrower than "0" or "2")
      if (date.getDate() > 9 && date.getDate() < 20) {
        cssClass += ' center-nice';
      }

      text = this._format(date, 'dd');
      $dates.eq(w * 7 + d)
        .removeClass('weekend-out weekend out selected now')
        .addClass(cssClass)
        .attr('data-day-name', text)
        .data('date', new Date(date.valueOf()));
      date.setDate(date.getDate() + 1);
    }
  }
};

scout.Calendar.prototype.layoutAxis = function() {
  var $e, $selected = $('.selected', this.$grid);

  // remove old axis
  $('.calendar-week-axis, .calendar-week-task', this.$grid).remove();

  // set weekname
  var session = this.session;
  $('.calendar-week-name', this.$container).each(function(index) {
    if (index > 0) {
      $e = $(this);
      $e.text(session.text('ui.CW', scout.dates.weekInYear($e.next().data('date'))));
    }
  });

  // day schedule
  if (!this._isMonth()) {
    //$('.calendar-week-name', this.$container).text('');
    var $parent = $selected.parent();
    $parent.appendDiv('calendar-week-axis').attr('data-axis-name', '08:00').css('top', this._dayPosition(8) + '%');
    $parent.appendDiv('calendar-week-axis').attr('data-axis-name', '12:00').css('top', this._dayPosition(12) + '%');
    $parent.appendDiv('calendar-week-axis').attr('data-axis-name', '13:00').css('top', this._dayPosition(13) + '%');
    $parent.appendDiv('calendar-week-axis').attr('data-axis-name', '17:00').css('top', this._dayPosition(17) + '%');
    $parent.appendDiv('calendar-week-task').attr('data-axis-name', session.text('ui.CalendarDay')).css('top', this._dayPosition(-1) + '%');
  }
};

/* -- year events ---------------------------------------- */

scout.Calendar.prototype._onYearPanelDateSelect = function(event) {
  this.selectedDate = event.date;
  this._updateModel(false);
};

scout.Calendar.prototype._updateListPanel = function() {
  if (this._showListPanel) {

    // remove old list-components
    this._listComponents.forEach(function(listComponent) {
      listComponent.remove();
    });

    this._listComponents = [];
    this._renderListPanel();
  }
};

/**
 * Renders the panel on the left, showing all components of the selected date.
 */
scout.Calendar.prototype._renderListPanel = function() {
  var listComponent, components = [];

  // set title
  this.$listTitle.text(this._format(this.selectedDate, 'd. MMMM yyyy'));

  // find components to display on the list panel
  this.components.forEach(function(component) {
    if (belongsToSelectedDate.call(this, component)) {
      components.push(component);
    }
  }.bind(this));

  // work with for-loop instead of forEach because of return statement
  function belongsToSelectedDate(component) {
    var i, date;
    for (i = 0; i < component.coveredDays.length; i++) {
      date = scout.dates.parseJsonDate(component.coveredDays[i]);
      if (scout.dates.isSameDay(this.selectedDate, date)) {
        return true;
      }
    }
    return false;
  }

  components.forEach(function(component) {
    listComponent = new scout.CalendarListComponent(this.selectedDate, component);
    listComponent.render(this.$list);
    this._listComponents.push(listComponent);
  }.bind(this));
};

/* -- components, events-------------------------------------------- */

scout.Calendar.prototype._selectedComponentChanged = function(component, partDay) {
  this._setSelection(partDay, component);
};

scout.Calendar.prototype._onDayContextMenu = function(event) {
  this._showContextMenu(event, 'Calendar.EmptySpace');
};

scout.Calendar.prototype._showContextMenu = function(event, allowedType) {
  event.preventDefault();
  event.stopPropagation();

  var func = function func(event, allowedType) {
    var filteredMenus = scout.menus.filter(this.menus, [allowedType], true),
      $part = $(event.currentTarget);
    if (filteredMenus.length === 0) {
      return;
    }
    var popup = scout.create('ContextMenuPopup', {
      parent: this,
      menuItems: filteredMenus,
      location: {
        x: event.pageX,
        y: event.pageY
      },
      $anchor: $part
    });
    popup.open();
  }.bind(this);

  scout.menus.showContextMenuWithWait(this.session, func, event, allowedType);
};

/* -- components, arrangement------------------------------------ */

// TODO awe, cru: (calendar) arrange methods should work on the model, not on the DOM
scout.Calendar.prototype._arrangeComponents = function() {
  var k, $day, $children, dayComponents, day,
    $days = $('.calendar-day', this.$grid);

  for (k = 0; k < $days.length; k++) {
    $day = $days.eq(k);
    $children = $day.children('.calendar-component:not(.component-task)');
    day = $day.data('date');

    if (this._isMonth() && $children.length > 2) {
      $day.addClass('many-items');
    } else if (!this._isMonth() && $children.length > 1) {
      // logical placement
      dayComponents = this._getComponents($children);
      this._arrange(dayComponents, day);

      // screen placement
      this._arrangeComponentSetPlacement($children, day);
    }
  }
};

scout.Calendar.prototype._getComponents = function($children) {
  var i, $child;
  var components = [];
  for (i = 0; i < $children.length; i++) {
    $child = $children.eq(i);
    components.push($child.data('component'));
  }
  return components;
};

scout.Calendar.prototype._sort = function(components) {
  components.sort(this._sortFromTo);
};

/**
 * Arrange components (stack width, stack index) per day
 * */
scout.Calendar.prototype._arrange = function(components, day) {
  var i, j, c, r, k,
    rows = [];

  //ordered by from, to
  this._sort(components);

  //clear existing placement
  for (i = 0; i < components.length; i++) {
    c = components[i];
    if (!c.stack) {
      c.stack = {};
    }
    c.stack[day] = {};
  }

  for (i = 0; i < components.length; i++) {
    c = components[i];
    r = c.getPartDayPosition(day);

    //reduce number of rows, if all components end before this one
    if (rows.length > 0 && this._allEndBefore(rows, r.from, day)) {
      rows = [];
    }

    //replace an component that ends before and can be replaced
    k = this._findReplacableRow(rows, r.from, day);

    //insert
    if (k >= 0) {
      rows[k] = c;
      c.stack[day].x = k;
    } else {
      rows.push(c);
      c.stack[day].x = rows.length - 1;
    }

    //update stackW
    for (j = 0; j < rows.length; j++) {
      rows[j].stack[day].w = rows.length;
    }
  }
};

scout.Calendar.prototype._allEndBefore = function(rows, pos, day) {
  var i;
  for (i = 0; i < rows.length; i++) {
    if (!this._endsBefore(rows[i], pos, day)) {
      return false;
    }
  }
  return true;
};

scout.Calendar.prototype._findReplacableRow = function(rows, pos, day) {
  var j;
  for (j = 0; j < rows.length; j++) {
    if (this._endsBefore(rows[j], pos, day)) {
      return j;
    }
  }
  return -1;
};

<<<<<<< HEAD
scout.Calendar.prototype._arrangeComponentFindPlacement = function($children) {
  // TODO awe: (calendar) placement may be improved, test cases needed
  // 1: change x if column on the left side free
  // 2: change w if place on the right side not used
  // -> then find new w (just use _arrangeComponentInitialW)
=======
scout.Calendar.prototype._endsBefore = function(component, pos, day) {
  return component.getPartDayPosition(day).to <= pos;
>>>>>>> 55d261e7
};

scout.Calendar.prototype._arrangeComponentSetPlacement = function($children, day) {
  var i, $child, stack;

  // loop and place based on data
  for (i = 0; i < $children.length; i++) {
    $child = $children.eq(i);
    stack = $child.data('component').stack[day];

    // make last element smaller
    $child
      .css('width', 100 / stack.w + '%')
      .css('left', stack.x * 100 / stack.w + '%');
  }
};

/* -- helper ---------------------------------------------------- */

scout.Calendar.prototype._dayPosition = function(hour) {
  var pos;
  if (hour < 0) {
    pos = 85;
  } else if (hour < 8) {
    pos = hour / 8 * 10 + 5;
  } else if (hour < 12) {
    pos = (hour - 8) / 4 * 25 + 15;
  } else if (hour < 13) {
    pos = (hour - 12) / 1 * 5 + 40;
  } else if (hour < 17) {
    pos = (hour - 13) / 4 * 25 + 45;
  } else if (hour <= 24) {
    pos = (hour - 17) / 7 * 10 + 70;
  }
  return Math.round(pos * 100) / 100;
};

scout.Calendar.prototype._hourToNumber = function(hour) {
  var splits = hour.split(':');
  return parseFloat(splits[0]) + parseFloat(splits[1]) / 60;
};

scout.Calendar.prototype._format = function(date, pattern) {
  return scout.dates.format(date, this.session.locale, pattern);
};

scout.Calendar.prototype._sortFromTo = function(c1, c2) {
  var from1 = scout.dates.parseJsonDate(c1.fromDate);
  var from2 = scout.dates.parseJsonDate(c2.fromDate);
  var dFrom = scout.dates.compare(from1, from2);
  if (dFrom !== 0) {
    return dFrom;
  }
  var to1 = scout.dates.parseJsonDate(c1.toDate);
  var to2 = scout.dates.parseJsonDate(c2.toDate);
  return scout.dates.compare(to1, to2);
};<|MERGE_RESOLUTION|>--- conflicted
+++ resolved
@@ -890,16 +890,8 @@
   return -1;
 };
 
-<<<<<<< HEAD
-scout.Calendar.prototype._arrangeComponentFindPlacement = function($children) {
-  // TODO awe: (calendar) placement may be improved, test cases needed
-  // 1: change x if column on the left side free
-  // 2: change w if place on the right side not used
-  // -> then find new w (just use _arrangeComponentInitialW)
-=======
 scout.Calendar.prototype._endsBefore = function(component, pos, day) {
   return component.getPartDayPosition(day).to <= pos;
->>>>>>> 55d261e7
 };
 
 scout.Calendar.prototype._arrangeComponentSetPlacement = function($children, day) {
