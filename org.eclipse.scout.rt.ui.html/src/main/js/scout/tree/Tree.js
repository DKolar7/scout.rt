/*******************************************************************************
 * Copyright (c) 2014-2015 BSI Business Systems Integration AG.
 * All rights reserved. This program and the accompanying materials
 * are made available under the terms of the Eclipse Public License v1.0
 * which accompanies this distribution, and is available at
 * http://www.eclipse.org/legal/epl-v10.html
 *
 * Contributors:
 *     BSI Business Systems Integration AG - initial API and implementation
 ******************************************************************************/
scout.Tree = function() {
  scout.Tree.parent.call(this);

  this.displayStyle = scout.Tree.DisplayStyle.DEFAULT;
  this.autoCheckChildren = false;
  this.checkable = false;
  this.enabled = true;
  this.filterEnabled = false;
  this.lazyExpandingEnabled = true;
  this.menus = [];
  this.menuBar;
  this.keyStrokes = [];
  this.multiCheck = true;
  this.nodes = []; // top-level nodes
  this.nodesMap = {}; // all nodes by id
  this.selectedNodes = [];
  this.checkedNodes = [];
  this.groupedNodes = {};
  this.visibleNodesFlat = [];
  this.visibleNodesMap = {};
  this._addAdapterProperties(['menus', 'keyStrokes']);
  this._additionalContainerClasses = ''; // may be used by subclasses to set additional CSS classes
  this._treeItemPaddingLeft = 23;
  this._treeItemCheckBoxPaddingLeft = 29;
  this._treeItemPaddingLevel = 15;
  this._filters = [];
  this._doubleClickSupport = new scout.DoubleClickSupport();
  this._$animationWrapper; // used by _renderExpansion()
  this._$expandAnimationWrappers = [];
  this._filterMenusHandler = this._filterMenus.bind(this);

  // contains all parents of a selected node, the selected node and the first level children
  this._inSelectionPathList = {};
  this.viewRangeRendered = new scout.Range(0, 0);
  this.viewRangeSize = 20;

  this.startAnimationFunc = function() {
    this.runningAnimations++;
  }.bind(this);
  this.runningAnimations = 0;
  this.runningAnimationsFinishFunc = function() {
    this.runningAnimations--;
    if (this.runningAnimations <= 0) {
      this.runningAnimations = 0;
      this._renderViewportBlocked = false;
      this.invalidateLayoutTree();
    }
  }.bind(this);

  this.nodeHeight = 0;
  this.nodeWidth = 0;
  this.maxNodeWidth = 0;
  this.nodeWidthDirty = false;
  this.$data;
  this._scrolldirections = 'both';
};
scout.inherits(scout.Tree, scout.Widget);

scout.Tree.DisplayStyle = {
  DEFAULT: 'default',
  BREADCRUMB: 'breadcrumb'
};

scout.Tree.prototype._init = function(model) {
  scout.Tree.parent.prototype._init.call(this, model);
  this.addFilter(new scout.LazyNodeFilter(this), true);
  this.breadcrumbFilter = new scout.TreeBreadcrumbFilter(this);
  if (this.displayStyle === scout.Tree.DisplayStyle.BREADCRUMB) {
    this.addFilter(this.breadcrumbFilter, true, true);
  }
  this.initialTraversing = true;
  this.nodes = this._ensureTreeNodes(this.nodes);
  this._visitNodes(this.nodes, this._initTreeNode.bind(this));
  this._visitNodes(this.nodes, this._updateFlatListAndSelectionPath.bind(this));
  this.initialTraversing = false;
  this.selectedNodes = this._nodesByIds(this.selectedNodes);
  this.menuBar = scout.create('MenuBar', {
    parent: this,
    menuOrder: new scout.MenuItemsOrder(this.session, 'Tree'),
    menuFilter: this._filterMenusHandler
  });
  this.menuBar.bottom();
  this._updateItemPath(true);
  this._syncDisplayStyle(this.displayStyle);
  this._syncKeyStrokes(this.keyStrokes);
  this._syncMenus(this.menus);
};

/**
 * Convert the node model to a TreeNode instance.
 */
scout.Tree.prototype._ensureTreeNodes = function(nodeModels) {
  var i, nodeModel, treeNode, treeNodes = [];
  for (i = 0; i < nodeModels.length; i++) {
    nodeModel = nodeModels[i];
    if (nodeModel instanceof scout.TreeNode) {
      treeNode = nodeModel;
    } else {
      nodeModel.parent = this; // FIXME [awe] 6.1 ... braucht es das noch? Wir haben ja jetzt ensure auf der TreeNode
      treeNode = this._createTreeNode(nodeModel);
      treeNode.init(nodeModel);
    }
    treeNodes[i] = treeNode;
  }
  return treeNodes;
};

scout.Tree.prototype._createTreeNode = function(nodeModel) {
  return new scout.TreeNode(); // FIXME [awe] 6.1 ausprobieren ob das auch mit scout.create klappt
};

/**
 * @override ModelAdapter.js
 */
scout.Tree.prototype._initKeyStrokeContext = function(keyStrokeContext) {
  scout.Tree.parent.prototype._initKeyStrokeContext.call(this, keyStrokeContext);

  this._initTreeKeyStrokeContext(keyStrokeContext);
};

scout.Tree.prototype._initTreeKeyStrokeContext = function(keyStrokeContext) {
  var modifierBitMask = scout.keyStrokeModifier.NONE;

  keyStrokeContext.registerKeyStroke([
    new scout.TreeSpaceKeyStroke(this),
    new scout.TreeNavigationUpKeyStroke(this, modifierBitMask),
    new scout.TreeNavigationDownKeyStroke(this, modifierBitMask),
    new scout.TreeCollapseAllKeyStroke(this, modifierBitMask),
    new scout.TreeCollapseOrDrillUpKeyStroke(this, modifierBitMask),
    new scout.TreeNavigationEndKeyStroke(this, modifierBitMask),
    new scout.TreeExpandOrDrillDownKeyStroke(this, modifierBitMask)
  ]);

  // Prevent default action and do not propagate ↓ or ↑ keys if ctrl- or alt-modifier is not pressed.
  // Otherwise, an '↑-event' on the first node, or an '↓-event' on the last row will bubble up (because not consumed by tree navigation keystrokes) and cause a superior tree to move its selection;
  // Use case: - outline tree with a detail form that contains a tree;
  //           - preventDefault because of smartfield, so that the cursor is not moved on first or last row;
  keyStrokeContext.registerStopPropagationInterceptor(function(event) {
    if (!event.ctrlKey && !event.altKey && scout.isOneOf(event.which, scout.keys.UP, scout.keys.DOWN)) {
      event.stopPropagation();
      event.preventDefault();
    }
  });
};

scout.Tree.prototype._syncMenus = function(menus) {
  this.updateKeyStrokes(menus, this.menus);
  this._setProperty('menus', menus);
  this._updateMenuBar();
};

scout.Tree.prototype._updateMenuBar = function() {
  var menuItems = this._filterMenus(this.menus, scout.MenuDestinations.MENU_BAR, false, true);
  this.menuBar.setMenuItems(menuItems);
};

scout.Tree.prototype._syncKeyStrokes = function(keyStrokes) {
  this.updateKeyStrokes(keyStrokes, this.keyStrokes);
  this._setProperty('keyStrokes', keyStrokes);
};

scout.Tree.prototype._resetTreeNode = function(node, parentNode) {
  node.reset();
};

scout.Tree.prototype._isSelectedNode = function(node) {
  if (this.initialTraversing) {
    return this.selectedNodes.indexOf(node.id) > -1;
  } else {
    return this.selectedNodes.indexOf(node) > -1;
  }
};

scout.Tree.prototype._updateFlatListAndSelectionPath = function(node, parentNode) {
  // if this node is selected all parent nodes have to be added to selectionPath
  if (this._isSelectedNode(node) && ((node.parentNode && !this.visibleNodesMap[node.parentNode.id]) || node.level === 0)) {
    var p = node;
    while (p) {
      this._inSelectionPathList[p.id] = true;
      p.filterDirty = true;

      if (p !== node) {
        // ensure node is expanded
        node.expanded = true;
        // if parent was filtered before, try refilter after adding to selection path.
        if (p.level === 0) {
          this._applyFiltersForNode(p);

          // add visible nodes to visible nodes array when they are initialized
          this._addToVisibleFlatList(p, false);

          // process children
          this._addChildrenToFlatList(p, this.visibleNodesFlat.length - 1, false, null, true);
        }
      }
      p = p.parentNode;
    }
  } else if (node.parentNode && this._isSelectedNode(node.parentNode)) {
    this._inSelectionPathList[node.id] = true;
  }

  this._applyFiltersForNode(node);

  // add visible nodes to visible nodes array when they are initialized
  this._addToVisibleFlatList(node, false);
};

scout.Tree.prototype._initTreeNode = function(node, parentNode) {
  // FIXME [awe] 6.1 move this code to TreeNode#init
  this.nodesMap[node.id] = node;

  if (parentNode) {
    node.parentNode = parentNode;
    node.level = node.parentNode.level + 1;
  } else {
    node.level = 0;
  }

  this.nodesMap[node.id] = node;
  if (parentNode) {
    node.parentNode = parentNode;
    node.level = node.parentNode.level + 1;
  } else {
    node.level = 0;
  }
  node.rendered = false;
  node.attached = false;
<<<<<<< HEAD
  // create function to check if node is in hierarchy of a parent. is used on removal from flat list.
  node.isChildOf = function(parentNode) {
    if (parentNode === this.parentNode) {
      return true;
    } else if (!this.parentNode) {
      return false;
    }
    return this.parentNode.isChildOf(parentNode);
  };
=======
>>>>>>> 37588a15
  if (node.checked) {
    this.checkedNodes.push(node);
  }
  scout.defaultValues.applyTo(node, 'TreeNode');
  if (node.childNodes === undefined) {
    node.childNodes = [];
  }

  this._initTreeNodeInternal(node, parentNode);
<<<<<<< HEAD

  node.isFilterAccepted = function(forceFilter) {
    if (this.filterDirty || forceFilter) {
      that._applyFiltersForNode(this);
    }
    return this.filterAccepted;
  };
=======
  this._applyFiltersForNode(node);
>>>>>>> 37588a15

  this._updateMarkChildrenChecked(node, true, node.checked);

  node.initialized = true;
};

scout.Tree.prototype._initTreeNodeInternal = function(node, parentNode) {
<<<<<<< HEAD
  // override this if you want a custom node init before filtering.
=======
  // internal subclasses of tree (e.g. Outline) may override this method
  // to perform custom node init before filtering. Other subclasses should
  // not override this method.
>>>>>>> 37588a15
};

scout.Tree.prototype.destroy = function() {
  scout.Tree.parent.prototype.destroy.call(this);
  this._visitNodes(this.nodes, this._destroyTreeNode.bind(this));
};

scout.Tree.prototype._destroyTreeNode = function(node, parentNode) {
  delete this.nodesMap[node.id];
  scout.arrays.remove(this.selectedNodes, node); // ensure deleted node is not in selection list anymore (in case the model does not update the selection)
  this._removeFromFlatList(node, false); //ensure node is not longer in visible nodes list.

  if (this._onNodeDeleted) { // Necessary for subclasses
    this._onNodeDeleted(node);
  }
};

scout.Tree.prototype._visitNodes = function(nodes, func, parentNode) {
  return scout.Tree.visitNodes(nodes, func, parentNode);
};

scout.Tree.prototype._render = function($parent) {
  this.$container = $parent.appendDiv('tree');
  if (this._additionalContainerClasses) {
    this.$container.addClass(this._additionalContainerClasses);
  }

  var layout = new scout.TreeLayout(this);
  this.htmlComp = new scout.HtmlComponent(this.$container, this.session);
  this.htmlComp.setLayout(layout);
  this.htmlComp.pixelBasedSizing = false;

  this.$data = this.$container.appendDiv('tree-data')
    .on('contextmenu', this._onContextMenu.bind(this))
    .on('mousedown', '.tree-node', this._onNodeMouseDown.bind(this))
    .on('mouseup', '.tree-node', this._onNodeMouseUp.bind(this))
    .on('dblclick', '.tree-node', this._onNodeDoubleClick.bind(this))
    .on('mousedown', '.tree-node-control', this._onNodeControlMouseDown.bind(this))
    .on('mouseup', '.tree-node-control', this._onNodeControlMouseUp.bind(this))
    .on('dblclick', '.tree-node-control', this._onNodeControlDoubleClick.bind(this))
    .on('scroll', this._onDataScroll.bind(this));
  new scout.HtmlComponent(this.$data, this.session);

  if (this.isHorizontalScrollingEnabled()) {
    this.$data.toggleClass('scrollable-tree', true);
  }

  scout.scrollbars.install(this.$data, {
    parent: this,
    axis: this._scrolldirections
  });
  this._installNodeTooltipSupport();
  this.menuBar.render(this.$container);
  this._updateNodeDimensions();
  // render display style before viewport (not in renderProperties) to have a correct style from the beginning
  this._renderDisplayStyle();
  this._renderViewport();
};

scout.Tree.prototype._postRender = function() {
  this._renderSelection();
};

scout.Tree.prototype._remove = function() {
  // stop all animations
  if (this._$animationWrapper) {
    this._$animationWrapper.stop(false, true);
  }
  // Detach nodes from jQuery objects (because those will be removed)
  this._visitNodes(this.nodes, this._resetTreeNode.bind(this));

  scout.scrollbars.uninstall(this.$data, this.session);
  this._uninstallDragAndDropHandler();
  this._uninstallNodeTooltipSupport();
  this.$fillBefore = null;
  this.$fillAfter = null;
  this.$data = null;
  // reset rendered view range because now range is rendered
  this.viewRangeRendered = new scout.Range(0, 0);
  scout.Tree.parent.prototype._remove.call(this);
};

scout.Tree.prototype._renderProperties = function() {
  scout.Tree.parent.prototype._renderProperties.call(this);
  this._renderMenus();
  this._renderDropType();
};

scout.Tree.prototype.isHorizontalScrollingEnabled = function() {
  return this._scrolldirections === 'both' || this._scrolldirections === 'x';
};

scout.Tree.prototype._onDataScroll = function() {
  var scrollToSelectionBackup = this.scrollToSelection;
  this.scrollToSelection = false;
  var scrollTop = this.$data[0].scrollTop;
  if (this.scrollTop === scrollTop) {
    return;
  }
  this._renderViewport();
  this.scrollTop = scrollTop;
  this.scrollToSelection = scrollToSelectionBackup;
};

scout.Table.prototype.setScrollTop = function(scrollTop) {
  scout.scrollbars.scrollTop(this.$data, scrollTop);
  this._setProperty('scrollTop', scrollTop);

  // call _renderViewport to make sure nodes are rendered immediately. The browser fires the scroll event handled by onDataScroll delayed
  this._renderViewport();
};

scout.Tree.prototype._renderViewport = function() {
  if (this.runningAnimations > 0 || this._renderViewportBlocked) {
    //animation pending do not render view port because finishing should rerenderViewport
    return;
  }
  var viewRange = this._calculateCurrentViewRange();
  this._renderViewRange(viewRange);
};

scout.Tree.prototype._calculateCurrentViewRange = function() {
  var node,
    scrollTop = this.$data[0].scrollTop,
    maxScrollTop = this.$data[0].scrollHeight - this.$data[0].clientHeight;

  if (maxScrollTop === 0 && this.visibleNodesFlat.length > 0) {
    // no scrollbars visible
    node = this.visibleNodesFlat[0];
  } else {
    node = this._nodeAtScrollTop(scrollTop);
  }

  return this._calculateViewRangeForNode(node);
};

scout.Tree.prototype._rerenderViewport = function() {
  if (this._renderViewportBlocked) {
    return;
  }
  this._removeRenderedNodes();
  this._renderFiller();
  this._updateDomNodeWidth();
  this._renderViewport();
};

scout.Tree.prototype._removeRenderedNodes = function() {
  var $nodes = this.$data.find('.tree-node');
  $nodes.each(function(i, elem) {
    var $node = $(elem),
      node = $node.data('node');
    if ($node.hasClass('hiding')) {
      // Do not remove nodes which are removed using an animation
      return;
    }
    this._removeNode(node);
  }.bind(this));
  this.viewRangeRendered = new scout.Range(0, 0);
};

scout.Tree.prototype._renderViewRangeForNode = function(node) {
  var viewRange = this._calculateViewRangeForNode(node);
  this._renderViewRange(viewRange);
};

scout.Tree.prototype._renderNodesInRange = function(range) {
  var prepend = false;

  var nodes = this.visibleNodesFlat;
  if (nodes.length === 0) {
    return;
  }

  var maxRange = new scout.Range(0, nodes.length);
  range = maxRange.intersect(range);
  if (!range.intersect(this.viewRangeRendered).equals(new scout.Range(0, 0))) {
    throw new Error('New range must not intersect with existing.');
  }
  if (range.to <= this.viewRangeRendered.from) {
    prepend = true;
  }
  var newRange = this.viewRangeRendered.union(range);
  if (newRange.length === 2) {
    throw new Error('Can only prepend or append rows to the existing range. Existing: ' + this.viewRangeRendered + '. New: ' + newRange);
  }
  this.viewRangeRendered = newRange[0];

  var numNodesRendered = this.ensureRangeVisible(range);

  if ($.log.isTraceEnabled()) {
    $.log.trace(numNodesRendered + ' new nodes rendered from ' + range);
  }
};

scout.Tree.prototype.ensureRangeVisible = function(range) {
  var nodes = this.visibleNodesFlat,
    numNodesRendered = 0;
  for (var r = range.from; r < range.to; r++) {
    var node = nodes[r];
    if (!node.attached) {
      this._insertNodeInDOM(node);
      numNodesRendered++;
    }
  }
  return numNodesRendered;
};

scout.Tree.prototype._renderFiller = function() {
  if (!this.$fillBefore) {
    this.$fillBefore = this.$data.prependDiv('tree-data-fill');
  }

  var fillBeforeDimensions = this._calculateFillerDimension(new scout.Range(0, this.viewRangeRendered.from));
  this.$fillBefore.cssHeight(fillBeforeDimensions.height);
  if (this.isHorizontalScrollingEnabled()) {
    this.$fillBefore.cssWidth(fillBeforeDimensions.width);
    this.maxNodeWidth = Math.max(fillBeforeDimensions.width, this.maxNodeWidth);
  }
  $.log.trace('FillBefore height: ' + fillBeforeDimensions.height);

  if (!this.$fillAfter) {
    this.$fillAfter = this.$data.appendDiv('tree-data-fill');
  }

  var fillAfterDimensions = {
    height: 0,
    width: 0
  };
  fillAfterDimensions = this._calculateFillerDimension(new scout.Range(this.viewRangeRendered.to, this.visibleNodesFlat.length));
  this.$fillAfter.cssHeight(fillAfterDimensions.height);
  if (this.isHorizontalScrollingEnabled()) {
    this.$fillAfter.cssWidth(fillAfterDimensions.width);
    this.maxNodeWidth = Math.max(fillAfterDimensions.width, this.maxNodeWidth);
  }
  $.log.trace('FillAfter height: ' + fillAfterDimensions.height);
};

scout.Tree.prototype._calculateFillerDimension = function(range) {
  var dimension = {
    height: 0,
    width: Math.max(this.$data.outerWidth(), this.maxNodeWidth)
  };
  for (var i = range.from; i < range.to; i++) {
    var node = this.visibleNodesFlat[i];
    dimension.height += this._heightForNode(node);
    dimension.width = Math.max(dimension.width, this._widthForNode(node));
  }
  return dimension;
};

scout.Tree.prototype._removeNodesInRange = function(range) {
  var fromNode, toNode, node, i,
    numNodesRemoved = 0,
    nodes = this.visibleNodesFlat;

  var maxRange = new scout.Range(0, nodes.length);
  range = maxRange.intersect(range);
  fromNode = nodes[range.from];
  toNode = nodes[range.to];

  var newRange = this.viewRangeRendered.subtract(range);
  if (newRange.length === 2) {
    throw new Error('Can only remove nodes at the beginning or end of the existing range. ' + this.viewRangeRendered + '. New: ' + newRange);
  }
  this.viewRangeRendered = newRange[0];

  for (i = range.from; i < range.to; i++) {
    node = nodes[i];
    this._removeNode(node);
    numNodesRemoved++;
  }

  if ($.log.isTraceEnabled()) {
    $.log.trace(numNodesRemoved + ' nodes removed from ' + range + '.');
  }
};

/**
 * Just removes the node, does NOT adjust this.viewRangeRendered
 */
scout.Tree.prototype._removeNode = function(node) {
  var $node = node.$node;
  if (!$node) {
    return;
  }
  if ($node.hasClass('hiding')) {
    // Do not remove nodes which are removed using an animation
    return;
  }
  //only remove node
  $node.detach();
  node.attached = false;
};

/**
 * Renders the rows visible in the viewport and removes the other rows
 */
scout.Tree.prototype._renderViewRange = function(viewRange) {
  if (viewRange.from === this.viewRangeRendered.from && viewRange.to === this.viewRangeRendered.to && !this.viewRangeDirty) {
    // Range already rendered -> do nothing
    return;
  }
  if (!this.viewRangeDirty) {
    var rangesToRender = viewRange.subtract(this.viewRangeRendered);
    var rangesToRemove = this.viewRangeRendered.subtract(viewRange);
    var maxRange = new scout.Range(0, this.visibleNodesFlat.length);

    rangesToRemove.forEach(function(range) {
      this._removeNodesInRange(range);
      if (maxRange.to < range.to) {
        this.viewRangeRendered = viewRange;
      }
    }.bind(this));
    rangesToRender.forEach(function(range) {
      this._renderNodesInRange(range);
    }.bind(this));
  } else {
    //expansion changed
    this.viewRangeRendered = viewRange;
    this.ensureRangeVisible(viewRange);
  }

  // check if at least last and first row in range got correctly rendered
  if (this.viewRangeRendered.size() > 0) {
    var nodes = this.visibleNodesFlat;
    var firstNode = nodes[this.viewRangeRendered.from];
    var lastNode = nodes[this.viewRangeRendered.to - 1];
    if (this.viewRangeDirty) {
      // cleanup nodes before range and after
      var $nodesBeforFirstNode = firstNode.$node.prevAll('.tree-node');
      var $nodesAfterLastNode = lastNode.$node.nextAll('.tree-node');
      this._cleanupNodes($nodesBeforFirstNode);
      this._cleanupNodes($nodesAfterLastNode);
    }
    if (!firstNode.attached || !lastNode.attached) {
      throw new Error('Nodes not rendered as expected. ' + this.viewRangeRendered + '. First: ' + firstNode.$node + '. Last: ' + lastNode.$node);
    }
  }

  this._postRenderViewRange();
  this.viewRangeDirty = false;
};

scout.Tree.prototype._postRenderViewRange = function() {
  this._renderFiller();
  this._updateDomNodeWidth();
  this._renderSelection();
};

scout.Tree.prototype._updateDomNodeWidth = function($nodes) {
  if (!this.isHorizontalScrollingEnabled()) {
    return;
  }
  if (this.rendered && this.nodeWidthDirty) {
    for (var i = this.viewRangeRendered.from; i < this.viewRangeRendered.to; i++) {
      this.maxNodeWidth = Math.max(this.visibleNodesFlat[i].width, this.maxNodeWidth);
    }
    var width = Math.max(this.maxNodeWidth, this.$data.outerWidth());
    this.$data.find('.tree-node').css('width', this.maxNodeWidth);
    this.nodeWidthDirty = false;
  }
};

scout.Tree.prototype._cleanupNodes = function($nodes) {
  for (var i = 0; i < $nodes.length; i++) {
    this._removeNode($nodes.eq(i).data('node'));
  }
};

/**
 * Returns the index of the node which is at position scrollTop.
 */
scout.Tree.prototype._nodeAtScrollTop = function(scrollTop) {
  var height = 0,
    nodeTop;
  this.visibleNodesFlat.some(function(node, i) {
    height += this._heightForNode(node);
    if (scrollTop < height) {
      nodeTop = node;
      return true;
    }
  }.bind(this));
  var visibleNodesLength = this.visibleNodesFlat.length;
  if (!nodeTop && visibleNodesLength > 0) {
    nodeTop = this.visibleNodesFlat[visibleNodesLength - 1];
  }
  return nodeTop;
};

scout.Tree.prototype._heightForNode = function(node) {
  var height = 0;
  if (node.height) {
    height = node.height;
  } else {
    height = this.nodeHeight;
  }
  return height;
};

scout.Tree.prototype._widthForNode = function(node) {
  var width = 0;
  if (node.width) {
    width = node.width;
  } else {
    width = this.nodeWidth;
  }
  return width;
};

/**
 * Returns a range of size this.viewRangeSize. Start of range is nodeIndex - viewRangeSize / 4.
 * -> 1/4 of the nodes are before the viewport 2/4 in the viewport 1/4 after the viewport,
 * assuming viewRangeSize is 2*number of possible nodes in the viewport (see calculateViewRangeSize).
 */
scout.Tree.prototype._calculateViewRangeForNode = function(node) {
  var viewRange = new scout.Range(),
    quarterRange = Math.floor(this.viewRangeSize / 4),
    diff;

  var nodeIndex = this.visibleNodesFlat.indexOf(node);
  viewRange.from = Math.max(nodeIndex - quarterRange, 0);
  viewRange.to = Math.min(viewRange.from + this.viewRangeSize, this.visibleNodesFlat.length);
  if (!node || nodeIndex === -1) {
    return viewRange;
  }

  // Try to use the whole viewRangeSize (extend from if necessary)
  diff = this.viewRangeSize - viewRange.size();
  if (diff > 0) {
    viewRange.from = Math.max(viewRange.to - this.viewRangeSize, 0);
  }
  return viewRange;
};

/**
 * Calculates the optimal view range size (number of nodes to be rendered).
 * It uses the default node height to estimate how many nodes fit in the view port.
 * The view range size is this value * 2.
 */
scout.Tree.prototype.calculateViewRangeSize = function() {
  // Make sure row height is up to date (row height may be different after zooming)
  this._updateNodeDimensions();

  if (this.nodeHeight === 0) {
    throw new Error('Cannot calculate view range with nodeHeight = 0');
  }
  return Math.ceil(this.$data.outerHeight() / this.nodeHeight) * 2;
};

scout.Tree.prototype.setViewRangeSize = function(viewRangeSize) {
  if (this.viewRangeSize === viewRangeSize) {
    return;
  }
  this._setProperty('viewRangeSize', viewRangeSize);
  if (this.rendered) {
    this._renderViewport();
  }
};

scout.Tree.prototype._updateNodeDimensions = function() {
  var node = {
    level: 0
  };
  var $emptyNode = this._$buildNode(node).appendTo(this.$data);
  this._renderNodeText(node);
  this.nodeHeight = $emptyNode.outerHeight(true);
  if (this.isHorizontalScrollingEnabled()) {
    var oldNodeWidth = this.nodeWidth;
    this.nodeWidth = $emptyNode.outerWidth(true);
    if (oldNodeWidth !== this.nodeWidth) {
      this.viewRangeDirty = true;
    }
  }
  $emptyNode.remove();
};

/**
 * Updates the node heights for every visible node and clears the height of the others
 */
scout.Tree.prototype.updateNodeHeights = function() {
  this.visibleNodesFlat.forEach(function(node) {
    if (!node.attached) {
      node.height = null;
    } else {
      node.height = node.$node.outerHeight(true);
    }
  });
};

/**
 * @param parentNode optional. If provided, this node's state will be updated (e.g. it will be collapsed)
 */
scout.Tree.prototype._removeNodes = function(nodes, parentNode) {
  if (nodes.length === 0) {
    return;
  }

  nodes.forEach(function(node) {
    this._removeFromFlatList(node, true);
    if (node.childNodes.length > 0) {
      this._removeNodes(node.childNodes, node);
    }
    if (node.$node) {
      if (this._$animationWrapper && this._$animationWrapper.find(node.$node).length > 0) {
        this._$animationWrapper.stop(false, true);
      }
      node.reset();
    }
  }, this);

  //If every child node was deleted mark node as collapsed (independent of the model state)
  //--> makes it consistent with addNodes and expand (expansion is not allowed if there are no child nodes)
  var $parentNode = (parentNode ? parentNode.$node : undefined);
  if ($parentNode) {
    var childNodesOfParent = parentNode.childNodes;
    if (!childNodesOfParent || childNodesOfParent.length === 0) {
      $parentNode.removeClass('expanded');
      $parentNode.removeClass('lazy');
    }
  }
  if (this.rendered) {
    this.viewRangeDirty = true;
    this.invalidateLayoutTree();
  }
};

scout.Tree.prototype._$buildNode = function(node) {
  var $node = this.$container.makeDiv('tree-node')
    .data('node', node)
    .attr('data-nodeid', node.id)
    .attr('data-level', node.level)
    .css('padding-left', this._computeTreeItemPaddingLeft(node.level));
  node.$node = $node;
  $node.appendSpan('text');

  this._renderTreeItemControl($node);

  if (this.checkable) {
    this._renderTreeItemCheckbox(node);
  }

  return $node;
};

scout.Tree.prototype._decorateNode = function(node) {
  var formerClasses,
    $node = node.$node;
  if (!$node) {
    // This node is not yet rendered, nothing to do
    return;
  }

  formerClasses = 'tree-node';
  if ($node.isSelected()) {
    formerClasses += ' selected';
  }
  if ($node.hasClass('ancestor-of-selected')) {
    formerClasses += ' ancestor-of-selected';
  }
  if ($node.hasClass('parent-of-selected')) {
    formerClasses += ' parent-of-selected';
  }
  $node.removeClass();
  $node.addClass(formerClasses);
  $node.addClass(node.cssClass);
  $node.toggleClass('leaf', !!node.leaf);
  $node.toggleClass('expanded', (!!node.expanded && node.childNodes.length > 0));
  $node.toggleClass('lazy', $node.hasClass('expanded') && node.expandedLazy);
  $node.toggleClass('group', !!this.groupedNodes[node.id]);
  $node.setEnabled(!!node.enabled);
  $node.children('.tree-node-checkbox')
    .children('.check-box')
    .toggleClass('disabled', !(this.enabled && node.enabled));

  if (!node.parentNode && this.selectedNodes.length === 0) {
    // Root nodes have class child-of-selected if no node is selected
    $node.addClass('child-of-selected');
  } else if (node.parentNode && this.selectedNodes.indexOf(node.parentNode) > -1) {
    $node.addClass('child-of-selected');
  }

  this._renderNodeText(node);

  scout.styles.legacyStyle(node, $node);

  // TODO [6.1] bsh: More attributes...
  // iconId

  // If parent node is marked as 'lazy', check if any visible child nodes remain.
  if (node.parentNode && node.parentNode.expandedLazy) {
    var hasVisibleNodes = node.parentNode.childNodes.some(function(childNode) {
      if (this.visibleNodesMap[childNode.id]) {
        return true;
      }
    }.bind(this));
    if (!hasVisibleNodes && node.parentNode.$node) {
      // Remove 'lazy' from parent
      node.parentNode.$node.removeClass('lazy');
    }
  }
};

scout.Tree.prototype._renderTreeItemControl = function($node) {
  var $control = $node.prependDiv('tree-node-control');
  if (this.checkable) {
    $control.addClass('checkable');
  }
};

scout.Tree.prototype._renderTreeItemCheckbox = function(node) {
  var $node = node.$node,
    $controlItem = $node.prependDiv('tree-node-checkbox');
  var $checkboxDiv = $controlItem
    .appendDiv('check-box')
    .toggleClass('checked', node.checked)
    .toggleClass('disabled', !(this.enabled && node.enabled));

  if (node.childrenChecked) {
    $checkboxDiv.toggleClass('children-checked', true);
  } else {
    $checkboxDiv.toggleClass('children-checked', false);
  }
};

scout.Tree.prototype._renderNodeText = function(node) {
  var $node = node.$node,
    $text = $node.children('.text');
  if (node.htmlEnabled) {
    $text.html(node.text);
  } else {
    $text.textOrNbsp(node.text);
  }
};

scout.Tree.prototype._renderNodeChecked = function(node) {
  if (!node.$node) {
    // if node is not rendered, do nothing
    return;
  }

  node.$node
    .children('.tree-node-checkbox')
    .children('.check-box')
    .toggleClass('checked', node.checked);
};

scout.Tree.prototype._renderMenus = function() {
  // NOP
};

scout.Tree.prototype._removeMenus = function() {
  // menubar takes care about removal
};

scout.Tree.prototype._filterMenus = function(menus, destination, onlyVisible, enableDisableKeyStroke) {
  return scout.menus.filterAccordingToSelection('Tree', this.selectedNodes.length, menus, destination, onlyVisible, enableDisableKeyStroke);
};

/**
 * @override
 */
scout.Tree.prototype._renderEnabled = function() {
  var enabled = this.enabled;
  this.$data.setEnabled(enabled);
  this.$container.setTabbable(enabled);

  if (this.rendered) {
    // Enable/disable all checkboxes
    this.$nodes().each(function() {
      var $node = $(this),
        node = $node.data('node');

      $node.children('.tree-node-checkbox')
        .children('.check-box')
        .toggleClass('disabled', !(enabled && node.enabled));
    });
  }
};

scout.Tree.prototype._renderTitle = function() {
  // NOP
};

scout.Tree.prototype._renderAutoCheckChildren = function() {
  // NOP
};

scout.Tree.prototype._renderCheckable = function() {
  // Define helper functions
  var isNodeRendered = function(node) {
    return !!node.$node;
  };
  var updateCheckableStateRec = function(node) {
    var $node = node.$node;
    var $control = $node.children('.tree-node-control');
    var $checkbox = $node.children('.tree-node-checkbox');

    if (this.checkable) {
      $control.addClass('checkable');
      if ($checkbox.length === 0) {
        this._renderTreeItemCheckbox(node);
      }
    } else {
      $control.removeClass('checkable');
      $checkbox.remove();
    }

    $node.css('padding-left', this._computeTreeItemPaddingLeft(parseFloat($node.attr('data-level'))));

    // Recursion
    if (node.childNodes) {
      node.childNodes.filter(isNodeRendered).forEach(updateCheckableStateRec);
    }
  }.bind(this);

  // Start recursion
  this.nodes.filter(isNodeRendered).forEach(updateCheckableStateRec);
};

scout.Tree.prototype._renderMultiCheck = function() {
  // NOP
};

scout.Tree.prototype._renderDisplayStyle = function() {
  this.$container.toggleClass('breadcrumb', this.isBreadcrumbStyleActive());

  // update scrollbar if mode has changed (from tree to bc or vice versa)
  this.invalidateLayoutTree();
};

scout.Tree.prototype._renderExpansion = function(node, options) {
  var opts = {
    expandLazyChanged: false,
    expansionChanged: false
  };
  $.extend(opts, options);

  var $node = node.$node,
    expanded = node.expanded;

  // Only render if node is rendered to make it possible to expand/collapse currently hidden nodes (used by collapseAll).
  if (!$node || $node.length === 0) {
    return;
  }

  // Only expand / collapse if there are child nodes
  if (node.childNodes.length === 0) {
    return true;
  }

  $node.toggleClass('lazy', expanded && node.expandedLazy);
  if (!opts.expansionChanged && !opts.expandLazyChanged) {
    // Expansion state has not changed -> return
    return;
  }

  if (expanded) {
    $node.addClass('expanded');
  } else {
    $node.removeClass('expanded');
  }
};

scout.Tree.prototype._renderSelection = function() {
  // Add children class to root nodes if no nodes are selected
  if (this.selectedNodes.length === 0) {
    this.nodes.forEach(function(childNode) {
      if (childNode.rendered) {
        childNode.$node.addClass('child-of-selected');
      }
    }, this);
  }

  this.selectedNodes.forEach(function(node) {
    if (!this.visibleNodesMap[node.id]) {
      return;
    }

    // Mark all ancestor nodes, especially necessary for bread crumb mode
    var parentNode = node.parentNode;
    if (parentNode && parentNode.rendered) {
      parentNode.$node.addClass('parent-of-selected');
    }
    while (parentNode) {
      if (parentNode.rendered) {
        parentNode.$node.addClass('ancestor-of-selected');
      }
      parentNode = parentNode.parentNode;
    }

    // Mark all child nodes
    if (node.expanded) {
      node.childNodes.forEach(function(childNode) {
        if (childNode.rendered) {
          childNode.$node.addClass('child-of-selected');
        }
      }, this);
    }

    if (node.rendered) {
      node.$node.select(true);
    }
  }, this);

  if (this.scrollToSelection) {
    // Execute delayed because tree may be not layouted yet
    setTimeout(this.revealSelection.bind(this));
  }
  // TODO [6.1] CGU remove this, it does way too much and renderNodeText prevents that tree can get focus when a node is clicked. It seems that it is only necessary to update the group css class
  this._redecorateViewRange();
};

scout.Tree.prototype._redecorateViewRange = function() {
  if (this.rendered) {
    for (var i = this.viewRangeRendered.from; i < this.viewRangeRendered.to; i++) {
      if (i >= this.visibleNodesFlat.length) {
        break;
      }
      this._decorateNode(this.visibleNodesFlat[i]);
    }
  }
};

scout.Tree.prototype._removeSelection = function() {
  // Remove children class on root nodes if no nodes were selected
  if (this.selectedNodes.length === 0) {
    this.nodes.forEach(function(childNode) {
      if (childNode.rendered) {
        childNode.$node.removeClass('child-of-selected');
      }
    }, this);
  }

  this.selectedNodes.forEach(this._removeNodeSelection, this);
};

scout.Tree.prototype._removeNodeSelection = function(node) {
  if (node.rendered) {
    node.$node.select(false);
  }

  // remove ancestor and child classes
  var parentNode = node.parentNode;
  if (parentNode && parentNode.rendered) {
    parentNode.$node.removeClass('parent-of-selected');
  }
  while (parentNode && parentNode.rendered) {
    parentNode.$node.removeClass('ancestor-of-selected');
    parentNode = parentNode.parentNode;
  }
  if (node.expanded) {
    node.childNodes.forEach(function(childNode) {
      if (childNode.rendered) {
        childNode.$node.removeClass('child-of-selected');
      }
    }, this);
  }
};

scout.Tree.prototype._renderDropType = function() {
  if (this.dropType) {
    this._installDragAndDropHandler();
  } else {
    this._uninstallDragAndDropHandler();
  }
};

scout.Tree.prototype._installDragAndDropHandler = function(event) {
  if (this.dragAndDropHandler) {
    return;
  }
  this.dragAndDropHandler = scout.dragAndDrop.handler(this, {
    supportedScoutTypes: scout.dragAndDrop.SCOUT_TYPES.FILE_TRANSFER,
    dropType: function() {
      return this.dropType;
    }.bind(this),
    dropMaximumSize: function() {
      return this.dropMaximumSize;
    }.bind(this),
    additionalDropProperties: function(event) {
      var $target = $(event.currentTarget);
      var properties = {
        nodeId: ''
      };
      if ($target.hasClass('tree-node')) {
        var node = $target.data('node');
        properties.nodeId = node.id;
      }
      return properties;
    }.bind(this)
  });
  this.dragAndDropHandler.install(this.$container, '.tree-data,.tree-node');
};

scout.Tree.prototype._uninstallDragAndDropHandler = function(event) {
  if (!this.dragAndDropHandler) {
    return;
  }
  this.dragAndDropHandler.uninstall();
  this.dragAndDropHandler = null;
};

scout.Tree.prototype._updateMarkChildrenChecked = function(node, init, checked, checkChildrenChecked) {
  if (!this.checkable) {
    return;
  }

  if (checkChildrenChecked) {
    var childrenFound = false;
    for (var j = 0; j < node.childNodes.length > 0; j++) {
      var childNode = node.childNodes[j];
      if (childNode.checked || childNode.childrenChecked) {
        node.childrenChecked = true;
        checked = true;
        childrenFound = true;
        if (this.rendered && node.$node) {
          node.$node
            .children('.tree-node-checkbox')
            .children('.check-box')
            .toggleClass('children-checked', true);
        }
        break;
      }
    }
    if (!childrenFound) {
      node.childrenChecked = false;
      if (this.rendered && node.$node) {
        node.$node.children('.tree-node-checkbox')
          .children('.check-box')
          .toggleClass('children-checked', false);
      }
    }
  }

  if (!node.parentNode || node.parentNode.checked) {
    return;
  }

  var stateChanged = false;
  if (!checked && !init) {
    //node was unchecked check siblings
    var hasCheckedSiblings = false;
    for (var i = 0; i < node.parentNode.childNodes.length > 0; i++) {
      var siblingNode = node.parentNode.childNodes[i];
      if (siblingNode.checked || siblingNode.childrenChecked) {
        hasCheckedSiblings = true;
        break;
      }
    }
    if (hasCheckedSiblings !== node.parentNode.childrenChecked) {
      //parentNode.checked should be false
      node.parentNode.childrenChecked = hasCheckedSiblings;
      stateChanged = true;
    }
  }
  if ((checked && !node.parentNode.childrenChecked)) {
    node.parentNode.childrenChecked = true;
    stateChanged = true;
  }
  if (stateChanged) {
    this._updateMarkChildrenChecked(node.parentNode, init, checked);
    if (this.rendered && node.parentNode.$node) {
      if (checked) {
        node.parentNode.$node.children('.tree-node-checkbox')
          .children('.check-box')
          .toggleClass('children-checked', true);
      } else {
        node.parentNode.$node.children('.tree-node-checkbox')
          .children('.check-box')
          .toggleClass('children-checked', false);
      }
    }
  }
};

scout.Tree.prototype._installNodeTooltipSupport = function() {
  scout.tooltips.install(this.$data, {
    parent: this,
    selector: '.tree-node',
    text: this._nodeTooltipText.bind(this),
    arrowPosition: 50,
    arrowPositionUnit: '%',
    nativeTooltip: !scout.device.isCustomEllipsisTooltipPossible()
  });
};

scout.Tree.prototype._uninstallNodeTooltipSupport = function() {
  scout.tooltips.uninstall(this.$data);
};

scout.Tree.prototype._nodeTooltipText = function($node) {
  var node = $node.data('node');

  if (node.tooltipText) {
    return node.tooltipText;
  } else if (this._isTruncatedNodeTooltipEnabled() && $node.isContentTruncated()) {
    return $node.children('.text').text();
  }
};

scout.Tree.prototype._isTruncatedNodeTooltipEnabled = function() {
  return true;
};

scout.Tree.prototype.setDisplayStyle = function(displayStyle) {
  if (this.displayStyle === displayStyle) {
    return;
  }
  this._renderViewportBlocked = true;
  this._syncDisplayStyle(displayStyle);
  if (this.rendered) {
    this._renderDisplayStyle();
  }
  this._renderViewportBlocked = false;
};

scout.Tree.prototype._syncDisplayStyle = function(displayStyle) {
  this._setProperty('displayStyle', displayStyle);

  if (displayStyle && this.selectedNodes.length > 0) {
    var selectedNode = this.selectedNodes[0];
    if (!selectedNode.expanded) {
      this.expandNode(selectedNode);
    }
  }

  if (this.displayStyle === scout.Tree.DisplayStyle.BREADCRUMB) {
    this.addFilter(this.breadcrumbFilter, true, true);
    this.filterVisibleNodes();
  } else if (this.displayStyle !== scout.Tree.DisplayStyle.BREADCRUMB) {
    this.removeFilter(this.breadcrumbFilter, true);
    this.filter();
  }
};

scout.Tree.prototype.setBreadcrumbStyleActive = function(active) {
  if (active) {
    this.setDisplayStyle(scout.Tree.DisplayStyle.BREADCRUMB);
  } else if (!active) {
    this.setDisplayStyle(scout.Tree.DisplayStyle.DEFAULT);
  }
};

scout.Tree.prototype.isNodeInBreadcrumbVisible = function(node) {
  return this._inSelectionPathList[node.id] === undefined ? false : this._inSelectionPathList[node.id];
};

scout.Tree.prototype.isBreadcrumbStyleActive = function() {
  return this.displayStyle === scout.Tree.DisplayStyle.BREADCRUMB;
};

scout.Tree.prototype.setBreadcrumbTogglingThreshold = function(width) {
  this._setProperty('breadcrumbTogglingThreshold', width); // FIXME CGU [6.1]change to setProperty after making _renderXY optional
};

scout.Tree.prototype.expandNode = function(node, opts) {
  this.setNodeExpanded(node, true, opts);
};

scout.Tree.prototype.collapseNode = function(node, opts) {
  this.setNodeExpanded(node, false, opts);
};

scout.Tree.prototype.collapseAll = function() {
  this.rebuildSuppressed = true;
  // Collapse all expanded child nodes (only model)
  this._visitNodes(this.nodes, function(node) {
    this.collapseNode(node);
  }.bind(this));

  if (this.rendered) {
    // ensure correct rendering
    this._rerenderViewport();
  }

  this.rebuildSuppressed = false;
};

scout.Tree.prototype.setNodeExpanded = function(node, expanded, opts) {
  opts = opts || {};
  var lazy = scout.nvl(opts.lazy, node.lazyExpandingEnabled);
  var notifyServer = scout.nvl(opts.notifyServer, true);
  var renderAnimated = scout.nvl(opts.renderAnimated, true);

  // Never do lazy expansion if it is disabled on the tree
  if (!this.lazyExpandingEnabled) {
    lazy = false;
  }

  if (this.isBreadcrumbStyleActive()) {
    // Do not allow to collapse a selected node
    if (!expanded && this.selectedNodes.indexOf(node) > -1) {
      this.setNodeExpanded(node, true, opts);
      return;
    }
  }

  // Optionally collapse all children (recursively)
  if (opts.collapseChildNodes) {
    // Suppress render expansion
    var childOpts = scout.objects.valueCopy(opts);
    childOpts.renderExpansion = false;

    node.childNodes.forEach(function(childNode) {
      if (childNode.expanded) {
        this.collapseNode(childNode, childOpts);
      }
    }.bind(this));
  }
  var renderExpansionOpts = {
    expansionChanged: false,
    expandLazyChanged: false
  };

  // Set expansion state
  if (node.expanded !== expanded || node.expandedLazy !== lazy) {
    renderExpansionOpts.expansionChanged = node.expanded !== expanded;
    renderExpansionOpts.expandLazyChanged = node.expandedLazy !== lazy;
    node.expanded = expanded;
    node.expandedLazy = lazy;
    if (this.groupedNodes[node.id]) {
      this._updateItemPath(false, node);
    }
    var filterStateChanged = this._applyFiltersForNode(node);
    if (filterStateChanged && renderExpansionOpts.expansionChanged) {
      this._rebuildParent(node.parentNode, opts);
    } else if (renderExpansionOpts.expandLazyChanged) {
      node.childNodes.forEach(function(child) {
        this._applyFiltersForNode(child);
      }.bind(this));
    }

    if (node.expanded) {
      node.loadChildren();
      this._addChildrenToFlatList(node, null, renderAnimated, null, true);
    } else {
      this._removeChildrenFromFlatList(node, renderAnimated);
    }
    if (notifyServer) {
      this.trigger('nodeExpanded', {
        node: node,
        expanded: expanded,
        expandedLazy: lazy
      });
    }
    this.viewRangeDirty = true;
  }

  // Render expansion
  if (this.rendered && scout.nvl(opts.renderExpansion, true)) {
    this._renderExpansion(node, renderExpansionOpts);
  }
};

scout.Tree.prototype.setNodeExpandedRecursive = function(nodes, expanded, opts) {
  this._visitNodes(nodes, function(childNode) {
    this.setNodeExpanded(childNode, expanded, opts);
  }.bind(this));
};

scout.Tree.prototype._rebuildParent = function(node, opts) {
  if (this.rebuildSuppressed) {
    return;
  }
  if (node.expanded || node.expandedLazy) {
    this._addChildrenToFlatList(node, null, false, null, true);
  } else {
    this._removeChildrenFromFlatList(node, false);
  }
  // Render expansion
  if (this.rendered && scout.nvl(opts.renderExpansion, true)) {
    var renderExpansionOpts = {
      expansionChanged: true
    };
    this._renderExpansion(node, renderExpansionOpts);
  }
};

scout.Tree.prototype._removeChildrenFromFlatList = function(parentNode, animatedRemove) {
  // Only if a parent is available the children are available.
  if (this.visibleNodesMap[parentNode.id]) {
    var parentIndex = this.visibleNodesFlat.indexOf(parentNode);
    var elementsToDelete = 0;
    var parentLevel = parentNode.level;
    var removedNodes = [];
    animatedRemove = animatedRemove && this.rendered;
    if (this._$animationWrapper) {
      // Note: Do _not_ use finish() here! Although documentation states that it is "similar" to stop(true, true),
      // this does not seem to be the case. Implementations differ slightly in details. The effect is, that when
      // calling stop() the animation stops and the 'complete' callback is executed immediately. However, when calling
      // finish(), the callback is _not_ executed! (This may or may not be a bug in jQuery, I cannot tell...)
      this._$animationWrapper.stop(false, true);
    }
    this._$expandAnimationWrappers.forEach(function($wrapper) {
      $wrapper.stop(false, true);
    });
    for (var i = parentIndex + 1; i < this.visibleNodesFlat.length; i++) {
      if (this.visibleNodesFlat[i].level > parentLevel) {
        var node = this.visibleNodesFlat[i];
        if (this.isHorizontalScrollingEnabled()) {
          //if node is the node which defines the widest width then recalculate width for render
          if (node.width === this.maxNodeWidth) {
            this.maxNodeWidth = 0;
            this.nodeWidthDirty = true;
          }
        }
        delete this.visibleNodesMap[this.visibleNodesFlat[i].id];
        if (node.attached && animatedRemove) {
          if (!this._$animationWrapper) {
            this._$animationWrapper = $('<div class="animation-wrapper">').insertBefore(node.$node);
            this._$animationWrapper.data('parentNode', parentNode);
          }
          if (node.isChildOf(this._$animationWrapper.data('parentNode'))) {
            this._$animationWrapper.append(node.$node);
          }
          node.attached = false;
          node.displayBackup = node.$node.css('display');
          removedNodes.push(node);
        } else if (node.attached && !animatedRemove) {
          this.hideNode(node, false, false);
        }
        elementsToDelete++;
      } else {
        break;
      }
    }

    this.visibleNodesFlat.splice(parentIndex + 1, elementsToDelete);
    // animate closing
    if (animatedRemove) { // don't animate while rendering (not necessary, or may even lead to timing issues)
      this._renderViewportBlocked = true;
      if (removedNodes.length > 0) {
        this._$animationWrapper.animate({
          height: 0
        }, {
          start: this.startAnimationFunc,
          complete: onAnimationComplete.bind(this, removedNodes),
          duration: 200,
          queue: false
        });
      } else if (this._$animationWrapper) {
        this._$animationWrapper.remove();
        this._$animationWrapper = null;
        onAnimationComplete.call(this, removedNodes);
      } else {
        this._renderViewportBlocked = false;
      }
    }
    return removedNodes;
  }

  //----- Helper functions -----
  function onAnimationComplete(affectedNodes) {
    affectedNodes.forEach(function(node) {
      node.$node.detach();
      node.$node.css('display', node.displayBackup);
      node.displayBackup = null;
    });
    if (this._$animationWrapper) {
      this._$animationWrapper.remove();
      this._$animationWrapper = null;
    }
    this.runningAnimationsFinishFunc();
  }

};

scout.Tree.prototype._removeFromFlatList = function(node, animatedRemove) {
  var removedNodes = [];
  if (this.visibleNodesMap[node.id]) {
    var index = this.visibleNodesFlat.indexOf(node);
    this._removeChildrenFromFlatList(node, false);
    if (this.isHorizontalScrollingEnabled()) {
      //if node is the node which defines the widest width then recalculate width for render
      if (node.width === this.maxNodeWidth) {
        this.maxNodeWidth = 0;
        this.nodeWidthDirty = true;
      }
    }
    removedNodes = scout.arrays.ensure(this.visibleNodesFlat.splice(index, 1));
    delete this.visibleNodesMap[node.id];
    this.hideNode(node, animatedRemove);
  }
  removedNodes.push(node);
  return removedNodes;
};

scout.Tree.prototype._addToVisibleFlatList = function(node, renderingAnimated) {
  // if node already is in visible list don't do anything. If no parentNode is available this node is on toplevel, if a parent is available
  // it has to be in visible list and also be expanded
  if (!this.visibleNodesMap[node.id] && node.isFilterAccepted() && (!node.parentNode ||
      (node.parentNode.expanded && this.visibleNodesMap[node.parentNode.id]))) {
    if (this.initialTraversing) {
      // for faster index calculation
      this._addToVisibleFlatListNoCheck(node, this.visibleNodesFlat.length, renderingAnimated);
    } else {
      var insertIndex = this._findIndexToInsertNode(node);
      this._addToVisibleFlatListNoCheck(node, insertIndex, renderingAnimated);
    }
  }
};

scout.Tree.prototype._findIndexToInsertNode = function(node) {
  var findValidSiblingBefore = function(childNodeIndex, siblings) {
    for (var i = childNodeIndex - 1; i >= 0; i--) {
      if (this.visibleNodesMap[siblings[i].id]) {
        return siblings[i];
      }
    }
    // no sibling before
    return null;
  }.bind(this);
  // function to traverse last child nodes to first child nodes of a parent.
  var findLastVisibleNodeInParent = function(parent) {
    if (parent.expanded) {
      for (var i = parent.childNodes.length - 1; i >= 0; i--) {
        if (this.visibleNodesMap[parent.childNodes[i].id]) {
          return findLastVisibleNodeInParent(parent.childNodes[i]);
        }
      }
    }
    return parent;
  }.bind(this);

  var parentNode = node.parentNode,
    siblingBefore, nodeBefore;
  if (!parentNode) {
    // use toplevel to find index
    siblingBefore = findValidSiblingBefore(node.childNodeIndex, this.nodes);
    if (!siblingBefore) {
      return 0;
    }
    nodeBefore = findLastVisibleNodeInParent(siblingBefore);
    return this.visibleNodesFlat.indexOf(nodeBefore) + 1;
  } else {
    siblingBefore = findValidSiblingBefore(node.childNodeIndex, node.parentNode.childNodes);
    if (!siblingBefore) {
      nodeBefore = parentNode;
    } else {
      nodeBefore = findLastVisibleNodeInParent(siblingBefore);
    }
    return this.visibleNodesFlat.indexOf(nodeBefore) + 1;
  }
};

// TODO [6.1] CGU applies to all the add/remove to/from flat list methods:
// Is it really necessary to update dom on every operation? why not just update the list and renderViewport at the end?
// The update of the flat list is currently implemented quite complicated -> it should be simplified.
// And: because add to flat list renders all the children the rendered node count is greater than the viewRangeSize until the layout renders the viewport again -> this must not happen (can be seen when a node gets expanded=
scout.Tree.prototype._addChildrenToFlatList = function(parentNode, parentIndex, animatedRendering, insertBatch, forceFilter) {
  //add nodes recursively
  if (!this.visibleNodesMap[parentNode.id]) {
    return 0;
  }
  var isSubAdding = !!insertBatch;
  parentIndex = parentIndex ? parentIndex : this.visibleNodesFlat.indexOf(parentNode);
  animatedRendering = animatedRendering && this.rendered; // don't animate while rendering (not necessary, or may even lead to timing issues)
  if (this._$animationWrapper && !isSubAdding) {
    // Note: Do _not_ use finish() here! Although documentation states that it is "similar" to stop(true, true),
    // this does not seem to be the case. Implementations differ slightly in details. The effect is, that when
    // calling stop() the animation stops and the 'complete' callback is executed immediately. However, when calling
    // finish(), the callback is _not_ executed! (This may or may not be a bug in jQuery, I cannot tell...)
    this._$animationWrapper.stop(false, true);
  }
  insertBatch = insertBatch ? insertBatch : this.setUpInsertBatch(parentIndex + 1);
  parentNode.childNodes.forEach(function(node, index) {
    var isAlreadyAdded = this.visibleNodesMap[node.id];
    if (node.initialized && node.isFilterAccepted(forceFilter) && !isAlreadyAdded) {
      insertBatch.insertNodes.push(node);
      this.visibleNodesMap[node.id] = true;
      insertBatch = this.checkAndHandleBatch(insertBatch, parentNode, animatedRendering);
      if (node.expanded) {
        insertBatch = this._addChildrenToFlatList(node, insertBatch.lastBatchInsertIndex(), animatedRendering, insertBatch, forceFilter);
      }
    } else if (node.initialized && node.isFilterAccepted(forceFilter) && isAlreadyAdded) {
      this.insertBatchInVisibleNodes(insertBatch, this.viewRangeRendered.from + this.viewRangeSize >= insertBatch.lastBatchInsertIndex() && this.viewRangeRendered.from <= insertBatch.lastBatchInsertIndex(), animatedRendering);
      this.checkAndHandleBatchAnimationWrapper(parentNode, animatedRendering, insertBatch);
      var updateIndex = insertBatch.insertedAny() ? 2 : 1;
      insertBatch = this.setUpInsertBatch(insertBatch.lastBatchInsertIndex() + updateIndex);
      if (node.expanded) {
        insertBatch = this._addChildrenToFlatList(node, insertBatch.lastBatchInsertIndex(), animatedRendering, insertBatch, forceFilter);
      }
      //do not animate following
      animatedRendering = false;
    }
  }.bind(this));

  if (!isSubAdding) {
    // animation is not done yet and all added nodes are in visible range
    this.insertBatchInVisibleNodes(insertBatch, this.viewRangeRendered.from + this.viewRangeSize >= insertBatch.lastBatchInsertIndex() && this.viewRangeRendered.from <= insertBatch.lastBatchInsertIndex(), animatedRendering);
    this.invalidateLayoutTree();
  }

  return insertBatch;
};

scout.Tree.prototype.setUpInsertBatch = function(insertIndex) {
  return {
    insertNodes: [insertIndex, 0],
    $animationWrapper: null,
    lastBatchInsertIndex: function() {
      if (this.insertNodes.length === 2) {
        return this.insertNodes[0];
      }
      return this.insertNodes[0] + this.insertNodes.length - 3;
    },
    insertedAny: function() {
      return this.insertNodes.length > 2;
    }
  };
};

scout.Tree.prototype.checkAndHandleBatchAnimationWrapper = function(parentNode, animatedRendering, insertBatch) {
  if (animatedRendering && this.viewRangeRendered.from <= insertBatch.lastBatchInsertIndex() && this.viewRangeRendered.to >= insertBatch.lastBatchInsertIndex() && !insertBatch.$animationWrapper) {
    //we are in visible area so we need a animation wrapper
    //if parent is in visible area insert after parent else insert before first node.
    var lastNodeIndex = insertBatch.lastBatchInsertIndex() - 1,
      nodeBefore = this.viewRangeRendered.from === insertBatch.lastBatchInsertIndex() ? null : this.visibleNodesFlat[lastNodeIndex];
    if (nodeBefore && lastNodeIndex >= this.viewRangeRendered.from && lastNodeIndex < this.viewRangeRendered.to && !nodeBefore.attached) {
      //ensure node before is visible
      this.showNode(nodeBefore, false, lastNodeIndex);
    }
    if (nodeBefore && nodeBefore.attached) {
      insertBatch.$animationWrapper = $('<div class="animation-wrapper">').insertAfter(nodeBefore.$node);
    } else if (parentNode.attached) {
      insertBatch.$animationWrapper = $('<div class="animation-wrapper">').insertAfter(parentNode.$node);
    } else if (this.$fillBefore) {
      insertBatch.$animationWrapper = $('<div class="animation-wrapper">').insertAfter(this.$fillBefore);
    } else {
      var nodeAfter = this.visibleNodesFlat[insertBatch.lastBatchInsertIndex()];
      insertBatch.$animationWrapper = $('<div class="animation-wrapper">').insertBefore(nodeAfter.$node);
    }
    insertBatch.animationCompleteFunc = onAnimationComplete;
    this._$expandAnimationWrappers.push(insertBatch.$animationWrapper);
  }
  //----- Helper functions ----- //

  function onAnimationComplete() {
    insertBatch.$animationWrapper.replaceWith(insertBatch.$animationWrapper.contents());
    scout.arrays.remove(this._$expandAnimationWrappers, insertBatch.$animationWrapper);
    insertBatch.$animationWrapper = null;
    this.runningAnimationsFinishFunc();
  }
};

scout.Tree.prototype.checkAndHandleBatch = function(insertBatch, parentNode, animatedRendering) {
  if (this.viewRangeRendered.from - 1 === insertBatch.lastBatchInsertIndex()) {
    //do immediate rendering because list could be longer
    this.insertBatchInVisibleNodes(insertBatch, false, false);
    insertBatch = this.setUpInsertBatch(insertBatch.lastBatchInsertIndex() + 1);
  }
  this.checkAndHandleBatchAnimationWrapper(parentNode, animatedRendering, insertBatch);

  if (this.viewRangeRendered.from + this.viewRangeSize - 1 === insertBatch.lastBatchInsertIndex()) {
    //do immediate rendering because list could be longer
    this.insertBatchInVisibleNodes(insertBatch, true, animatedRendering);
    insertBatch = this.setUpInsertBatch(insertBatch.lastBatchInsertIndex() + 1);
  }
  return insertBatch;
};

scout.Tree.prototype.insertBatchInVisibleNodes = function(insertBatch, showNodes, animate) {
  if (insertBatch.insertNodes < 3) {
    //nothing to add
    return;
  }
  this.visibleNodesFlat.splice.apply(this.visibleNodesFlat, insertBatch.insertNodes);
  if (showNodes) {
    var indexHint = insertBatch.insertNodes[0];
    for (var i = 2; i < insertBatch.insertNodes.length; i++) {
      var node = insertBatch.insertNodes[i];
      this.showNode(node, false, indexHint);
      if (insertBatch.$animationWrapper) {
        insertBatch.$animationWrapper.append(node.$node);
      }
      indexHint++;
    }
    if (insertBatch.$animationWrapper) {
      var h = insertBatch.$animationWrapper.outerHeight();
      insertBatch.$animationWrapper
        .css('height', 0)
        .animate({
          height: h
        }, {
          start: this.startAnimationFunc,
          complete: insertBatch.animationCompleteFunc.bind(this),
          duration: 200,
          queue: false
        });
    }
  }
};

scout.Tree.prototype._addToVisibleFlatListNoCheck = function(node, insertIndex, animatedRendering) {
  scout.arrays.insert(this.visibleNodesFlat, node, insertIndex);
  this.visibleNodesMap[node.id] = true;
  if (this.rendered) {
    this.showNode(node, animatedRendering, insertIndex);
  }
};

scout.Tree.prototype.scrollTo = function(node) {
  if (this.viewRangeRendered.size() === 0) {
    // Cannot scroll to a node if no node is rendered
    return;
  }
  if (!node.attached) {
    this._renderViewRangeForNode(node);
  }
  scout.scrollbars.scrollTo(this.$data, node.$node);
};

scout.Tree.prototype.revealSelection = function() {
  if (this.selectedNodes.length > 0) {
    if (!this.visibleNodesMap[this.selectedNodes[0].id]) {
      this._expandAllParentNodes(this.selectedNodes[0]);
    }
    this.scrollTo(this.selectedNodes[0]);
  }
};

scout.Tree.prototype.deselectAll = function() {
  this.selectNodes([]);
};

scout.Tree.prototype.selectNode = function(node, notifyServer, debounceSend) {
  this.selectNodes(node);
};

scout.Tree.prototype.selectNodes = function(nodes, notifyServer, debounceSend) {
  var scrollTop;
  nodes = scout.arrays.ensure(nodes);
  notifyServer = scout.nvl(notifyServer, true);

  if (scout.arrays.equalsIgnoreOrder(nodes, this.selectedNodes)) {
    return;
  }

  if (this.rendered) {
    if (this.isBreadcrumbStyleActive()) {
      scrollTop = this.$data[0].scrollTop;
    }
    this._removeSelection();
  }

  // Make a copy so that original array stays untouched
  this.selectedNodes = nodes.slice();
  this._nodesSelectedInternal();
  this._triggerNodesSelected(debounceSend);

  if (this.selectedNodes.length > 0 && !this.visibleNodesMap[this.selectedNodes[0].id]) {
    this._expandAllParentNodes(this.selectedNodes[0]);
  }

  this._updateItemPath(true);
  if (this.isBreadcrumbStyleActive()) {
    // In breadcrumb mode selected node has to expanded
    if (this.selectedNodes.length > 0 && !this.selectedNodes[0].expanded) {
      this.expandNode(this.selectedNodes[0]);
      this.selectedNodes[0].filterDirty = true;
    }
    this.filter(true);
  }
  this._updateMenuBar();
  if (this.rendered) {
    this._renderSelection();
    // restore scrollTop (removeSelection removes all the selection classes which makes a lot of elements invisible and therefore the scrollHeight smaller)
    if (this.isBreadcrumbStyleActive()) {
      this.$data[0].scrollTop = scrollTop;
    }
  }
};

/**
 * This method is overridden by subclasses of Tree. The default impl. does nothing.
 */
scout.Tree.prototype._nodesSelectedInternal = function(node) {
  // NOP
};

scout.Tree.prototype.deselectNode = function(node) {
  this.deselectNodes(node);
};

scout.Tree.prototype.deselectNodes = function(nodes) {
  nodes = scout.arrays.ensure(nodes);
  var selectedNodes = this.selectedNodes.slice(); // copy
  if (scout.arrays.removeAll(selectedNodes, nodes)) {
    this.selectNodes(selectedNodes);
  }
};

scout.Tree.prototype.isNodeSelected = function(node) {
  return this.selectedNodes.indexOf(node) > -1;
};

scout.Tree.prototype._computeTreeItemPaddingLeft = function(level, selected) {
  if (this.checkable) {
    return level * this._treeItemPaddingLevel + this._treeItemPaddingLeft + this._treeItemCheckBoxPaddingLeft;
  }
  return level * this._treeItemPaddingLevel + this._treeItemPaddingLeft;
};

scout.Tree.prototype._expandAllParentNodes = function(node) {
  var i, $parentNode, currNode = node,
    parentNodes = [];

  currNode = node;
  var nodesToInsert = [];
  while (currNode.parentNode) {
    parentNodes.push(currNode.parentNode);
    if (!this.visibleNodesMap[currNode.id]) {
      nodesToInsert.push(currNode);
    }
    currNode = currNode.parentNode;
  }

  for (i = parentNodes.length - 1; i >= 0; i--) {
    if (nodesToInsert.indexOf(parentNodes[i]) !== -1) {
      this._addToVisibleFlatList(parentNodes[i], false);
    }
    if (!parentNodes[i].expanded) {
      this.expandNode(parentNodes[i], {
        renderExpansion: false,
        renderAnimated: false
      });
    }
  }
  if (this.rendered && nodesToInsert.length > 0) {
    this._rerenderViewport();
    this.invalidateLayoutTree();
  }
};

scout.Tree.prototype._updateChildNodeIndex = function(nodes, startIndex) {
  for (var i = scout.nvl(startIndex, 0); i < nodes.length; i++) {
    nodes[i].childNodeIndex = i;
  }
};

scout.Tree.prototype.insertNodes = function(nodes, parentNode) {
  nodes = this._ensureTreeNodes(nodes); // FIXME [awe] 6.1 - wir müssen schauen, wo wir überall das nodeModel in ein TreeNode oder Page konvertieren wollen
  if (parentNode && !(parentNode instanceof scout.TreeNode)) {
    throw new Error('parent has to be a tree node: ' + parentNode);
  }

  // Append continuous node blocks
  nodes.sort(function(a, b) {
    return a.childNodeIndex - b.childNodeIndex;
  });

  // Update parent with new child nodes
  if (parentNode) {
    if (parentNode.childNodes && parentNode.childNodes.length > 0) {
      nodes.forEach(function(entry) {
        scout.arrays.insert(parentNode.childNodes, entry, entry.childNodeIndex);
      }.bind(this));
      this._updateChildNodeIndex(parentNode.childNodes, nodes[0].childNodeIndex);
    } else {
      nodes.forEach(function(entry) {
        parentNode.childNodes.push(entry);
      }.bind(this));
    }
    //initialize node and add to visible list if node is visible
    this._visitNodes(nodes, this._initTreeNode.bind(this), parentNode);
    this._visitNodes(nodes, this._updateFlatListAndSelectionPath.bind(this), parentNode);
    if (this.groupedNodes[parentNode.id]) {
      this._updateItemPath(false, parentNode);
    }
    if (this.rendered) {
      var opts = {
        expansionChanged: true
      };
      this._renderExpansion(parentNode, opts);
    }
  } else {
    if (this.nodes && this.nodes.length > 0) {
      nodes.forEach(function(entry) {
        scout.arrays.insert(this.nodes, entry, entry.childNodeIndex);
      }.bind(this));
      this._updateChildNodeIndex(this.nodes, nodes[0].childNodeIndex);
    } else {
      scout.arrays.pushAll(this.nodes, nodes);
    }
    //initialize node and add to visible list if node is visible
    this._visitNodes(nodes, this._initTreeNode.bind(this), parentNode);
    this._visitNodes(nodes, this._updateFlatListAndSelectionPath.bind(this), parentNode);
  }
  if (this.rendered) {
    this.viewRangeDirty = true;
    this.invalidateLayoutTree();
  }
  this.trigger('nodesInserted', {
    nodes: nodes,
    parentNode: parentNode
  });
};

scout.Tree.prototype.updateNodes = function(nodes) {
  // Update model
  var anyPropertiesChanged = false;
  for (var i = 0; i < nodes.length; i++) {
    var updatedNode = nodes[i];
    var oldNode = this.nodesMap[updatedNode.id];

    scout.defaultValues.applyTo(updatedNode, 'TreeNode');
    var propertiesChanged = this._applyUpdatedNodeProperties(oldNode, updatedNode);
    anyPropertiesChanged = anyPropertiesChanged || propertiesChanged;
    if (propertiesChanged) {
      if (this._applyFiltersForNode(oldNode)) {
        if (!oldNode.isFilterAccepted()) {
          this._nodesFiltered([oldNode]);
          this._removeFromFlatList(oldNode, false);
        } else {
          this._addToVisibleFlatList(oldNode, false);
        }
      }
      this._updateItemPath(false, oldNode.parentNode);
      if (this.rendered) {
        this._decorateNode(oldNode);
      }
    }
  }

  this.trigger('nodesUpdated', {
    nodes: nodes
  });
};

/**
 * Called by _onNodesUpdated for every updated node. The function is expected to apply
 * all updated properties from the updatedNode to the oldNode. May be overridden by
 * subclasses so update their specific node properties.
 *
 * @param oldNode
 *          The target node to be updated
 * @param updatedNode
 *          The new node with potentially updated properties. Default values are already applied!
 * @returns
 *          true if at least one property has changed, false otherwise. This value is used to
 *          determine if the node has to be rendered again.
 */
scout.Tree.prototype._applyUpdatedNodeProperties = function(oldNode, updatedNode) {
  // Note: We only update _some_ of the properties, because everything else will be handled
  // with separate events. --> See also: JsonTree.java/handleModelNodesUpdated()
  var propertiesChanged = false;
  if (oldNode.leaf !== updatedNode.leaf) {
    oldNode.leaf = updatedNode.leaf;
    propertiesChanged = true;
  }
  if (oldNode.enabled !== updatedNode.enabled) {
    oldNode.enabled = updatedNode.enabled;
    propertiesChanged = true;
  }
  if (oldNode.lazyExpandingEnabled !== updatedNode.lazyExpandingEnabled) {
    oldNode.lazyExpandingEnabled = updatedNode.lazyExpandingEnabled;
    // Also make sure expandedLazy is resetted (same code as in AbstractTreeNode.setLazyExpandingEnabled)
    oldNode.expandedLazy = updatedNode.lazyExpandingEnabled && this.lazyExpandingEnabled;
    propertiesChanged = true;
  }
  return propertiesChanged;
};

scout.Tree.prototype.deleteNodes = function(nodes, parentNode) {
  var deletedNodes = [];

  nodes.forEach(function(node) {
    if (parentNode) {
      if (node.parentNode !== parentNode) {
        throw new Error('Unexpected parent. Node.parent: ' + node.parentNode + ', parentNode: ' + parentNode);
      }
      scout.arrays.remove(parentNode.childNodes, node);
    } else {
      scout.arrays.remove(this.nodes, node);
    }
    this._destroyTreeNode(node, node.parentNode);
    deletedNodes.push(node);
    this._updateMarkChildrenChecked(node, false, false);

    // remove children from node map
    this._visitNodes(node.childNodes, this._destroyTreeNode.bind(this));
  }, this);

  // update child node indices
  if (parentNode) {
    this._updateChildNodeIndex(parentNode.childNodes);
  } else {
    this._updateChildNodeIndex(this.nodes);
  }

  // remove node from html document
  if (this.rendered) {
    this._removeNodes(deletedNodes, parentNode);
  }

  this.trigger('nodesDeleted', {
    nodes: nodes,
    parentNode: parentNode
  });
};

scout.Tree.prototype.deleteAllChildNodes = function(parentNode) {
  var nodes;
  if (parentNode) {
    nodes = parentNode.childNodes;
    parentNode.childNodes = [];
  } else {
    nodes = this.nodes;
    this.nodes = [];
  }
  this._visitNodes(nodes, updateNodeMap.bind(this));

  // remove node from html document
  if (this.rendered) {
    this._removeNodes(nodes, parentNode);
  }

  this.trigger('allChildNodesDeleted', {
    parentNode: parentNode
  });

  // --- Helper functions ---

  // Update model and nodemap
  function updateNodeMap(node, parentNode) {
    this._destroyTreeNode(node, parentNode);
    this._updateMarkChildrenChecked(node, false, false);
  }
};

scout.Tree.prototype.updateNodeOrder = function(childNodes, parentNode) {
  childNodes = scout.arrays.ensure(childNodes);

  this._updateChildNodeIndex(childNodes);
  if (parentNode) {
    if (parentNode.childNodes.length !== childNodes.length) {
      throw new Error('Node order may not be updated because lengths of the arrays differ.');
    }
    // Make a copy so that original array stays untouched
    parentNode.childNodes = childNodes.slice();
    this._removeChildrenFromFlatList(parentNode, false);
    if (parentNode.expanded) {
      this._addChildrenToFlatList(parentNode, null, false);
    }
  } else {
    if (this.nodes.length !== childNodes.length) {
      throw new Error('Node order may not be updated because lengths of the arrays differ.');
    }
    // Make a copy so that original array stays untouched
    this.nodes = childNodes.slice();
    this.nodes.forEach(function(node) {
      this._removeFromFlatList(node, false);
      this._addToVisibleFlatList(node, false);
      if (node.expanded) {
        this._addChildrenToFlatList(node, null, false);
      }
    }, this);
  }

  this.trigger('childNodeOrderChanged', {
    parentNode: parentNode
  });
};

scout.Tree.prototype.checkNode = function(node, checked, notifyServer) {
  this.checkNodes([node], {
    checked: checked,
    notifyServer: notifyServer
  });
};

scout.Tree.prototype.checkNodes = function(nodes, options) {
  var opts = {
    checked: true,
    notifyServer: true,
    checkOnlyEnabled: true,
    checkChildren: false
  };
  $.extend(opts, options);
  var updatedNodes = [];
  if (!this.checkable || (!this.enabled && opts.checkOnlyEnabled)) {
    return updatedNodes;
  }
  nodes = scout.arrays.ensure(nodes);
  nodes.forEach(function(node) {
    if ((!node.enabled && opts.checkOnlyEnabled) || node.checked === opts.checked) {
      if (opts.checkChildren) {
        updatedNodes = updatedNodes.concat(this.checkChildren(node, opts.checked));
      }
      return;
    }
    if (!this.multiCheck && opts.checked) {
      for (var i = 0; i < this.checkedNodes.length; i++) {
        this.checkedNodes[i].checked = false;
        this._updateMarkChildrenChecked(this.checkedNodes[i], false, false, true);
        updatedNodes.push(this.checkedNodes[i]);
      }
      this.checkedNodes = [];
    }
    node.checked = opts.checked;
    if (node.checked) {
      this.checkedNodes.push(node);
    }
    updatedNodes.push(node);
    this._updateMarkChildrenChecked(node, false, opts.checked, true);
    if (opts.notifyServer) { // FIXME [6.1] CGU what is the difference to above checkChildren?
      updatedNodes = updatedNodes.concat(this.checkChildren(node, opts.checked));
    }
  }, this);

  this.trigger('nodesChecked', {
    nodes: updatedNodes
  });
  if (this.rendered) {
    updatedNodes.forEach(function(node) {
      this._renderNodeChecked(node);
    }, this);
  }
  return updatedNodes;
};

scout.Tree.prototype.uncheckNode = function(node, notifyServer) {
  this.uncheckNodes([node], {
    notifyServer: notifyServer,
    checkOnlyEnabled: true
  });
};

scout.Tree.prototype.uncheckNodes = function(nodes, options) {
  options.checked = false;
  this.checkNodes(nodes, options);
};

scout.Tree.prototype.checkChildren = function(node, checked) {
  var updatedNodes = [];
  if (this.autoCheckChildren && node) {
    updatedNodes = this.checkNodes(node.childNodes, {
      checked: checked,
      notifyServer: false,
      checkChildren: true
    });
  }
  return updatedNodes;
};

<<<<<<< HEAD
scout.Tree.prototype._sendNodesSelected = function(nodes, debounceSend) {
  var eventData = {
    nodeIds: this._nodesToIds(nodes)
  };

  // send delayed to avoid a lot of requests while selecting
  // coalesce: only send the latest selection changed event for a field
  this._send('nodesSelected', eventData, {
    delay: (debounceSend ? 250 : 0),
    coalesce: function(previous) {
      return this.id === previous.id && this.type === previous.type;
    }
  });
};

scout.Tree.prototype._sendNodesChecked = function(nodes) {
  var data = {
    nodes: []
  };

  for (var i = 0; i < nodes.length; i++) {
    data.nodes.push({
      nodeId: nodes[i].id,
      checked: nodes[i].checked
    });
  }

  this._send('nodesChecked', data);
};

=======
>>>>>>> 37588a15
scout.Tree.prototype._triggerNodesSelected = function(debounce) {
  this.trigger('nodesSelected', {
    debounce: debounce
  });
};

scout.Tree.prototype._showContextMenu = function(event) {
  var func = function(event) {
    event.preventDefault();

    var filteredMenus = this._filterMenus(this.menus, scout.MenuDestinations.CONTEXT_MENU, true),
      $part = $(event.currentTarget);
    if (filteredMenus.length === 0) {
      return; // at least one menu item must be visible
    }
    var popup = scout.create('ContextMenuPopup', {
      parent: this,
      menuItems: filteredMenus,
      location: {
        x: event.pageX,
        y: event.pageY
      },
      $anchor: $part,
      menuFilter: this._filterMenusHandler
    });
    popup.open();

    // Set table style to focused, so that it looks as it still has the focus.
    // Must be called after open(), because opening the popup might cause another
    // popup to close first (which will remove the 'focused' class).
    if (this.enabled) {
      this.$container.addClass('focused');
      popup.on('close', function(event) {
        this.$container.removeClass('focused');
      }.bind(this));
    }
  };

  scout.menus.showContextMenuWithWait(this.session, func.bind(this), event);
};

scout.Tree.prototype._onNodeMouseDown = function(event) {
  this._doubleClickSupport.mousedown(event);
  if (this._doubleClickSupport.doubleClicked()) {
    //don't execute on double click events
    return false;
  }

  var $node = $(event.currentTarget);
  var node = $node.data('node');
  if (!this.hasNode(node)) {
    // if node does not belong to this tree, do nothing (may happen if another tree is embedded inside the node)
    return;
  }
  this._$mouseDownNode = $node;
  $node.window().one('mouseup', function() {
    this._$mouseDownNode = null;
  }.bind(this));

  this.selectNodes(node);

  if (this.checkable && this._isCheckboxClicked(event)) {
    // TODO awe: (check-box) testen ob wir hier den aufruf supportsFocus* wegnehmen können (analog CheckBox.js)
    // sollte nach dem refactoring des ::before Elements in der CheckBox nicht mehr nötig sein
    if (!scout.device.supportsFocusEmptyBeforeDiv()) {
      this.session.focusManager.requestFocus(this.$container);
      event.preventDefault();
    }
    this.checkNode(node, !node.checked);
  }
  return true;
};

scout.Tree.prototype._onNodeMouseUp = function(event) {
  if (this._doubleClickSupport.doubleClicked()) {
    //don't execute on double click events
    return false;
  }

  var $node = $(event.currentTarget);
  var node = $node.data('node');
  if (!this._$mouseDownNode || this._$mouseDownNode[0] !== $node[0]) {
    // Don't accept if mouse up happens on another node than mouse down, or mousedown didn't happen on a node at all
    return;
  }

  this.trigger('nodeClicked', {
    node: node
  });
  return true;
};

scout.Tree.prototype._isCheckboxClicked = function(event) {
  return $(event.target).is('.check-box');
};

scout.Tree.prototype._updateItemPath = function(selectionChanged, ultimate) {
  var selectedNodes, node, level;
  if (selectionChanged) {
    // first remove and select selected
    this.groupedNodes = {};

    this._inSelectionPathList = {};
  }

  if (!ultimate) {
    // find direct children
    selectedNodes = this.selectedNodes;
    if (selectedNodes.length === 0) {
      return;
    }
    node = selectedNodes[0];

    if (selectionChanged) {
      this._inSelectionPathList[node.id] = true;
      if (node.childNodes) {
        node.childNodes.forEach(function(child) {
          this._inSelectionPathList[child.id] = true;
        }.bind(this));
      }
    }
    level = node.level;

    // find grouping end (ultimate parent)
    while (node.parentNode) {
      var parent = node.parentNode;
      if (this._isGroupingEnd(parent) && !ultimate) {
        ultimate = node;
        if (!selectionChanged) {
          break;
        }
      }
      if (selectionChanged) {
        this._inSelectionPathList[parent.id] = true;
      }
      node = parent;
    }
    // find group with same ultimate parent
    ultimate = ultimate || selectedNodes[0];
    this.groupedNodes[ultimate.id] = true;
  }
  node = ultimate;
  if (node && node.expanded && this.groupedNodes[node.id]) {
    addToGroup.call(this, node.childNodes);
  }
  //------ helper function ------//

  function addToGroup(nodes) {
    nodes.forEach(function(node) {
      this.groupedNodes[node.id] = true;
      this._decorateNode(node);
      if (node.expanded && node.isFilterAccepted()) {
        addToGroup.call(this, node.childNodes);
      }
    }.bind(this));
  }
};

scout.Tree.prototype._isGroupingEnd = function(node) {
  // May be implemented by subclasses, default tree has no grouping parent
  return false;
};

scout.Tree.prototype.$selectedNodes = function() {
  return this.$data.find('.selected');
};

scout.Tree.prototype.$nodes = function() {
  return this.$data.find('.tree-node');
};

/**
 * @param filter object with createKey() and accept()
 */
scout.Tree.prototype.addFilter = function(filter, doNotFilter, notAnimated) {
  if (this._filters.indexOf(filter) < 0) {
    this._filters.push(filter);
    if (!doNotFilter) {
      this.filter(notAnimated);
    }
    return true;
  }
  return false;
};

scout.Tree.prototype.removeFilter = function(filter, notAnimated) {
  scout.arrays.remove(this._filters, filter);
  this.filter(notAnimated);
};

scout.Tree.prototype.filter = function(notAnimated) {
  var useAnimation = !!!notAnimated,
    changedNodes = [],
    newHiddenNodes = [];
  // Filter nodes
  this._visitNodes(this.nodes, function(node) {
    var changed = this._applyFiltersForNode(node);
    if (changed) {
      changedNodes.push(node);
      if (!node.isFilterAccepted()) {
        scout.arrays.pushAll(newHiddenNodes, this._removeFromFlatList(node, useAnimation));
      } else {
        this._addToVisibleFlatList(node, useAnimation);
      }
      this.viewRangeDirty = true;
    } else {
      // this else branch is required when the filter-state of a node has not changed
      // for instance Node "Telefon mit Sabrina" is visible for filter "tel" and also
      // for filter "abr". However, it is possible that the node is _not_ attached, when
      // we switch from one filter to another, because the node was not in the view-range
      // with the previous filter. That's why we must make sure, the node is attached to
      // the DOM, even though the filter state hasn't changed. Otherwise we'd have a
      // problem when we insert nodes in this._insertNodeInDOMAtPlace.
      this.showNode(node, useAnimation);
    }
    if ((node.expanded || node.expandedLazy) && node.isFilterAccepted()) {
      return false;
    }
    // don't process children->optimize performance
    return true;
  }.bind(this));

  this._nodesFiltered(newHiddenNodes);
};

/**
 * use filtered nodes are removed from visible nodes
 */
scout.Tree.prototype.filterVisibleNodes = function(animated) {
  // Filter nodes
  var newHiddenNodes = [];
  for (var i = 0; i < this.visibleNodesFlat.length; i++) {
    var node = this.visibleNodesFlat[i];
    var changed = this._applyFiltersForNode(node);
    if (changed) {
      if (!node.isFilterAccepted()) {
        i--;
        scout.arrays.pushAll(newHiddenNodes, this._removeFromFlatList(node, animated));
      }
      this.viewRangeDirty = true;
    }
  }

  this._nodesFiltered(newHiddenNodes);
};

scout.Tree.prototype._nodesFiltered = function(hiddenNodes) {
  // non visible nodes must be deselected
  this.deselectNodes(hiddenNodes);
};

scout.Tree.prototype._nodeAcceptedByFilters = function(node) {
  for (var i = 0; i < this._filters.length; i++) {
    var filter = this._filters[i];
    if (!filter.accept(node)) {
      return false;
    }
  }
  return true;
};

/**
 * @returns {Boolean} true if node state has changed, false if not
 */
scout.Tree.prototype._applyFiltersForNode = function(node) {
  var changed = node.filterDirty;
  if (this._nodeAcceptedByFilters(node)) {
    if (!node.filterAccepted) {
      node.filterAccepted = true;
      changed = true;
    }
  } else {
    if (node.filterAccepted) {
      node.filterAccepted = false;
      changed = true;
    }
  }
  if (changed) {
    node.filterDirty = false;
    node.childNodes.forEach(function(childNode) {
      childNode.filterDirty = true;
    });
    return true;
  }
  return false;
};

/**
 * Just insert node in DOM. NO check if in viewRange
 */
scout.Tree.prototype._insertNodeInDOM = function(node, indexHint) {
  if (!this.rendered && !this.rendering) {
    return;
  }
  var index = indexHint === undefined ? this.visibleNodesFlat.indexOf(node) : indexHint;
  if (index === -1 || !(this.viewRangeRendered.from + this.viewRangeSize >= index && this.viewRangeRendered.from <= index && this.viewRangeRendered.size() > 0) || node.attached) {
    //node is not visible
    return;
  }
  if (!node.$node) {
    this._$buildNode(node);
  }
  this._decorateNode(node);

  this._insertNodeInDOMAtPlace(node, index);

  node.height = node.$node.outerHeight(true);
  if (this.isHorizontalScrollingEnabled()) {
    var widthBackup = node.width ? node.width : 0,
      displayBackup = node.$node.css('display');
    node.$node.css('width', 'auto');
    node.$node.css('display', 'inline-block');
    var newWidth = node.$node.outerWidth();
    if (widthBackup === this.maxNodeWidth && newWidth < this.maxNodeWidth) {
      this.maxNodeWidth = 0;
      this.nodeWidthDirty = true;
    } else if (newWidth > this.maxNodeWidth) {
      this.maxNodeWidth = newWidth;
      this.nodeWidthDirty = true;
    }
    if (!this.nodeWidthDirty) {
      node.$node.css('width', this.maxNodeWidth);
    }
    node.$node.css('display', displayBackup);
    node.width = newWidth;
  }
  node.rendered = true;
  node.attached = true;
};

/**
 * Attaches node to DOM, if it is visible and in view range
 * */
scout.Tree.prototype._ensureNodeInDOM = function(node, useAnimation, indexHint) {
  if (node && !node.attached && node === this.visibleNodesFlat[indexHint] && indexHint >= this.viewRangeRendered.from && indexHint < this.viewRangeRendered.to) {
    this.showNode(node, useAnimation, indexHint);
  }
};

scout.Tree.prototype._insertNodeInDOMAtPlace = function(node, index) {
  var $node = node.$node;

  if (index === 0) {
    if (this.$fillBefore) {
      $node.insertAfter(this.$fillBefore);
    } else {
      this.$data.prepend($node);
    }
    return;
  }

  // append after index
  var nodeBefore = this.visibleNodesFlat[index - 1];
  this._ensureNodeInDOM(nodeBefore, false, index-1);
  if (nodeBefore.attached) {
    $node.insertAfter(nodeBefore.$node);
    return;
  }

  if (index + 1 < this.visibleNodesFlat.length) {
    var nodeAfter = this.visibleNodesFlat[index + 1];
    if (nodeAfter.attached) {
      $node.insertBefore(nodeAfter.$node);
      return;
    }
  }

  // used when the tree is scrolled
  if (this.$fillBefore) {
    $node.insertAfter(this.$fillBefore);
  } else {
    this.$data.prepend($node);
  }
};

scout.Tree.prototype.showNode = function(node, useAnimation, indexHint) {
  if (node.attached || !this.rendered) {
    return;
  }
  this._ensureNodeInDOM(node.parentNode, useAnimation, indexHint - 1);
  this._insertNodeInDOM(node, indexHint);
  if (!node.rendered) {
    return;
  }
  var $node = node.$node;
  if ($node.is('.showing')) {
    return;
  }
  $node.addClass('showing');
  $node.removeClass('hiding');
  var that = this;
  if (useAnimation) {
    $node.data('oldStyle', $node.attr('style'));
    $node.setVisible(false);
    $node.stop().slideDown({
      duration: 250,
      start: that.startAnimationFunc,
      complete: function() {
        that.runningAnimationsFinishFunc();
        var oldStyle = $node.data('oldStyle');
        if (oldStyle) {
          $node.removeData('oldStyle');
          $node.attrOrRemove('style', oldStyle);
        }
      }
    });
  }

};

scout.Tree.prototype.hideNode = function(node, useAnimation, suppressDetachHandling) {
  if (!node.attached) {
    return;
  }
  this.viewRangeDirty = true;
  var that = this,
    $node = node.$node;
  if (!$node) {
    //node is not rendered
    return;
  }

  if ($node.is('.hiding')) {
    return;
  }

  $node.addClass('hiding');
  $node.removeClass('showing');

  if (useAnimation) {
    this._renderViewportBlocked = true;
    $node.data('oldStyle', $node.attr('style'));
    $node.stop().slideUp({
      duration: 250,
      start: that.startAnimationFunc,
      complete: function() {
        that.runningAnimationsFinishFunc();
        $node.detach();
        node.attached = false;
        var oldStyle = $node.data('oldStyle');
        if (oldStyle) {
          $node.removeData('oldStyle');
          $node.attrOrRemove('style', oldStyle);
        }
      }
    });
  } else if (!suppressDetachHandling) {
    $node.detach();
    node.attached = false;
    that.invalidateLayoutTree();
  }
};

scout.Tree.prototype._nodesToIds = function(nodes) {
  return nodes.map(function(node) {
    return node.id;
  });
};

scout.Tree.prototype._nodesByIds = function(ids) {
  return ids.map(function(id) {
    return this.nodesMap[id];
  }.bind(this));
};

scout.Tree.prototype._nodeById = function(id) {
  return this.nodesMap[id];
};

scout.Tree.prototype.hasNode = function(node) {
  return !!this._nodeById(node.id);
};

scout.Tree.prototype._onNodeDoubleClick = function(event) {
  var $node = $(event.currentTarget);
  var node = $node.data('node');
  var expanded = !$node.hasClass('expanded');

  if (this.isBreadcrumbStyleActive()) {
    return;
  }

  this.trigger('nodeAction', {
    node: node
  });

  this.setNodeExpanded(node, expanded, {
    lazy: false // always show all nodes on node double click
  });
};

scout.Tree.prototype._onNodeControlMouseDown = function(event) {
  this._doubleClickSupport.mousedown(event);
  if (this._doubleClickSupport.doubleClicked()) {
    //don't execute on double click events
    return false;
  }

  var $node = $(event.currentTarget).parent();
  var node = $node.data('node');
  var expanded = !$node.hasClass('expanded');
  var expansionOpts = {
    lazy: false // always show all nodes when the control gets clicked
  };

  // Click on "show all" control shows all nodes
  if ($node.hasClass('lazy')) {
    if (event.ctrlKey || event.shiftKey) {
      // Collapse
      expanded = false;
      expansionOpts.collapseChildNodes = true;
    } else {
      // Show all nodes
      this.expandNode(node, expansionOpts);
      return false;
    }
  }
  //because we suppress handling by browser we have to set focus manually.
  this._onNodeControlMouseDownDoFocus();
  this.selectNodes(node);
  this.setNodeExpanded(node, expanded, expansionOpts);
  // prevent bubbling to _onNodeMouseDown()
  $.suppressEvent(event);

  // ...but return true, so Outline.js can override this method and check if selection has been changed or not
  return true;
};

//some fields doesn't want to set focus on container.
scout.Tree.prototype._onNodeControlMouseDownDoFocus = function() {
  this.session.focusManager.requestFocus(this.$container);
};

scout.Tree.prototype._onNodeControlMouseUp = function(event) {
  // prevent bubbling to _onNodeMouseUp()
  return false;
};

scout.Tree.prototype._onNodeControlDoubleClick = function(event) {
  // prevent bubbling to _onNodeDoubleClick()
  return false;
};

scout.Tree.prototype._onContextMenu = function(event) {
  this._showContextMenu(event);
};

scout.Tree.prototype.changeNode = function(node) {
  if (this._applyFiltersForNode(node)) {
    if (node.isFilterAccepted()) {
      this._addToVisibleFlatList(node, false);
    } else {
      this._removeFromFlatList(node, false);
    }
  }
  if (this.rendered) {
    this._decorateNode(node);
  }
  this.trigger('nodeChanged', {
    node: node
  });
};

/* --- STATIC HELPERS ------------------------------------------------------------- */

/**
 * @memberOf scout.Tree
 */
scout.Tree.collectSubtree = function($rootNode, includeRootNodeInResult) {
  if (!$rootNode) {
    return $();
  }
  var rootLevel = parseFloat($rootNode.attr('data-level'));
  // Find first node after the root element that has the same or a lower level
  var $nextNode = $rootNode.next();
  while ($nextNode.length > 0) {
    var level = parseFloat($nextNode.attr('data-level'));
    if (isNaN(level) || level <= rootLevel) {
      break;
    }
    $nextNode = $nextNode.next();
  }

  // The result set consists of all nodes between the root node and the found node
  var $result = $rootNode.nextUntil($nextNode);
  if (includeRootNodeInResult === undefined || includeRootNodeInResult) {
    $result = $result.add($rootNode);
  }
  return $result;
};

/**
 * if func returns true the children of the visited node are not visited.
 */
scout.Tree.visitNodes = function(nodes, func, parentNode) {
  var i, node;
  if (!nodes) {
    return;
  }

  for (i = 0; i < nodes.length; i++) {
    node = nodes[i];
    var doNotProcessChildren = func(node, parentNode);
    if (!doNotProcessChildren && node.childNodes.length > 0) {
      scout.Tree.visitNodes(node.childNodes, func, node);
    }
  }
};<|MERGE_RESOLUTION|>--- conflicted
+++ resolved
@@ -235,18 +235,6 @@
   }
   node.rendered = false;
   node.attached = false;
-<<<<<<< HEAD
-  // create function to check if node is in hierarchy of a parent. is used on removal from flat list.
-  node.isChildOf = function(parentNode) {
-    if (parentNode === this.parentNode) {
-      return true;
-    } else if (!this.parentNode) {
-      return false;
-    }
-    return this.parentNode.isChildOf(parentNode);
-  };
-=======
->>>>>>> 37588a15
   if (node.checked) {
     this.checkedNodes.push(node);
   }
@@ -256,17 +244,6 @@
   }
 
   this._initTreeNodeInternal(node, parentNode);
-<<<<<<< HEAD
-
-  node.isFilterAccepted = function(forceFilter) {
-    if (this.filterDirty || forceFilter) {
-      that._applyFiltersForNode(this);
-    }
-    return this.filterAccepted;
-  };
-=======
-  this._applyFiltersForNode(node);
->>>>>>> 37588a15
 
   this._updateMarkChildrenChecked(node, true, node.checked);
 
@@ -274,13 +251,7 @@
 };
 
 scout.Tree.prototype._initTreeNodeInternal = function(node, parentNode) {
-<<<<<<< HEAD
   // override this if you want a custom node init before filtering.
-=======
-  // internal subclasses of tree (e.g. Outline) may override this method
-  // to perform custom node init before filtering. Other subclasses should
-  // not override this method.
->>>>>>> 37588a15
 };
 
 scout.Tree.prototype.destroy = function() {
@@ -2226,39 +2197,6 @@
   return updatedNodes;
 };
 
-<<<<<<< HEAD
-scout.Tree.prototype._sendNodesSelected = function(nodes, debounceSend) {
-  var eventData = {
-    nodeIds: this._nodesToIds(nodes)
-  };
-
-  // send delayed to avoid a lot of requests while selecting
-  // coalesce: only send the latest selection changed event for a field
-  this._send('nodesSelected', eventData, {
-    delay: (debounceSend ? 250 : 0),
-    coalesce: function(previous) {
-      return this.id === previous.id && this.type === previous.type;
-    }
-  });
-};
-
-scout.Tree.prototype._sendNodesChecked = function(nodes) {
-  var data = {
-    nodes: []
-  };
-
-  for (var i = 0; i < nodes.length; i++) {
-    data.nodes.push({
-      nodeId: nodes[i].id,
-      checked: nodes[i].checked
-    });
-  }
-
-  this._send('nodesChecked', data);
-};
-
-=======
->>>>>>> 37588a15
 scout.Tree.prototype._triggerNodesSelected = function(debounce) {
   this.trigger('nodesSelected', {
     debounce: debounce
