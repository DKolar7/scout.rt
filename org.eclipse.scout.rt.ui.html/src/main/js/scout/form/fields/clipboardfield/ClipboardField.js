--- conflicted
+++ resolved
@@ -70,19 +70,14 @@
   });
 };
 
-<<<<<<< HEAD
 scout.ClipboardField.prototype._renderDisplayText = function() {
   var displayText = this.displayText;
-=======
-scout.ClipboardField.prototype._renderDisplayText = function(displayText) {
-  // keep old img for firefox upload mechanism.
   var img;
   this.$field.children().each(function(idx, elem) {
     if (!img && elem.nodeName === 'IMG') {
       img = elem;
     }
   });
->>>>>>> 26b05ea6
   if (scout.strings.hasText(displayText)) {
     this.$field.html(scout.strings.nl2br(displayText, true));
     scout.scrollbars.install(this.$field, {
