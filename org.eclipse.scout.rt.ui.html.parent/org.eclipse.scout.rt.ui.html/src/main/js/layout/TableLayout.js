--- conflicted
+++ resolved
@@ -8,26 +8,7 @@
 scout.TableLayout.prototype.render = function($parent, groupBox, fields) {
   var tmp = this._analyzeFields(fields);
   var maxY = tmp[0], fieldMap = tmp[1], $tr, $td, field, y, i;
-<<<<<<< HEAD
-  var $table = $('<table>').
-    addClass('form-grid').
-    addClass('cols-' + groupBox.gridColumnCount);
-  var $groupBox = $('<div>').
-    attr('id', 'GroupBox' + groupBox.id).
-    addClass('group-box').
-    append($('<div>').addClass('group-box-title')).
-    append($table);
 
-  $parent.append($groupBox);
-  for (y = 0; y <= maxY; y++) {
-    $tr = $('<tr>');
-    $table.append($tr);
-    if (fieldMap.hasOwnProperty(y)) {
-      for (i = 0; i < fieldMap[y].length; i++) {
-        field = fieldMap[y][i];
-        $td = $('<td>').addClass('form-field');
-        $tr.append($td);
-=======
   /**
    * For each TD we increase the widthSum by 1, colspan on a TD also increases the sum.
    * When sum is smaller than the configured column count we must add a filler TD to avoid
@@ -48,7 +29,6 @@
         field = fieldMap[y][i];
         $td = $('<td>').addClass('form-field').appendTo($tr);
         widthSum++;
->>>>>>> 6611908d
         if (field.gridData.w > 1) {
           $td.attr('colspan', field.gridData.w);
           widthSum += field.gridData.w - 1;
