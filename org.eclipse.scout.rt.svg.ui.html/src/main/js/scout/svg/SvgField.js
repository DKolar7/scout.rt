/*******************************************************************************
 * Copyright (c) 2014-2015 BSI Business Systems Integration AG.
 * All rights reserved. This program and the accompanying materials
 * are made available under the terms of the Eclipse Public License v1.0
 * which accompanies this distribution, and is available at
 * http://www.eclipse.org/legal/epl-v10.html
 *
 * Contributors:
 *     BSI Business Systems Integration AG - initial API and implementation
 ******************************************************************************/
scout.SvgField = function() {
  scout.SvgField.parent.call(this);
};
scout.inherits(scout.SvgField, scout.ValueField);

scout.SvgField.prototype._render = function($parent) {
  this.addContainer($parent, 'svg-field');
  this.addLabel();
  this.addField($parent.makeDiv());
  this.addMandatoryIndicator();
  this.addStatus();
<<<<<<< HEAD
  this.loadingSupport = new scout.DefaultFieldLoadingSupport({field: this});
=======
  this.loadingSupport = new scout.LoadingSupport(this);
>>>>>>> 6b614911
};

scout.SvgField.prototype._renderProperties = function() {
  scout.SvgField.parent.prototype._renderProperties.call(this);
  this._renderSvgDocument();
};

/**
 * @override FormField.js
 */
scout.SvgField.prototype._initKeyStrokeContext = function(keyStrokeContext) {
  scout.SvgField.parent.prototype._initKeyStrokeContext.call(this, keyStrokeContext);
  keyStrokeContext.registerKeyStroke(new scout.AppLinkKeyStroke(this, this._onAppLinkAction));
}

scout.SvgField.prototype._renderSvgDocument = function() {
  if (!this.svgDocument) {
    this.$field.empty();
    return;
  }
  this.$field.html(this.svgDocument);
  this.$field.find('.app-link')
    .on('click', this._onAppLinkAction.bind(this))
    .attr('tabindex', '0')
    .unfocusable();
};

scout.SvgField.prototype._onAppLinkAction = function(event) {
  var $target = $(event.delegateTarget);
  var ref = $target.data('ref');
  this._sendAppLinkAction(ref);
  event.preventDefault();
};

scout.SvgField.prototype._sendAppLinkAction = function(ref) {
  this._send('appLinkAction', {
    ref: ref
  });
};<|MERGE_RESOLUTION|>--- conflicted
+++ resolved
@@ -19,11 +19,7 @@
   this.addField($parent.makeDiv());
   this.addMandatoryIndicator();
   this.addStatus();
-<<<<<<< HEAD
-  this.loadingSupport = new scout.DefaultFieldLoadingSupport({field: this});
-=======
-  this.loadingSupport = new scout.LoadingSupport(this);
->>>>>>> 6b614911
+  this.loadingSupport = new scout.LoadingSupport({field: this});
 };
 
 scout.SvgField.prototype._renderProperties = function() {
