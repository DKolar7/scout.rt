<<<<<<< HEAD
package org.eclipse.scout.rt.client.mobile.ui.form.outline;

import java.util.Arrays;
import java.util.HashMap;
import java.util.LinkedList;
import java.util.List;
import java.util.Map;

import org.eclipse.scout.commons.NumberUtility;
import org.eclipse.scout.commons.annotations.Order;
import org.eclipse.scout.commons.exception.IProcessingStatus;
import org.eclipse.scout.commons.exception.ProcessingException;
import org.eclipse.scout.commons.exception.ProcessingStatus;
import org.eclipse.scout.commons.logger.IScoutLogger;
import org.eclipse.scout.commons.logger.ScoutLogManager;
import org.eclipse.scout.rt.client.mobile.transformation.IDeviceTransformationService;
import org.eclipse.scout.rt.client.mobile.transformation.MobileDeviceTransformation;
import org.eclipse.scout.rt.client.mobile.ui.basic.table.AbstractMobileTable;
import org.eclipse.scout.rt.client.mobile.ui.basic.table.DrillDownStyleMap;
import org.eclipse.scout.rt.client.mobile.ui.basic.table.MobileTable;
import org.eclipse.scout.rt.client.mobile.ui.basic.table.columns.IRowSummaryColumn;
import org.eclipse.scout.rt.client.mobile.ui.basic.table.form.TableRowForm;
import org.eclipse.scout.rt.client.mobile.ui.desktop.MobileDesktopUtility;
import org.eclipse.scout.rt.client.mobile.ui.form.AbstractMobileForm;
import org.eclipse.scout.rt.client.mobile.ui.form.IActionFetcher;
import org.eclipse.scout.rt.client.mobile.ui.form.fields.table.AbstractMobileTableField;
import org.eclipse.scout.rt.client.mobile.ui.form.outline.PageForm.MainBox.PageDetailFormField;
import org.eclipse.scout.rt.client.mobile.ui.form.outline.PageForm.MainBox.PageTableGroupBox;
import org.eclipse.scout.rt.client.mobile.ui.form.outline.PageForm.MainBox.PageTableGroupBox.PageTableField;
import org.eclipse.scout.rt.client.ui.basic.table.AbstractTable;
import org.eclipse.scout.rt.client.ui.basic.table.ITable;
import org.eclipse.scout.rt.client.ui.basic.table.ITableRow;
import org.eclipse.scout.rt.client.ui.basic.table.TableAdapter;
import org.eclipse.scout.rt.client.ui.basic.table.TableEvent;
import org.eclipse.scout.rt.client.ui.basic.table.columns.AbstractStringColumn;
import org.eclipse.scout.rt.client.ui.desktop.outline.IOutline;
import org.eclipse.scout.rt.client.ui.desktop.outline.pages.IPage;
import org.eclipse.scout.rt.client.ui.desktop.outline.pages.IPageWithTable;
import org.eclipse.scout.rt.client.ui.form.AbstractFormHandler;
import org.eclipse.scout.rt.client.ui.form.IForm;
import org.eclipse.scout.rt.client.ui.form.fields.GridData;
import org.eclipse.scout.rt.client.ui.form.fields.IFormField;
import org.eclipse.scout.rt.client.ui.form.fields.button.IButton;
import org.eclipse.scout.rt.client.ui.form.fields.groupbox.AbstractGroupBox;
import org.eclipse.scout.rt.client.ui.form.fields.wrappedform.AbstractWrappedFormField;
import org.eclipse.scout.rt.shared.ScoutTexts;
import org.eclipse.scout.rt.shared.TEXTS;
import org.eclipse.scout.rt.shared.services.common.exceptionhandler.IExceptionHandlerService;
import org.eclipse.scout.service.SERVICES;

public class PageForm extends AbstractMobileForm implements IPageForm {
  private static final IScoutLogger LOG = ScoutLogManager.getLogger(PageForm.class);
  private List<IButton> m_mainboxButtons;
  private IPage m_page;
  private P_PageTableListener m_pageTableListener;
  private P_PageTableSelectionListener m_pageTableSelectionListener;
  private PageFormConfig m_pageFormConfig;
  private PageFormManager m_pageFormManager;
  private Map<ITableRow, AutoLeafPageWithNodes> m_autoLeafPageMap;
  private boolean m_rowSelectionRequired;

  public PageForm(IPage page, PageFormManager manager, PageFormConfig pageFormConfig) throws ProcessingException {
    super(false);
    m_pageFormManager = manager;
    m_pageFormConfig = pageFormConfig;
    if (m_pageFormConfig == null) {
      m_pageFormConfig = new PageFormConfig();
    }
    m_autoLeafPageMap = new HashMap<ITableRow, AutoLeafPageWithNodes>();

    //Init (order is important)
    setPageInternal(page);
    initMainButtons();
    callInitializer();
    initFields();
  }

  @Override
  public PageFormConfig getPageFormConfig() {
    return m_pageFormConfig;
  }

  @Override
  protected boolean getConfiguredAskIfNeedSave() {
    return false;
  }

  @Override
  protected int getConfiguredDisplayHint() {
    return DISPLAY_HINT_VIEW;
  }

  @Override
  protected String getConfiguredDisplayViewId() {
    return VIEW_ID_CENTER;
  }

  public PageTableField getPageTableField() {
    return getFieldByClass(PageTableField.class);
  }

  public PageDetailFormField getPageDetailFormField() {
    return getFieldByClass(PageDetailFormField.class);
  }

  public PageTableGroupBox getPageTableGroupBox() {
    return getFieldByClass(PageTableGroupBox.class);
  }

  @Override
  public final IPage getPage() {
    return m_page;
  }

  private void setPageInternal(IPage page) throws ProcessingException {
    m_page = page;
    m_page = (IPage) m_page.getTree().resolveVirtualNode(m_page);

    if (m_pageFormConfig.isDetailFormVisible() && m_page.getDetailForm() == null) {
      TableRowForm autoDetailForm = createAutoDetailForm();
      if (autoDetailForm != null) {
        m_page.setDetailForm(autoDetailForm);
        autoDetailForm.start();
      }
    }

    setTitle(page.getCellForUpdate().getText());
  }

  /**
   * If there is a detail form the table field is visible depending on its content. If there is no detail form the table
   * field always is visible.
   */
  protected void updateTableFieldVisibility() throws ProcessingException {
    ITable table = getPageTableField().getTable();
    boolean hasDetailForm = getPageDetailFormField().getInnerForm() != null;

    if (hasDetailForm) {
      boolean hasTableRows = table != null && table.getRowCount() > 0;
      getPageTableField().setVisible(hasTableRows);
    }

    //If there is no table make sure the table group box is invisible and the detail form grows and takes all the space.
    //If there is a table, the detail form must not grow because the table does
    if (getPageTableField().isVisible() != getPageTableGroupBox().isVisible()) {
      getPageTableGroupBox().setVisible(getPageTableField().isVisible());

      GridData gridData = getPageDetailFormField().getGridDataHints();
      if (!getPageTableField().isVisible()) {
        gridData.weightY = 1;
      }
      else {
        gridData.weightY = 0;
      }
      getPageDetailFormField().setGridDataHints(gridData);
      getRootGroupBox().rebuildFieldGrid();
    }
  }

  /**
   * Creates a {@link TableRowForm} out of the selected table row if the parent page is a {@link IPageWithTable}.
   */
  private TableRowForm createAutoDetailForm() throws ProcessingException {
    ITable table = null;
    IPage parentPage = m_page.getParentPage();
    if (parentPage instanceof IPageWithTable) {
      table = ((IPageWithTable) parentPage).getTable();
    }
    if (table != null) {
      if (table.getSelectedRow() == null) {
        //If the parent page has not been selected before there is no row selected -> select it to create the tableRowForm
        ITableRow row = MobileDesktopUtility.getTableRowFor(m_page.getParentPage(), m_page);
        if (row != null) {
          row.getTable().selectRow(row);
        }
      }
      if (table.getSelectedRow() != null) {
        return new TableRowForm(table.getSelectedRow());
      }

    }

    return null;
  }

  @Override
  protected IActionFetcher createHeaderActionFetcher() {
    return new PageFormHeaderActionFetcher(this);
  }

  @Override
  protected IActionFetcher createFooterActionFetcher() {
    return new PageFormFooterActionFetcher(this);
  }

  private void initMainButtons() throws ProcessingException {
    List<IButton> buttonList = new LinkedList<IButton>();

    //Add buttons of the detail form to the main box
    if (m_page.getDetailForm() != null) {
      IButton[] detailFormCustomButtons = m_page.getDetailForm().getRootGroupBox().getCustomProcessButtons();
      buttonList.addAll(Arrays.asList(detailFormCustomButtons));
    }

    m_mainboxButtons = buttonList;
  }

  private void initFields() throws ProcessingException {
    if (m_pageFormConfig.isDetailFormVisible()) {
      getPageDetailFormField().setInnerForm(m_page.getDetailForm());
    }

    //Don't display detail form field if there is no detail form -> saves space
    boolean hasDetailForm = getPageDetailFormField().getInnerForm() != null;
    getPageDetailFormField().setVisible(hasDetailForm);

    ITable pageTable = MobileDesktopUtility.getPageTable(m_page);

    //Make sure the preview form does only contain folder pages.
    if (!m_pageFormConfig.isTablePageAllowed() && m_page instanceof IPageWithTable) {
      pageTable = new PlaceholderTable(m_page);
      pageTable.initTable();
      pageTable.addRowByArray(new Object[]{TEXTS.get("MobilePlaceholderTableTitle")});
      pageTable.setDefaultIconId(m_page.getCell().getIconId());
    }

    AbstractMobileTable.setAutoCreateRowForm(pageTable, false);
    getPageTableField().setTable(pageTable, true);
    getPageTableField().setTableStatusVisible(m_pageFormConfig.isTableStatusVisible());
    addTableListener();
    updateTableFieldVisibility();

    if (getPageTableGroupBox().isVisible() && !hasDetailForm) {
      //If there is a table but no detail form, don't display a border -> make the table as big as the form.
      //If there is a table and a detail form, display a border to make it look better.
      getPageTableGroupBox().setBorderVisible(false);

      //If there is just the table, the form itself does not need to be scrollable because the table already is
      IDeviceTransformationService service = SERVICES.getService(IDeviceTransformationService.class);
      if (service != null && service.getDeviceTransformer() != null) {
        service.getDeviceTransformer().getDeviceTransformationExcluder().excludeFieldTransformation(getRootGroupBox(), MobileDeviceTransformation.MAKE_MAINBOX_SCROLLABLE);
      }
    }
  }

  @Override
  protected void execDisposeForm() throws ProcessingException {
    removeTableListener();
    for (AutoLeafPageWithNodes autoLeafPage : m_autoLeafPageMap.values()) {
      disposeAutoLeafPage(autoLeafPage);
    }

    if (m_page != null && m_page.getDetailForm() != null) {
      m_page.getDetailForm().doClose();
      m_page.setDetailForm(null);
    }
  }

  private void updateDrillDownStyle() {
    ITable table = getPageTableField().getTable();
    if (table != null) {
      setTableRowDrillDownStyle(table, table.getRows());
    }
  }

  private void setTableRowDrillDownStyle(ITable table, ITableRow[] rows) {
    if (rows == null) {
      return;
    }

    DrillDownStyleMap drillDownMap = MobileTable.getDrillDownStyleMap(table);
    if (drillDownMap == null) {
      drillDownMap = new DrillDownStyleMap();
      AbstractMobileTable.setDrillDownStyleMap(table, drillDownMap);
    }

    for (ITableRow row : rows) {
      if (!isDrillDownRow(row)) {
        drillDownMap.put(row, IRowSummaryColumn.DRILL_DOWN_STYLE_NONE);
      }
      else {
        drillDownMap.put(row, IRowSummaryColumn.DRILL_DOWN_STYLE_ICON);
      }
    }

  }

  private boolean isDrillDownRow(ITableRow tableRow) {
    if (!m_pageFormConfig.isKeepSelection()) {
      return true;
    }

    return PageFormManager.isDrillDownPage(MobileDesktopUtility.getPageFor(getPage(), tableRow));
  }

  public void formAddedNotify() throws ProcessingException {
    LOG.debug(this + " added");

    //Clear selection if form gets visible again. It must not happen earlier, since the actions typically depend on the selected row.
    clearTableSelectionIfNecessary();

    //Make sure the rows display the correct drill down style
    updateDrillDownStyle();

    if (!m_page.isSelectedNode()) {
      selectChildPageTableRowIfNecessary();

      //Make sure the page which belongs to the form is active when the form is shown
      m_page.getOutline().getUIFacade().setNodeSelectedAndExpandedFromUI(m_page);
    }

    addTableSelectionListener();
    processSelectedTableRow();
  }

  @Override
  public void pageSelectedNotify() throws ProcessingException {
    if (m_rowSelectionRequired) {
      selectPageTableRowIfNecessary(getPageTableField().getTable());
      m_rowSelectionRequired = false;
    }
  }

  private void clearTableSelectionIfNecessary() {
    if (getPageTableField().getTable() == null) {
      return;
    }

    ITableRow selectedRow = getPageTableField().getTable().getSelectedRow();
    if (selectedRow != null && isDrillDownRow(selectedRow)) {
      LOG.debug("Clearing row for table " + getPageTableField().getTable());

      getPageTableField().getTable().selectRow(null);
    }
  }

  public void formRemovedNotify() throws ProcessingException {
    removeTableSelectionListener();
  }

  private void addTableListener() {
    if (m_pageTableListener != null) {
      return;
    }
    m_pageTableListener = new P_PageTableListener();

    ITable table = getPageTableField().getTable();
    if (table != null) {
      table.addTableListener(m_pageTableListener);
    }
  }

  private void removeTableListener() {
    if (m_pageTableListener == null) {
      return;
    }
    ITable table = getPageTableField().getTable();
    if (table != null) {
      table.removeTableListener(m_pageTableListener);
    }
    m_pageTableListener = null;
  }

  private void addTableSelectionListener() {
    if (m_pageTableSelectionListener != null) {
      return;
    }
    m_pageTableSelectionListener = new P_PageTableSelectionListener();

    ITable table = getPageTableField().getTable();
    if (table != null) {
      table.addTableListener(m_pageTableSelectionListener);
    }
  }

  private void removeTableSelectionListener() {
    if (m_pageTableSelectionListener == null) {
      return;
    }
    ITable table = getPageTableField().getTable();
    if (table != null) {
      table.removeTableListener(m_pageTableSelectionListener);
    }
    m_pageTableSelectionListener = null;
  }

  private void processSelectedTableRow() throws ProcessingException {
    if (!m_pageFormConfig.isKeepSelection()) {
      return;
    }

    ITable pageTable = MobileDesktopUtility.getPageTable(getPage());
    if (pageTable == null) {
      return;
    }

    ITableRow selectedRow = pageTable.getSelectedRow();
    if (!PageFormManager.isDrillDownPage(MobileDesktopUtility.getPageFor(getPage(), selectedRow))) {
      if (selectedRow != null) {
        handleTableRowSelected(pageTable, selectedRow);
      }
      else {
        selectPageTableRowIfNecessary(pageTable);
      }
    }
  }

  @Order(10.0f)
  public class MainBox extends AbstractGroupBox {

    @Override
    protected boolean getConfiguredBorderVisible() {
      return false;
    }

    @Override
    protected int getConfiguredGridColumnCount() {
      return 1;
    }

    @Override
    protected void injectFieldsInternal(List<IFormField> fieldList) {
      if (m_mainboxButtons != null) {
        fieldList.addAll(m_mainboxButtons);
      }

      super.injectFieldsInternal(fieldList);
    }

    @Order(5.0f)
    public class PageDetailFormField extends AbstractWrappedFormField<IForm> {

      @Override
      protected int getConfiguredGridW() {
        return 2;
      }

      @Override
      protected int getConfiguredGridH() {
        return 2;
      }

      @Override
      protected double getConfiguredGridWeightY() {
        return 0;
      }

    }

    @Order(10.0f)
    public class PageTableGroupBox extends AbstractGroupBox {

      @Order(10.0f)
      public class PageTableField extends AbstractMobileTableField<ITable> {

        @Override
        protected boolean getConfiguredLabelVisible() {
          return false;
        }

        @Override
        protected boolean getConfiguredTableStatusVisible() {
          return false;
        }

        @Override
        protected boolean getConfiguredGridUseUiHeight() {
          //If there is a detail form make the table as height as necessary to avoid a second scrollbar.
          //If there is no detail form make the table itself scrollable.
          return m_pageFormConfig.isDetailFormVisible() && m_page.getDetailForm() != null;
        }

        @Override
        protected void execUpdateTableStatus() {
          execUpdatePageTableStatus();
        }

        @Override
        public String createDefaultTableStatus() {
          return createDefaultPageTableStatus(getTable());
        }
      }

    }
  }

  protected void execUpdatePageTableStatus() {
    if (!m_pageFormConfig.isTableStatusVisible()) {
      return;
    }
    if (getPage() instanceof IPageWithTable<?>) {
      //popuplate status
      IPageWithTable<?> tablePage = (IPageWithTable<?>) getPage();
      IProcessingStatus populateStatus = tablePage.getPagePopulateStatus();
      getPageTableField().setTablePopulateStatus(populateStatus);
      //selection status
      if (tablePage.isSearchActive() && tablePage.getSearchFilter() != null && (!tablePage.getSearchFilter().isCompleted()) && tablePage.isSearchRequired()) {
        getPageTableField().setTableSelectionStatus(null);
      }
      else if (populateStatus != null && populateStatus.getSeverity() == IProcessingStatus.WARNING) {
        getPageTableField().setTableSelectionStatus(null);
      }
      else {
        getPageTableField().setTableSelectionStatus(new ProcessingStatus(getPageTableField().createDefaultTableStatus(), IProcessingStatus.INFO));
      }
    }
    else {
      getPageTableField().setTablePopulateStatus(null);
      getPageTableField().setTableSelectionStatus(null);
    }
  }

  protected String createDefaultPageTableStatus(ITable table) {
    StringBuilder statusText = new StringBuilder();
    if (table != null) {
      int nTotal = table.getFilteredRowCount();
      if (nTotal == 1) {
        statusText.append(ScoutTexts.get("OneRow"));
      }
      else {
        statusText.append(ScoutTexts.get("XRows", NumberUtility.format(nTotal)));
      }
    }
    if (statusText.length() == 0) {
      return null;
    }
    return statusText.toString();
  }

  @Override
  public Object computeExclusiveKey() throws ProcessingException {
    return m_page;
  }

  @Override
  public void start() throws ProcessingException {
    startInternalExclusive(new FormHandler());
  }

  @Order(10.0f)
  public class FormHandler extends AbstractFormHandler {

    @Override
    protected boolean getConfiguredOpenExclusive() {
      return true;
    }

  }

  private void handleTableRowSelected(ITable table, ITableRow tableRow) throws ProcessingException {
    LOG.debug("Table row selected: " + tableRow);

    // If children are not loaded rowPage cannot be estimated.
    //This is the case when the rows get replaced which restores the selection before the children are loaded (e.g. executed by a search).
    if (!m_page.isLeaf() && !m_page.isChildrenLoaded()) {
      if (tableRow == null) {
        //Postpone the row selection since it cannot be done if the row page cannot be estimated
        m_rowSelectionRequired = true;
      }
      return;
    }

    if (tableRow == null) {
      //Make sure there always is a selected row. if NodePageSwitch is enabled the same page and therefore the same table is on different pageForms
      selectPageTableRowIfNecessary(table);
      return;
    }

    IPage rowPage = null;
    if (table instanceof PlaceholderTable) {
      rowPage = ((PlaceholderTable) table).getActualPage();
    }
    else if (m_autoLeafPageMap.containsKey(tableRow)) {
      rowPage = m_autoLeafPageMap.get(tableRow);
    }
    else {
      rowPage = MobileDesktopUtility.getPageFor(m_page, tableRow);
    }
    if (rowPage == null) {
      //Create auto leaf page including an outline and activate it.
      //Adding to a "real" outline is not possible because the page to row maps in AbstractPageWithTable resp. AbstractPageWithNodes can only be modified by the page itself.
      AutoLeafPageWithNodes autoPage = new AutoLeafPageWithNodes(tableRow, m_page);
      AutoOutline autoOutline = new AutoOutline(autoPage);
      autoOutline.selectNode(autoPage);
      m_autoLeafPageMap.put(tableRow, autoPage);

      rowPage = autoPage;
    }

    m_pageFormManager.pageSelectedNotify(this, rowPage);
  }

  private void handleTableRowsDeleted(ITable table, ITableRow[] tableRows) throws ProcessingException {
    if (tableRows == null) {
      return;
    }

    for (ITableRow tableRow : tableRows) {
      AutoLeafPageWithNodes autoPage = m_autoLeafPageMap.remove(tableRow);
      if (autoPage != null) {
        disposeAutoLeafPage(autoPage);

        m_pageFormManager.pageRemovedNotify(this, autoPage);
      }
    }
  }

  private void disposeAutoLeafPage(AutoLeafPageWithNodes page) {
    if (page == null || page.getOutline() == null) {
      return;
    }

    IOutline outline = page.getOutline();
    outline.removeAllChildNodes(outline.getRootNode());
    outline.disposeTree();
  }

  private void handleTableRowsInserted(ITable table, ITableRow[] tableRows) throws ProcessingException {
    setTableRowDrillDownStyle(table, tableRows);
  }

  protected void selectPageTableRowIfNecessary(final ITable pageDetailTable) throws ProcessingException {
    if (!m_pageFormConfig.isKeepSelection() || pageDetailTable == null || pageDetailTable.getRowCount() == 0) {
      return;
    }

    IPage pageToSelect = MobileDesktopUtility.getPageFor(m_page, pageDetailTable.getRow(0));
    if (pageDetailTable.getSelectedRow() == null) {
      if (!PageFormManager.isDrillDownPage(pageToSelect)) {
        pageDetailTable.selectFirstRow();
      }
    }

  }

  /**
   * If the currently selected page is a child page belonging to this form, make sure the table reflects that -> select
   * the child page in the table
   */
  private void selectChildPageTableRowIfNecessary() {
    if (!m_pageFormConfig.isKeepSelection()) {
      return;
    }

    IPage selectedPage = (IPage) m_page.getOutline().getSelectedNode();
    if (selectedPage != null && selectedPage.getParentPage() == m_page) {
      ITableRow row = MobileDesktopUtility.getTableRowFor(m_page, selectedPage);
      if (row != null && !isDrillDownRow(row)) {
        row.getTable().selectRow(row);
      }
    }
  }

  private class PlaceholderTable extends AbstractTable {
    private IPage m_actualPage;

    public PlaceholderTable(IPage page) {
      m_actualPage = page;
    }

    public IPage getActualPage() {
      return m_actualPage;
    }

    @Override
    protected boolean getConfiguredSortEnabled() {
      return false;
    }

    @Override
    protected boolean getConfiguredAutoResizeColumns() {
      return true;
    }

    @Override
    protected boolean getConfiguredMultiSelect() {
      return false;
    }

    public LabelColumn getLabelColumn() {
      return getColumnSet().getColumnByClass(LabelColumn.class);
    }

    @Order(1)
    public class LabelColumn extends AbstractStringColumn {

      @Override
      protected String getConfiguredHeaderText() {
        return ScoutTexts.get("Folders");
      }

    }
  }

  private class P_PageTableListener extends TableAdapter {
    @Override
    public void tableChanged(TableEvent event) {
      try {
        switch (event.getType()) {
          case TableEvent.TYPE_ALL_ROWS_DELETED:
          case TableEvent.TYPE_ROWS_DELETED: {
            handleTableRowDeleted(event);
            break;
          }
          case TableEvent.TYPE_ROWS_INSERTED:
            handleTableRowsInserted(event);
        }
      }
      catch (ProcessingException e) {
        SERVICES.getService(IExceptionHandlerService.class).handleException(e);
      }
    }

    private void handleTableRowDeleted(TableEvent event) throws ProcessingException {
      PageForm.this.handleTableRowsDeleted(event.getTable(), event.getRows());
      updateTableFieldVisibility();
    }

    private void handleTableRowsInserted(TableEvent event) throws ProcessingException {
      PageForm.this.handleTableRowsInserted(event.getTable(), event.getRows());
      updateTableFieldVisibility();
    }

  }

  private class P_PageTableSelectionListener extends TableAdapter {
    @Override
    public void tableChanged(TableEvent event) {
      try {
        switch (event.getType()) {
          case TableEvent.TYPE_ROWS_SELECTED: {
            handleTableRowSelected(event);
            break;
          }
        }
      }
      catch (ProcessingException e) {
        SERVICES.getService(IExceptionHandlerService.class).handleException(e);
      }
    }

    private void handleTableRowSelected(TableEvent event) throws ProcessingException {
      if (event.isConsumed()) {
        return;
      }

      ITableRow tableRow = event.getFirstRow();
      PageForm.this.handleTableRowSelected(event.getTable(), tableRow);
    }

  }

  @Override
  public String toString() {
    return super.toString() + " with page " + m_page;
  }
}
=======
package org.eclipse.scout.rt.client.mobile.ui.form.outline;

import java.util.Arrays;
import java.util.HashMap;
import java.util.LinkedList;
import java.util.List;
import java.util.Map;

import org.eclipse.scout.commons.NumberUtility;
import org.eclipse.scout.commons.annotations.Order;
import org.eclipse.scout.commons.exception.IProcessingStatus;
import org.eclipse.scout.commons.exception.ProcessingException;
import org.eclipse.scout.commons.exception.ProcessingStatus;
import org.eclipse.scout.commons.logger.IScoutLogger;
import org.eclipse.scout.commons.logger.ScoutLogManager;
import org.eclipse.scout.rt.client.mobile.transformation.IDeviceTransformationService;
import org.eclipse.scout.rt.client.mobile.transformation.MobileDeviceTransformation;
import org.eclipse.scout.rt.client.mobile.ui.basic.table.AbstractMobileTable;
import org.eclipse.scout.rt.client.mobile.ui.basic.table.DrillDownStyleMap;
import org.eclipse.scout.rt.client.mobile.ui.basic.table.MobileTable;
import org.eclipse.scout.rt.client.mobile.ui.basic.table.columns.IRowSummaryColumn;
import org.eclipse.scout.rt.client.mobile.ui.basic.table.form.TableRowForm;
import org.eclipse.scout.rt.client.mobile.ui.desktop.MobileDesktopUtility;
import org.eclipse.scout.rt.client.mobile.ui.form.AbstractMobileForm;
import org.eclipse.scout.rt.client.mobile.ui.form.IActionFetcher;
import org.eclipse.scout.rt.client.mobile.ui.form.fields.table.AbstractMobileTableField;
import org.eclipse.scout.rt.client.mobile.ui.form.outline.PageForm.MainBox.PageDetailFormField;
import org.eclipse.scout.rt.client.mobile.ui.form.outline.PageForm.MainBox.PageTableGroupBox;
import org.eclipse.scout.rt.client.mobile.ui.form.outline.PageForm.MainBox.PageTableGroupBox.PageTableField;
import org.eclipse.scout.rt.client.ui.basic.table.AbstractTable;
import org.eclipse.scout.rt.client.ui.basic.table.ITable;
import org.eclipse.scout.rt.client.ui.basic.table.ITableRow;
import org.eclipse.scout.rt.client.ui.basic.table.TableAdapter;
import org.eclipse.scout.rt.client.ui.basic.table.TableEvent;
import org.eclipse.scout.rt.client.ui.basic.table.columns.AbstractStringColumn;
import org.eclipse.scout.rt.client.ui.desktop.outline.IOutline;
import org.eclipse.scout.rt.client.ui.desktop.outline.pages.IPage;
import org.eclipse.scout.rt.client.ui.desktop.outline.pages.IPageWithTable;
import org.eclipse.scout.rt.client.ui.form.AbstractFormHandler;
import org.eclipse.scout.rt.client.ui.form.IForm;
import org.eclipse.scout.rt.client.ui.form.fields.GridData;
import org.eclipse.scout.rt.client.ui.form.fields.IFormField;
import org.eclipse.scout.rt.client.ui.form.fields.button.IButton;
import org.eclipse.scout.rt.client.ui.form.fields.groupbox.AbstractGroupBox;
import org.eclipse.scout.rt.client.ui.form.fields.wrappedform.AbstractWrappedFormField;
import org.eclipse.scout.rt.shared.ScoutTexts;
import org.eclipse.scout.rt.shared.TEXTS;
import org.eclipse.scout.rt.shared.services.common.exceptionhandler.IExceptionHandlerService;
import org.eclipse.scout.service.SERVICES;

public class PageForm extends AbstractMobileForm implements IPageForm {
  private static final IScoutLogger LOG = ScoutLogManager.getLogger(PageForm.class);
  private List<IButton> m_mainboxButtons;
  private IPage m_page;
  private P_PageTableListener m_pageTableListener;
  private P_PageTableSelectionListener m_pageTableSelectionListener;
  private PageFormConfig m_pageFormConfig;
  private PageFormManager m_pageFormManager;
  private Map<ITableRow, AutoLeafPageWithNodes> m_autoLeafPageMap;
  private boolean m_rowSelectionRequired;

  public PageForm(IPage page, PageFormManager manager, PageFormConfig pageFormConfig) throws ProcessingException {
    super(false);
    m_pageFormManager = manager;
    m_pageFormConfig = pageFormConfig;
    if (m_pageFormConfig == null) {
      m_pageFormConfig = new PageFormConfig();
    }
    m_autoLeafPageMap = new HashMap<ITableRow, AutoLeafPageWithNodes>();

    //Init (order is important)
    setPageInternal(page);
    initMainButtons();
    callInitializer();
    initFields();
  }

  @Override
  public void initForm() throws ProcessingException {
    // form
    initFormInternal();

    // fields
    PageFormInitFieldVisitor v = new PageFormInitFieldVisitor();
    visitFields(v);
    v.handleResult();

    // custom
    execInitForm();
  }

  @Override
  public PageFormConfig getPageFormConfig() {
    return m_pageFormConfig;
  }

  @Override
  protected boolean getConfiguredAskIfNeedSave() {
    return false;
  }

  @Override
  protected int getConfiguredDisplayHint() {
    return DISPLAY_HINT_VIEW;
  }

  @Override
  protected String getConfiguredDisplayViewId() {
    return VIEW_ID_CENTER;
  }

  public PageTableField getPageTableField() {
    return getFieldByClass(PageTableField.class);
  }

  public PageDetailFormField getPageDetailFormField() {
    return getFieldByClass(PageDetailFormField.class);
  }

  public PageTableGroupBox getPageTableGroupBox() {
    return getFieldByClass(PageTableGroupBox.class);
  }

  @Override
  public final IPage getPage() {
    return m_page;
  }

  private void setPageInternal(IPage page) throws ProcessingException {
    m_page = page;
    m_page = (IPage) m_page.getTree().resolveVirtualNode(m_page);

    if (m_pageFormConfig.isDetailFormVisible() && m_page.getDetailForm() == null) {
      TableRowForm autoDetailForm = createAutoDetailForm();
      if (autoDetailForm != null) {
        m_page.setDetailForm(autoDetailForm);
        autoDetailForm.start();
      }
    }

    setTitle(page.getCellForUpdate().getText());
  }

  /**
   * If there is a detail form the table field is visible depending on its content. If there is no detail form the table
   * field always is visible.
   */
  protected void updateTableFieldVisibility() throws ProcessingException {
    ITable table = getPageTableField().getTable();
    boolean hasDetailForm = getPageDetailFormField().getInnerForm() != null;

    if (hasDetailForm) {
      boolean hasTableRows = table != null && table.getRowCount() > 0;
      getPageTableField().setVisible(hasTableRows);
    }

    //If there is no table make sure the table group box is invisible and the detail form grows and takes all the space.
    //If there is a table, the detail form must not grow because the table does
    if (getPageTableField().isVisible() != getPageTableGroupBox().isVisible()) {
      getPageTableGroupBox().setVisible(getPageTableField().isVisible());

      GridData gridData = getPageDetailFormField().getGridDataHints();
      if (!getPageTableField().isVisible()) {
        gridData.weightY = 1;
      }
      else {
        gridData.weightY = 0;
      }
      getPageDetailFormField().setGridDataHints(gridData);
      getRootGroupBox().rebuildFieldGrid();
    }
  }

  /**
   * Creates a {@link TableRowForm} out of the selected table row if the parent page is a {@link IPageWithTable}.
   */
  private TableRowForm createAutoDetailForm() throws ProcessingException {
    ITable table = null;
    IPage parentPage = m_page.getParentPage();
    if (parentPage instanceof IPageWithTable) {
      table = ((IPageWithTable) parentPage).getTable();
    }
    if (table != null) {
      if (table.getSelectedRow() == null) {
        //If the parent page has not been selected before there is no row selected -> select it to create the tableRowForm
        ITableRow row = MobileDesktopUtility.getTableRowFor(m_page.getParentPage(), m_page);
        if (row != null) {
          row.getTable().selectRow(row);
        }
      }
      if (table.getSelectedRow() != null) {
        return new TableRowForm(table.getSelectedRow());
      }

    }

    return null;
  }

  @Override
  protected IActionFetcher createHeaderActionFetcher() {
    return new PageFormHeaderActionFetcher(this);
  }

  @Override
  protected IActionFetcher createFooterActionFetcher() {
    return new PageFormFooterActionFetcher(this);
  }

  private void initMainButtons() throws ProcessingException {
    List<IButton> buttonList = new LinkedList<IButton>();

    //Add buttons of the detail form to the main box
    if (m_page.getDetailForm() != null) {
      IButton[] detailFormCustomButtons = m_page.getDetailForm().getRootGroupBox().getCustomProcessButtons();
      buttonList.addAll(Arrays.asList(detailFormCustomButtons));
    }

    m_mainboxButtons = buttonList;
  }

  private void initFields() throws ProcessingException {
    if (m_pageFormConfig.isDetailFormVisible()) {
      getPageDetailFormField().setInnerForm(m_page.getDetailForm());
    }

    //Don't display detail form field if there is no detail form -> saves space
    boolean hasDetailForm = getPageDetailFormField().getInnerForm() != null;
    getPageDetailFormField().setVisible(hasDetailForm);

    ITable pageTable = MobileDesktopUtility.getPageTable(m_page);

    //Make sure the preview form does only contain folder pages.
    if (!m_pageFormConfig.isTablePageAllowed() && m_page instanceof IPageWithTable) {
      pageTable = new PlaceholderTable(m_page);
      pageTable.initTable();
      pageTable.addRowByArray(new Object[]{TEXTS.get("MobilePlaceholderTableTitle")});
      pageTable.setDefaultIconId(m_page.getCell().getIconId());
    }

    AbstractMobileTable.setAutoCreateRowForm(pageTable, false);
    getPageTableField().setTable(pageTable, true);
    getPageTableField().setTableStatusVisible(m_pageFormConfig.isTableStatusVisible());
    addTableListener();
    updateTableFieldVisibility();

    if (getPageTableGroupBox().isVisible() && !hasDetailForm) {
      //If there is a table but no detail form, don't display a border -> make the table as big as the form.
      //If there is a table and a detail form, display a border to make it look better.
      getPageTableGroupBox().setBorderVisible(false);

      //If there is just the table, the form itself does not need to be scrollable because the table already is
      IDeviceTransformationService service = SERVICES.getService(IDeviceTransformationService.class);
      if (service != null && service.getDeviceTransformer() != null) {
        service.getDeviceTransformer().getDeviceTransformationExcluder().excludeFieldTransformation(getRootGroupBox(), MobileDeviceTransformation.MAKE_MAINBOX_SCROLLABLE);
      }
    }
  }

  @Override
  protected void execDisposeForm() throws ProcessingException {
    removeTableListener();
    for (AutoLeafPageWithNodes autoLeafPage : m_autoLeafPageMap.values()) {
      disposeAutoLeafPage(autoLeafPage);
    }
  }

  private void updateDrillDownStyle() {
    ITable table = getPageTableField().getTable();
    if (table != null) {
      setTableRowDrillDownStyle(table, table.getRows());
    }
  }

  private void setTableRowDrillDownStyle(ITable table, ITableRow[] rows) {
    if (rows == null) {
      return;
    }

    DrillDownStyleMap drillDownMap = MobileTable.getDrillDownStyleMap(table);
    if (drillDownMap == null) {
      drillDownMap = new DrillDownStyleMap();
      AbstractMobileTable.setDrillDownStyleMap(table, drillDownMap);
    }

    for (ITableRow row : rows) {
      if (!isDrillDownRow(row)) {
        drillDownMap.put(row, IRowSummaryColumn.DRILL_DOWN_STYLE_NONE);
      }
      else {
        drillDownMap.put(row, IRowSummaryColumn.DRILL_DOWN_STYLE_ICON);
      }
    }

  }

  private boolean isDrillDownRow(ITableRow tableRow) {
    if (!m_pageFormConfig.isKeepSelection()) {
      return true;
    }

    return PageFormManager.isDrillDownPage(MobileDesktopUtility.getPageFor(getPage(), tableRow));
  }

  public void formAddedNotify() throws ProcessingException {
    LOG.debug(this + " added");

    //Clear selection if form gets visible again. It must not happen earlier, since the actions typically depend on the selected row.
    clearTableSelectionIfNecessary();

    //Make sure the rows display the correct drill down style
    updateDrillDownStyle();

    if (!m_page.isSelectedNode()) {
      selectChildPageTableRowIfNecessary();

      //Make sure the page which belongs to the form is active when the form is shown
      m_page.getOutline().getUIFacade().setNodeSelectedAndExpandedFromUI(m_page);
    }

    addTableSelectionListener();
    processSelectedTableRow();
  }

  @Override
  public void pageSelectedNotify() throws ProcessingException {
    if (m_rowSelectionRequired) {
      selectPageTableRowIfNecessary(getPageTableField().getTable());
      m_rowSelectionRequired = false;
    }
  }

  private void clearTableSelectionIfNecessary() {
    if (getPageTableField().getTable() == null) {
      return;
    }

    ITableRow selectedRow = getPageTableField().getTable().getSelectedRow();
    if (selectedRow != null && isDrillDownRow(selectedRow)) {
      LOG.debug("Clearing row for table " + getPageTableField().getTable());

      getPageTableField().getTable().selectRow(null);
    }
  }

  public void formRemovedNotify() throws ProcessingException {
    removeTableSelectionListener();
  }

  private void addTableListener() {
    if (m_pageTableListener != null) {
      return;
    }
    m_pageTableListener = new P_PageTableListener();

    ITable table = getPageTableField().getTable();
    if (table != null) {
      table.addTableListener(m_pageTableListener);
    }
  }

  private void removeTableListener() {
    if (m_pageTableListener == null) {
      return;
    }
    ITable table = getPageTableField().getTable();
    if (table != null) {
      table.removeTableListener(m_pageTableListener);
    }
    m_pageTableListener = null;
  }

  private void addTableSelectionListener() {
    if (m_pageTableSelectionListener != null) {
      return;
    }
    m_pageTableSelectionListener = new P_PageTableSelectionListener();

    ITable table = getPageTableField().getTable();
    if (table != null) {
      table.addTableListener(m_pageTableSelectionListener);
    }
  }

  private void removeTableSelectionListener() {
    if (m_pageTableSelectionListener == null) {
      return;
    }
    ITable table = getPageTableField().getTable();
    if (table != null) {
      table.removeTableListener(m_pageTableSelectionListener);
    }
    m_pageTableSelectionListener = null;
  }

  private void processSelectedTableRow() throws ProcessingException {
    if (!m_pageFormConfig.isKeepSelection()) {
      return;
    }

    ITable pageTable = MobileDesktopUtility.getPageTable(getPage());
    if (pageTable == null) {
      return;
    }

    ITableRow selectedRow = pageTable.getSelectedRow();
    if (!PageFormManager.isDrillDownPage(MobileDesktopUtility.getPageFor(getPage(), selectedRow))) {
      if (selectedRow != null) {
        handleTableRowSelected(pageTable, selectedRow);
      }
      else {
        selectPageTableRowIfNecessary(pageTable);
      }
    }
  }

  @Override
  public boolean isDirty() {
    if (m_pageFormConfig.isDetailFormVisible()) {
      if (m_page.getDetailForm() != getPageDetailFormField().getInnerForm()) {
        return true;
      }
    }
    if (m_pageFormConfig.isTablePageAllowed() && m_page instanceof IPageWithTable) {
      ITable pageTable = ((IPageWithTable) m_page).getTable();
      if (pageTable != getPageTableField().getTable()) {
        return true;
      }
    }

    return false;
  }

  @Order(10.0f)
  public class MainBox extends AbstractGroupBox {

    @Override
    protected boolean getConfiguredBorderVisible() {
      return false;
    }

    @Override
    protected int getConfiguredGridColumnCount() {
      return 1;
    }

    @Override
    protected void injectFieldsInternal(List<IFormField> fieldList) {
      if (m_mainboxButtons != null) {
        fieldList.addAll(m_mainboxButtons);
      }

      super.injectFieldsInternal(fieldList);
    }

    @Order(5.0f)
    public class PageDetailFormField extends AbstractWrappedFormField<IForm> {

      @Override
      protected int getConfiguredGridW() {
        return 2;
      }

      @Override
      protected int getConfiguredGridH() {
        return 2;
      }

      @Override
      protected double getConfiguredGridWeightY() {
        return 0;
      }

    }

    @Order(10.0f)
    public class PageTableGroupBox extends AbstractGroupBox {

      @Order(10.0f)
      public class PageTableField extends AbstractMobileTableField<ITable> {

        @Override
        protected boolean getConfiguredLabelVisible() {
          return false;
        }

        @Override
        protected boolean getConfiguredTableStatusVisible() {
          return false;
        }

        @Override
        protected boolean getConfiguredGridUseUiHeight() {
          //If there is a detail form make the table as height as necessary to avoid a second scrollbar.
          //If there is no detail form make the table itself scrollable.
          return m_pageFormConfig.isDetailFormVisible() && m_page.getDetailForm() != null;
        }

        @Override
        protected void execUpdateTableStatus() {
          execUpdatePageTableStatus();
        }

        @Override
        public String createDefaultTableStatus() {
          return createDefaultPageTableStatus(getTable());
        }
      }

    }
  }

  protected void execUpdatePageTableStatus() {
    if (!m_pageFormConfig.isTableStatusVisible()) {
      return;
    }
    if (getPage() instanceof IPageWithTable<?>) {
      //popuplate status
      IPageWithTable<?> tablePage = (IPageWithTable<?>) getPage();
      IProcessingStatus populateStatus = tablePage.getPagePopulateStatus();
      getPageTableField().setTablePopulateStatus(populateStatus);
      //selection status
      if (tablePage.isSearchActive() && tablePage.getSearchFilter() != null && (!tablePage.getSearchFilter().isCompleted()) && tablePage.isSearchRequired()) {
        getPageTableField().setTableSelectionStatus(null);
      }
      else if (populateStatus != null && populateStatus.getSeverity() == IProcessingStatus.WARNING) {
        getPageTableField().setTableSelectionStatus(null);
      }
      else {
        getPageTableField().setTableSelectionStatus(new ProcessingStatus(getPageTableField().createDefaultTableStatus(), IProcessingStatus.INFO));
      }
    }
    else {
      getPageTableField().setTablePopulateStatus(null);
      getPageTableField().setTableSelectionStatus(null);
    }
  }

  protected String createDefaultPageTableStatus(ITable table) {
    StringBuilder statusText = new StringBuilder();
    if (table != null) {
      int nTotal = table.getFilteredRowCount();
      if (nTotal == 1) {
        statusText.append(ScoutTexts.get("OneRow"));
      }
      else {
        statusText.append(ScoutTexts.get("XRows", NumberUtility.format(nTotal)));
      }
    }
    if (statusText.length() == 0) {
      return null;
    }
    return statusText.toString();
  }

  @Override
  public Object computeExclusiveKey() throws ProcessingException {
    return m_page;
  }

  @Override
  public void start() throws ProcessingException {
    startInternalExclusive(new FormHandler());
  }

  @Order(10.0f)
  public class FormHandler extends AbstractFormHandler {

    @Override
    protected boolean getConfiguredOpenExclusive() {
      return true;
    }

  }

  private void handleTableRowSelected(ITable table, ITableRow tableRow) throws ProcessingException {
    LOG.debug("Table row selected: " + tableRow);

    // If children are not loaded rowPage cannot be estimated.
    //This is the case when the rows get replaced which restores the selection before the children are loaded (e.g. executed by a search).
    if (!m_page.isLeaf() && !m_page.isChildrenLoaded()) {
      if (tableRow == null) {
        //Postpone the row selection since it cannot be done if the row page cannot be estimated
        m_rowSelectionRequired = true;
      }
      return;
    }

    if (tableRow == null) {
      //Make sure there always is a selected row. if NodePageSwitch is enabled the same page and therefore the same table is on different pageForms
      selectPageTableRowIfNecessary(table);
      return;
    }

    IPage rowPage = null;
    if (table instanceof PlaceholderTable) {
      rowPage = ((PlaceholderTable) table).getActualPage();
    }
    else if (m_autoLeafPageMap.containsKey(tableRow)) {
      rowPage = m_autoLeafPageMap.get(tableRow);
    }
    else {
      rowPage = MobileDesktopUtility.getPageFor(m_page, tableRow);
    }
    if (rowPage == null) {
      //Create auto leaf page including an outline and activate it.
      //Adding to a "real" outline is not possible because the page to row maps in AbstractPageWithTable resp. AbstractPageWithNodes can only be modified by the page itself.
      AutoLeafPageWithNodes autoPage = new AutoLeafPageWithNodes(tableRow, m_page);
      AutoOutline autoOutline = new AutoOutline(autoPage);
      autoOutline.selectNode(autoPage);
      m_autoLeafPageMap.put(tableRow, autoPage);

      rowPage = autoPage;
    }

    m_pageFormManager.pageSelectedNotify(this, rowPage);
  }

  private void handleTableRowsDeleted(ITable table, ITableRow[] tableRows) throws ProcessingException {
    if (tableRows == null) {
      return;
    }

    for (ITableRow tableRow : tableRows) {
      AutoLeafPageWithNodes autoPage = m_autoLeafPageMap.remove(tableRow);
      if (autoPage != null) {
        disposeAutoLeafPage(autoPage);

        m_pageFormManager.pageRemovedNotify(this, autoPage);
      }
    }
  }

  private void disposeAutoLeafPage(AutoLeafPageWithNodes page) {
    if (page == null || page.getOutline() == null) {
      return;
    }

    IOutline outline = page.getOutline();
    outline.removeAllChildNodes(outline.getRootNode());
    outline.disposeTree();
  }

  private void handleTableRowsInserted(ITable table, ITableRow[] tableRows) throws ProcessingException {
    setTableRowDrillDownStyle(table, tableRows);
  }

  protected void selectPageTableRowIfNecessary(final ITable pageDetailTable) throws ProcessingException {
    if (!m_pageFormConfig.isKeepSelection() || pageDetailTable == null || pageDetailTable.getRowCount() == 0) {
      return;
    }

    IPage pageToSelect = MobileDesktopUtility.getPageFor(m_page, pageDetailTable.getRow(0));
    if (pageDetailTable.getSelectedRow() == null) {
      if (!PageFormManager.isDrillDownPage(pageToSelect)) {
        pageDetailTable.selectFirstRow();
      }
    }

  }

  /**
   * If the currently selected page is a child page belonging to this form, make sure the table reflects that -> select
   * the child page in the table
   */
  private void selectChildPageTableRowIfNecessary() {
    if (!m_pageFormConfig.isKeepSelection()) {
      return;
    }

    IPage selectedPage = (IPage) m_page.getOutline().getSelectedNode();
    if (selectedPage != null && selectedPage.getParentPage() == m_page) {
      ITableRow row = MobileDesktopUtility.getTableRowFor(m_page, selectedPage);
      if (row != null && !isDrillDownRow(row)) {
        row.getTable().selectRow(row);
      }
    }
  }

  private class PlaceholderTable extends AbstractTable {
    private IPage m_actualPage;

    public PlaceholderTable(IPage page) {
      m_actualPage = page;
    }

    public IPage getActualPage() {
      return m_actualPage;
    }

    @Override
    protected boolean getConfiguredSortEnabled() {
      return false;
    }

    @Override
    protected boolean getConfiguredAutoResizeColumns() {
      return true;
    }

    @Override
    protected boolean getConfiguredMultiSelect() {
      return false;
    }

    public LabelColumn getLabelColumn() {
      return getColumnSet().getColumnByClass(LabelColumn.class);
    }

    @Order(1)
    public class LabelColumn extends AbstractStringColumn {

      @Override
      protected String getConfiguredHeaderText() {
        return ScoutTexts.get("Folders");
      }

    }
  }

  private class P_PageTableListener extends TableAdapter {
    @Override
    public void tableChanged(TableEvent event) {
      try {
        switch (event.getType()) {
          case TableEvent.TYPE_ALL_ROWS_DELETED:
          case TableEvent.TYPE_ROWS_DELETED: {
            handleTableRowDeleted(event);
            break;
          }
          case TableEvent.TYPE_ROWS_INSERTED:
            handleTableRowsInserted(event);
        }
      }
      catch (ProcessingException e) {
        SERVICES.getService(IExceptionHandlerService.class).handleException(e);
      }
    }

    private void handleTableRowDeleted(TableEvent event) throws ProcessingException {
      PageForm.this.handleTableRowsDeleted(event.getTable(), event.getRows());
      updateTableFieldVisibility();
    }

    private void handleTableRowsInserted(TableEvent event) throws ProcessingException {
      PageForm.this.handleTableRowsInserted(event.getTable(), event.getRows());
      updateTableFieldVisibility();
    }

  }

  private class P_PageTableSelectionListener extends TableAdapter {
    @Override
    public void tableChanged(TableEvent event) {
      try {
        switch (event.getType()) {
          case TableEvent.TYPE_ROWS_SELECTED: {
            handleTableRowSelected(event);
            break;
          }
        }
      }
      catch (ProcessingException e) {
        SERVICES.getService(IExceptionHandlerService.class).handleException(e);
      }
    }

    private void handleTableRowSelected(TableEvent event) throws ProcessingException {
      if (event.isConsumed()) {
        return;
      }

      ITableRow tableRow = event.getFirstRow();
      PageForm.this.handleTableRowSelected(event.getTable(), tableRow);
    }

  }

  @Override
  public String toString() {
    return super.toString() + " with page " + m_page;
  }
}
>>>>>>> d26692db
<|MERGE_RESOLUTION|>--- conflicted
+++ resolved
@@ -1,4 +1,3 @@
-<<<<<<< HEAD
 package org.eclipse.scout.rt.client.mobile.ui.form.outline;
 
 import java.util.Arrays;
@@ -77,6 +76,20 @@
   }
 
   @Override
+  public void initForm() throws ProcessingException {
+    // form
+    initFormInternal();
+
+    // fields
+    PageFormInitFieldVisitor v = new PageFormInitFieldVisitor();
+    visitFields(v);
+    v.handleResult();
+
+    // custom
+    execInitForm();
+  }
+
+  @Override
   public PageFormConfig getPageFormConfig() {
     return m_pageFormConfig;
   }
@@ -250,11 +263,6 @@
     for (AutoLeafPageWithNodes autoLeafPage : m_autoLeafPageMap.values()) {
       disposeAutoLeafPage(autoLeafPage);
     }
-
-    if (m_page != null && m_page.getDetailForm() != null) {
-      m_page.getDetailForm().doClose();
-      m_page.setDetailForm(null);
-    }
   }
 
   private void updateDrillDownStyle() {
@@ -404,6 +412,23 @@
         selectPageTableRowIfNecessary(pageTable);
       }
     }
+  }
+
+  @Override
+  public boolean isDirty() {
+    if (m_pageFormConfig.isDetailFormVisible()) {
+      if (m_page.getDetailForm() != getPageDetailFormField().getInnerForm()) {
+        return true;
+      }
+    }
+    if (m_pageFormConfig.isTablePageAllowed() && m_page instanceof IPageWithTable) {
+      ITable pageTable = ((IPageWithTable) m_page).getTable();
+      if (pageTable != getPageTableField().getTable()) {
+        return true;
+      }
+    }
+
+    return false;
   }
 
   @Order(10.0f)
@@ -755,789 +780,4 @@
   public String toString() {
     return super.toString() + " with page " + m_page;
   }
-}
-=======
-package org.eclipse.scout.rt.client.mobile.ui.form.outline;
-
-import java.util.Arrays;
-import java.util.HashMap;
-import java.util.LinkedList;
-import java.util.List;
-import java.util.Map;
-
-import org.eclipse.scout.commons.NumberUtility;
-import org.eclipse.scout.commons.annotations.Order;
-import org.eclipse.scout.commons.exception.IProcessingStatus;
-import org.eclipse.scout.commons.exception.ProcessingException;
-import org.eclipse.scout.commons.exception.ProcessingStatus;
-import org.eclipse.scout.commons.logger.IScoutLogger;
-import org.eclipse.scout.commons.logger.ScoutLogManager;
-import org.eclipse.scout.rt.client.mobile.transformation.IDeviceTransformationService;
-import org.eclipse.scout.rt.client.mobile.transformation.MobileDeviceTransformation;
-import org.eclipse.scout.rt.client.mobile.ui.basic.table.AbstractMobileTable;
-import org.eclipse.scout.rt.client.mobile.ui.basic.table.DrillDownStyleMap;
-import org.eclipse.scout.rt.client.mobile.ui.basic.table.MobileTable;
-import org.eclipse.scout.rt.client.mobile.ui.basic.table.columns.IRowSummaryColumn;
-import org.eclipse.scout.rt.client.mobile.ui.basic.table.form.TableRowForm;
-import org.eclipse.scout.rt.client.mobile.ui.desktop.MobileDesktopUtility;
-import org.eclipse.scout.rt.client.mobile.ui.form.AbstractMobileForm;
-import org.eclipse.scout.rt.client.mobile.ui.form.IActionFetcher;
-import org.eclipse.scout.rt.client.mobile.ui.form.fields.table.AbstractMobileTableField;
-import org.eclipse.scout.rt.client.mobile.ui.form.outline.PageForm.MainBox.PageDetailFormField;
-import org.eclipse.scout.rt.client.mobile.ui.form.outline.PageForm.MainBox.PageTableGroupBox;
-import org.eclipse.scout.rt.client.mobile.ui.form.outline.PageForm.MainBox.PageTableGroupBox.PageTableField;
-import org.eclipse.scout.rt.client.ui.basic.table.AbstractTable;
-import org.eclipse.scout.rt.client.ui.basic.table.ITable;
-import org.eclipse.scout.rt.client.ui.basic.table.ITableRow;
-import org.eclipse.scout.rt.client.ui.basic.table.TableAdapter;
-import org.eclipse.scout.rt.client.ui.basic.table.TableEvent;
-import org.eclipse.scout.rt.client.ui.basic.table.columns.AbstractStringColumn;
-import org.eclipse.scout.rt.client.ui.desktop.outline.IOutline;
-import org.eclipse.scout.rt.client.ui.desktop.outline.pages.IPage;
-import org.eclipse.scout.rt.client.ui.desktop.outline.pages.IPageWithTable;
-import org.eclipse.scout.rt.client.ui.form.AbstractFormHandler;
-import org.eclipse.scout.rt.client.ui.form.IForm;
-import org.eclipse.scout.rt.client.ui.form.fields.GridData;
-import org.eclipse.scout.rt.client.ui.form.fields.IFormField;
-import org.eclipse.scout.rt.client.ui.form.fields.button.IButton;
-import org.eclipse.scout.rt.client.ui.form.fields.groupbox.AbstractGroupBox;
-import org.eclipse.scout.rt.client.ui.form.fields.wrappedform.AbstractWrappedFormField;
-import org.eclipse.scout.rt.shared.ScoutTexts;
-import org.eclipse.scout.rt.shared.TEXTS;
-import org.eclipse.scout.rt.shared.services.common.exceptionhandler.IExceptionHandlerService;
-import org.eclipse.scout.service.SERVICES;
-
-public class PageForm extends AbstractMobileForm implements IPageForm {
-  private static final IScoutLogger LOG = ScoutLogManager.getLogger(PageForm.class);
-  private List<IButton> m_mainboxButtons;
-  private IPage m_page;
-  private P_PageTableListener m_pageTableListener;
-  private P_PageTableSelectionListener m_pageTableSelectionListener;
-  private PageFormConfig m_pageFormConfig;
-  private PageFormManager m_pageFormManager;
-  private Map<ITableRow, AutoLeafPageWithNodes> m_autoLeafPageMap;
-  private boolean m_rowSelectionRequired;
-
-  public PageForm(IPage page, PageFormManager manager, PageFormConfig pageFormConfig) throws ProcessingException {
-    super(false);
-    m_pageFormManager = manager;
-    m_pageFormConfig = pageFormConfig;
-    if (m_pageFormConfig == null) {
-      m_pageFormConfig = new PageFormConfig();
-    }
-    m_autoLeafPageMap = new HashMap<ITableRow, AutoLeafPageWithNodes>();
-
-    //Init (order is important)
-    setPageInternal(page);
-    initMainButtons();
-    callInitializer();
-    initFields();
-  }
-
-  @Override
-  public void initForm() throws ProcessingException {
-    // form
-    initFormInternal();
-
-    // fields
-    PageFormInitFieldVisitor v = new PageFormInitFieldVisitor();
-    visitFields(v);
-    v.handleResult();
-
-    // custom
-    execInitForm();
-  }
-
-  @Override
-  public PageFormConfig getPageFormConfig() {
-    return m_pageFormConfig;
-  }
-
-  @Override
-  protected boolean getConfiguredAskIfNeedSave() {
-    return false;
-  }
-
-  @Override
-  protected int getConfiguredDisplayHint() {
-    return DISPLAY_HINT_VIEW;
-  }
-
-  @Override
-  protected String getConfiguredDisplayViewId() {
-    return VIEW_ID_CENTER;
-  }
-
-  public PageTableField getPageTableField() {
-    return getFieldByClass(PageTableField.class);
-  }
-
-  public PageDetailFormField getPageDetailFormField() {
-    return getFieldByClass(PageDetailFormField.class);
-  }
-
-  public PageTableGroupBox getPageTableGroupBox() {
-    return getFieldByClass(PageTableGroupBox.class);
-  }
-
-  @Override
-  public final IPage getPage() {
-    return m_page;
-  }
-
-  private void setPageInternal(IPage page) throws ProcessingException {
-    m_page = page;
-    m_page = (IPage) m_page.getTree().resolveVirtualNode(m_page);
-
-    if (m_pageFormConfig.isDetailFormVisible() && m_page.getDetailForm() == null) {
-      TableRowForm autoDetailForm = createAutoDetailForm();
-      if (autoDetailForm != null) {
-        m_page.setDetailForm(autoDetailForm);
-        autoDetailForm.start();
-      }
-    }
-
-    setTitle(page.getCellForUpdate().getText());
-  }
-
-  /**
-   * If there is a detail form the table field is visible depending on its content. If there is no detail form the table
-   * field always is visible.
-   */
-  protected void updateTableFieldVisibility() throws ProcessingException {
-    ITable table = getPageTableField().getTable();
-    boolean hasDetailForm = getPageDetailFormField().getInnerForm() != null;
-
-    if (hasDetailForm) {
-      boolean hasTableRows = table != null && table.getRowCount() > 0;
-      getPageTableField().setVisible(hasTableRows);
-    }
-
-    //If there is no table make sure the table group box is invisible and the detail form grows and takes all the space.
-    //If there is a table, the detail form must not grow because the table does
-    if (getPageTableField().isVisible() != getPageTableGroupBox().isVisible()) {
-      getPageTableGroupBox().setVisible(getPageTableField().isVisible());
-
-      GridData gridData = getPageDetailFormField().getGridDataHints();
-      if (!getPageTableField().isVisible()) {
-        gridData.weightY = 1;
-      }
-      else {
-        gridData.weightY = 0;
-      }
-      getPageDetailFormField().setGridDataHints(gridData);
-      getRootGroupBox().rebuildFieldGrid();
-    }
-  }
-
-  /**
-   * Creates a {@link TableRowForm} out of the selected table row if the parent page is a {@link IPageWithTable}.
-   */
-  private TableRowForm createAutoDetailForm() throws ProcessingException {
-    ITable table = null;
-    IPage parentPage = m_page.getParentPage();
-    if (parentPage instanceof IPageWithTable) {
-      table = ((IPageWithTable) parentPage).getTable();
-    }
-    if (table != null) {
-      if (table.getSelectedRow() == null) {
-        //If the parent page has not been selected before there is no row selected -> select it to create the tableRowForm
-        ITableRow row = MobileDesktopUtility.getTableRowFor(m_page.getParentPage(), m_page);
-        if (row != null) {
-          row.getTable().selectRow(row);
-        }
-      }
-      if (table.getSelectedRow() != null) {
-        return new TableRowForm(table.getSelectedRow());
-      }
-
-    }
-
-    return null;
-  }
-
-  @Override
-  protected IActionFetcher createHeaderActionFetcher() {
-    return new PageFormHeaderActionFetcher(this);
-  }
-
-  @Override
-  protected IActionFetcher createFooterActionFetcher() {
-    return new PageFormFooterActionFetcher(this);
-  }
-
-  private void initMainButtons() throws ProcessingException {
-    List<IButton> buttonList = new LinkedList<IButton>();
-
-    //Add buttons of the detail form to the main box
-    if (m_page.getDetailForm() != null) {
-      IButton[] detailFormCustomButtons = m_page.getDetailForm().getRootGroupBox().getCustomProcessButtons();
-      buttonList.addAll(Arrays.asList(detailFormCustomButtons));
-    }
-
-    m_mainboxButtons = buttonList;
-  }
-
-  private void initFields() throws ProcessingException {
-    if (m_pageFormConfig.isDetailFormVisible()) {
-      getPageDetailFormField().setInnerForm(m_page.getDetailForm());
-    }
-
-    //Don't display detail form field if there is no detail form -> saves space
-    boolean hasDetailForm = getPageDetailFormField().getInnerForm() != null;
-    getPageDetailFormField().setVisible(hasDetailForm);
-
-    ITable pageTable = MobileDesktopUtility.getPageTable(m_page);
-
-    //Make sure the preview form does only contain folder pages.
-    if (!m_pageFormConfig.isTablePageAllowed() && m_page instanceof IPageWithTable) {
-      pageTable = new PlaceholderTable(m_page);
-      pageTable.initTable();
-      pageTable.addRowByArray(new Object[]{TEXTS.get("MobilePlaceholderTableTitle")});
-      pageTable.setDefaultIconId(m_page.getCell().getIconId());
-    }
-
-    AbstractMobileTable.setAutoCreateRowForm(pageTable, false);
-    getPageTableField().setTable(pageTable, true);
-    getPageTableField().setTableStatusVisible(m_pageFormConfig.isTableStatusVisible());
-    addTableListener();
-    updateTableFieldVisibility();
-
-    if (getPageTableGroupBox().isVisible() && !hasDetailForm) {
-      //If there is a table but no detail form, don't display a border -> make the table as big as the form.
-      //If there is a table and a detail form, display a border to make it look better.
-      getPageTableGroupBox().setBorderVisible(false);
-
-      //If there is just the table, the form itself does not need to be scrollable because the table already is
-      IDeviceTransformationService service = SERVICES.getService(IDeviceTransformationService.class);
-      if (service != null && service.getDeviceTransformer() != null) {
-        service.getDeviceTransformer().getDeviceTransformationExcluder().excludeFieldTransformation(getRootGroupBox(), MobileDeviceTransformation.MAKE_MAINBOX_SCROLLABLE);
-      }
-    }
-  }
-
-  @Override
-  protected void execDisposeForm() throws ProcessingException {
-    removeTableListener();
-    for (AutoLeafPageWithNodes autoLeafPage : m_autoLeafPageMap.values()) {
-      disposeAutoLeafPage(autoLeafPage);
-    }
-  }
-
-  private void updateDrillDownStyle() {
-    ITable table = getPageTableField().getTable();
-    if (table != null) {
-      setTableRowDrillDownStyle(table, table.getRows());
-    }
-  }
-
-  private void setTableRowDrillDownStyle(ITable table, ITableRow[] rows) {
-    if (rows == null) {
-      return;
-    }
-
-    DrillDownStyleMap drillDownMap = MobileTable.getDrillDownStyleMap(table);
-    if (drillDownMap == null) {
-      drillDownMap = new DrillDownStyleMap();
-      AbstractMobileTable.setDrillDownStyleMap(table, drillDownMap);
-    }
-
-    for (ITableRow row : rows) {
-      if (!isDrillDownRow(row)) {
-        drillDownMap.put(row, IRowSummaryColumn.DRILL_DOWN_STYLE_NONE);
-      }
-      else {
-        drillDownMap.put(row, IRowSummaryColumn.DRILL_DOWN_STYLE_ICON);
-      }
-    }
-
-  }
-
-  private boolean isDrillDownRow(ITableRow tableRow) {
-    if (!m_pageFormConfig.isKeepSelection()) {
-      return true;
-    }
-
-    return PageFormManager.isDrillDownPage(MobileDesktopUtility.getPageFor(getPage(), tableRow));
-  }
-
-  public void formAddedNotify() throws ProcessingException {
-    LOG.debug(this + " added");
-
-    //Clear selection if form gets visible again. It must not happen earlier, since the actions typically depend on the selected row.
-    clearTableSelectionIfNecessary();
-
-    //Make sure the rows display the correct drill down style
-    updateDrillDownStyle();
-
-    if (!m_page.isSelectedNode()) {
-      selectChildPageTableRowIfNecessary();
-
-      //Make sure the page which belongs to the form is active when the form is shown
-      m_page.getOutline().getUIFacade().setNodeSelectedAndExpandedFromUI(m_page);
-    }
-
-    addTableSelectionListener();
-    processSelectedTableRow();
-  }
-
-  @Override
-  public void pageSelectedNotify() throws ProcessingException {
-    if (m_rowSelectionRequired) {
-      selectPageTableRowIfNecessary(getPageTableField().getTable());
-      m_rowSelectionRequired = false;
-    }
-  }
-
-  private void clearTableSelectionIfNecessary() {
-    if (getPageTableField().getTable() == null) {
-      return;
-    }
-
-    ITableRow selectedRow = getPageTableField().getTable().getSelectedRow();
-    if (selectedRow != null && isDrillDownRow(selectedRow)) {
-      LOG.debug("Clearing row for table " + getPageTableField().getTable());
-
-      getPageTableField().getTable().selectRow(null);
-    }
-  }
-
-  public void formRemovedNotify() throws ProcessingException {
-    removeTableSelectionListener();
-  }
-
-  private void addTableListener() {
-    if (m_pageTableListener != null) {
-      return;
-    }
-    m_pageTableListener = new P_PageTableListener();
-
-    ITable table = getPageTableField().getTable();
-    if (table != null) {
-      table.addTableListener(m_pageTableListener);
-    }
-  }
-
-  private void removeTableListener() {
-    if (m_pageTableListener == null) {
-      return;
-    }
-    ITable table = getPageTableField().getTable();
-    if (table != null) {
-      table.removeTableListener(m_pageTableListener);
-    }
-    m_pageTableListener = null;
-  }
-
-  private void addTableSelectionListener() {
-    if (m_pageTableSelectionListener != null) {
-      return;
-    }
-    m_pageTableSelectionListener = new P_PageTableSelectionListener();
-
-    ITable table = getPageTableField().getTable();
-    if (table != null) {
-      table.addTableListener(m_pageTableSelectionListener);
-    }
-  }
-
-  private void removeTableSelectionListener() {
-    if (m_pageTableSelectionListener == null) {
-      return;
-    }
-    ITable table = getPageTableField().getTable();
-    if (table != null) {
-      table.removeTableListener(m_pageTableSelectionListener);
-    }
-    m_pageTableSelectionListener = null;
-  }
-
-  private void processSelectedTableRow() throws ProcessingException {
-    if (!m_pageFormConfig.isKeepSelection()) {
-      return;
-    }
-
-    ITable pageTable = MobileDesktopUtility.getPageTable(getPage());
-    if (pageTable == null) {
-      return;
-    }
-
-    ITableRow selectedRow = pageTable.getSelectedRow();
-    if (!PageFormManager.isDrillDownPage(MobileDesktopUtility.getPageFor(getPage(), selectedRow))) {
-      if (selectedRow != null) {
-        handleTableRowSelected(pageTable, selectedRow);
-      }
-      else {
-        selectPageTableRowIfNecessary(pageTable);
-      }
-    }
-  }
-
-  @Override
-  public boolean isDirty() {
-    if (m_pageFormConfig.isDetailFormVisible()) {
-      if (m_page.getDetailForm() != getPageDetailFormField().getInnerForm()) {
-        return true;
-      }
-    }
-    if (m_pageFormConfig.isTablePageAllowed() && m_page instanceof IPageWithTable) {
-      ITable pageTable = ((IPageWithTable) m_page).getTable();
-      if (pageTable != getPageTableField().getTable()) {
-        return true;
-      }
-    }
-
-    return false;
-  }
-
-  @Order(10.0f)
-  public class MainBox extends AbstractGroupBox {
-
-    @Override
-    protected boolean getConfiguredBorderVisible() {
-      return false;
-    }
-
-    @Override
-    protected int getConfiguredGridColumnCount() {
-      return 1;
-    }
-
-    @Override
-    protected void injectFieldsInternal(List<IFormField> fieldList) {
-      if (m_mainboxButtons != null) {
-        fieldList.addAll(m_mainboxButtons);
-      }
-
-      super.injectFieldsInternal(fieldList);
-    }
-
-    @Order(5.0f)
-    public class PageDetailFormField extends AbstractWrappedFormField<IForm> {
-
-      @Override
-      protected int getConfiguredGridW() {
-        return 2;
-      }
-
-      @Override
-      protected int getConfiguredGridH() {
-        return 2;
-      }
-
-      @Override
-      protected double getConfiguredGridWeightY() {
-        return 0;
-      }
-
-    }
-
-    @Order(10.0f)
-    public class PageTableGroupBox extends AbstractGroupBox {
-
-      @Order(10.0f)
-      public class PageTableField extends AbstractMobileTableField<ITable> {
-
-        @Override
-        protected boolean getConfiguredLabelVisible() {
-          return false;
-        }
-
-        @Override
-        protected boolean getConfiguredTableStatusVisible() {
-          return false;
-        }
-
-        @Override
-        protected boolean getConfiguredGridUseUiHeight() {
-          //If there is a detail form make the table as height as necessary to avoid a second scrollbar.
-          //If there is no detail form make the table itself scrollable.
-          return m_pageFormConfig.isDetailFormVisible() && m_page.getDetailForm() != null;
-        }
-
-        @Override
-        protected void execUpdateTableStatus() {
-          execUpdatePageTableStatus();
-        }
-
-        @Override
-        public String createDefaultTableStatus() {
-          return createDefaultPageTableStatus(getTable());
-        }
-      }
-
-    }
-  }
-
-  protected void execUpdatePageTableStatus() {
-    if (!m_pageFormConfig.isTableStatusVisible()) {
-      return;
-    }
-    if (getPage() instanceof IPageWithTable<?>) {
-      //popuplate status
-      IPageWithTable<?> tablePage = (IPageWithTable<?>) getPage();
-      IProcessingStatus populateStatus = tablePage.getPagePopulateStatus();
-      getPageTableField().setTablePopulateStatus(populateStatus);
-      //selection status
-      if (tablePage.isSearchActive() && tablePage.getSearchFilter() != null && (!tablePage.getSearchFilter().isCompleted()) && tablePage.isSearchRequired()) {
-        getPageTableField().setTableSelectionStatus(null);
-      }
-      else if (populateStatus != null && populateStatus.getSeverity() == IProcessingStatus.WARNING) {
-        getPageTableField().setTableSelectionStatus(null);
-      }
-      else {
-        getPageTableField().setTableSelectionStatus(new ProcessingStatus(getPageTableField().createDefaultTableStatus(), IProcessingStatus.INFO));
-      }
-    }
-    else {
-      getPageTableField().setTablePopulateStatus(null);
-      getPageTableField().setTableSelectionStatus(null);
-    }
-  }
-
-  protected String createDefaultPageTableStatus(ITable table) {
-    StringBuilder statusText = new StringBuilder();
-    if (table != null) {
-      int nTotal = table.getFilteredRowCount();
-      if (nTotal == 1) {
-        statusText.append(ScoutTexts.get("OneRow"));
-      }
-      else {
-        statusText.append(ScoutTexts.get("XRows", NumberUtility.format(nTotal)));
-      }
-    }
-    if (statusText.length() == 0) {
-      return null;
-    }
-    return statusText.toString();
-  }
-
-  @Override
-  public Object computeExclusiveKey() throws ProcessingException {
-    return m_page;
-  }
-
-  @Override
-  public void start() throws ProcessingException {
-    startInternalExclusive(new FormHandler());
-  }
-
-  @Order(10.0f)
-  public class FormHandler extends AbstractFormHandler {
-
-    @Override
-    protected boolean getConfiguredOpenExclusive() {
-      return true;
-    }
-
-  }
-
-  private void handleTableRowSelected(ITable table, ITableRow tableRow) throws ProcessingException {
-    LOG.debug("Table row selected: " + tableRow);
-
-    // If children are not loaded rowPage cannot be estimated.
-    //This is the case when the rows get replaced which restores the selection before the children are loaded (e.g. executed by a search).
-    if (!m_page.isLeaf() && !m_page.isChildrenLoaded()) {
-      if (tableRow == null) {
-        //Postpone the row selection since it cannot be done if the row page cannot be estimated
-        m_rowSelectionRequired = true;
-      }
-      return;
-    }
-
-    if (tableRow == null) {
-      //Make sure there always is a selected row. if NodePageSwitch is enabled the same page and therefore the same table is on different pageForms
-      selectPageTableRowIfNecessary(table);
-      return;
-    }
-
-    IPage rowPage = null;
-    if (table instanceof PlaceholderTable) {
-      rowPage = ((PlaceholderTable) table).getActualPage();
-    }
-    else if (m_autoLeafPageMap.containsKey(tableRow)) {
-      rowPage = m_autoLeafPageMap.get(tableRow);
-    }
-    else {
-      rowPage = MobileDesktopUtility.getPageFor(m_page, tableRow);
-    }
-    if (rowPage == null) {
-      //Create auto leaf page including an outline and activate it.
-      //Adding to a "real" outline is not possible because the page to row maps in AbstractPageWithTable resp. AbstractPageWithNodes can only be modified by the page itself.
-      AutoLeafPageWithNodes autoPage = new AutoLeafPageWithNodes(tableRow, m_page);
-      AutoOutline autoOutline = new AutoOutline(autoPage);
-      autoOutline.selectNode(autoPage);
-      m_autoLeafPageMap.put(tableRow, autoPage);
-
-      rowPage = autoPage;
-    }
-
-    m_pageFormManager.pageSelectedNotify(this, rowPage);
-  }
-
-  private void handleTableRowsDeleted(ITable table, ITableRow[] tableRows) throws ProcessingException {
-    if (tableRows == null) {
-      return;
-    }
-
-    for (ITableRow tableRow : tableRows) {
-      AutoLeafPageWithNodes autoPage = m_autoLeafPageMap.remove(tableRow);
-      if (autoPage != null) {
-        disposeAutoLeafPage(autoPage);
-
-        m_pageFormManager.pageRemovedNotify(this, autoPage);
-      }
-    }
-  }
-
-  private void disposeAutoLeafPage(AutoLeafPageWithNodes page) {
-    if (page == null || page.getOutline() == null) {
-      return;
-    }
-
-    IOutline outline = page.getOutline();
-    outline.removeAllChildNodes(outline.getRootNode());
-    outline.disposeTree();
-  }
-
-  private void handleTableRowsInserted(ITable table, ITableRow[] tableRows) throws ProcessingException {
-    setTableRowDrillDownStyle(table, tableRows);
-  }
-
-  protected void selectPageTableRowIfNecessary(final ITable pageDetailTable) throws ProcessingException {
-    if (!m_pageFormConfig.isKeepSelection() || pageDetailTable == null || pageDetailTable.getRowCount() == 0) {
-      return;
-    }
-
-    IPage pageToSelect = MobileDesktopUtility.getPageFor(m_page, pageDetailTable.getRow(0));
-    if (pageDetailTable.getSelectedRow() == null) {
-      if (!PageFormManager.isDrillDownPage(pageToSelect)) {
-        pageDetailTable.selectFirstRow();
-      }
-    }
-
-  }
-
-  /**
-   * If the currently selected page is a child page belonging to this form, make sure the table reflects that -> select
-   * the child page in the table
-   */
-  private void selectChildPageTableRowIfNecessary() {
-    if (!m_pageFormConfig.isKeepSelection()) {
-      return;
-    }
-
-    IPage selectedPage = (IPage) m_page.getOutline().getSelectedNode();
-    if (selectedPage != null && selectedPage.getParentPage() == m_page) {
-      ITableRow row = MobileDesktopUtility.getTableRowFor(m_page, selectedPage);
-      if (row != null && !isDrillDownRow(row)) {
-        row.getTable().selectRow(row);
-      }
-    }
-  }
-
-  private class PlaceholderTable extends AbstractTable {
-    private IPage m_actualPage;
-
-    public PlaceholderTable(IPage page) {
-      m_actualPage = page;
-    }
-
-    public IPage getActualPage() {
-      return m_actualPage;
-    }
-
-    @Override
-    protected boolean getConfiguredSortEnabled() {
-      return false;
-    }
-
-    @Override
-    protected boolean getConfiguredAutoResizeColumns() {
-      return true;
-    }
-
-    @Override
-    protected boolean getConfiguredMultiSelect() {
-      return false;
-    }
-
-    public LabelColumn getLabelColumn() {
-      return getColumnSet().getColumnByClass(LabelColumn.class);
-    }
-
-    @Order(1)
-    public class LabelColumn extends AbstractStringColumn {
-
-      @Override
-      protected String getConfiguredHeaderText() {
-        return ScoutTexts.get("Folders");
-      }
-
-    }
-  }
-
-  private class P_PageTableListener extends TableAdapter {
-    @Override
-    public void tableChanged(TableEvent event) {
-      try {
-        switch (event.getType()) {
-          case TableEvent.TYPE_ALL_ROWS_DELETED:
-          case TableEvent.TYPE_ROWS_DELETED: {
-            handleTableRowDeleted(event);
-            break;
-          }
-          case TableEvent.TYPE_ROWS_INSERTED:
-            handleTableRowsInserted(event);
-        }
-      }
-      catch (ProcessingException e) {
-        SERVICES.getService(IExceptionHandlerService.class).handleException(e);
-      }
-    }
-
-    private void handleTableRowDeleted(TableEvent event) throws ProcessingException {
-      PageForm.this.handleTableRowsDeleted(event.getTable(), event.getRows());
-      updateTableFieldVisibility();
-    }
-
-    private void handleTableRowsInserted(TableEvent event) throws ProcessingException {
-      PageForm.this.handleTableRowsInserted(event.getTable(), event.getRows());
-      updateTableFieldVisibility();
-    }
-
-  }
-
-  private class P_PageTableSelectionListener extends TableAdapter {
-    @Override
-    public void tableChanged(TableEvent event) {
-      try {
-        switch (event.getType()) {
-          case TableEvent.TYPE_ROWS_SELECTED: {
-            handleTableRowSelected(event);
-            break;
-          }
-        }
-      }
-      catch (ProcessingException e) {
-        SERVICES.getService(IExceptionHandlerService.class).handleException(e);
-      }
-    }
-
-    private void handleTableRowSelected(TableEvent event) throws ProcessingException {
-      if (event.isConsumed()) {
-        return;
-      }
-
-      ITableRow tableRow = event.getFirstRow();
-      PageForm.this.handleTableRowSelected(event.getTable(), tableRow);
-    }
-
-  }
-
-  @Override
-  public String toString() {
-    return super.toString() + " with page " + m_page;
-  }
-}
->>>>>>> d26692db
+}