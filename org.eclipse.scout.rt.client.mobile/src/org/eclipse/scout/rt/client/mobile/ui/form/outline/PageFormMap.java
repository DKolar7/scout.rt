--- conflicted
+++ resolved
@@ -1,109 +1,3 @@
-<<<<<<< HEAD
-/*******************************************************************************
- * Copyright (c) 2010 BSI Business Systems Integration AG.
- * All rights reserved. This program and the accompanying materials
- * are made available under the terms of the Eclipse Public License v1.0
- * which accompanies this distribution, and is available at
- * http://www.eclipse.org/legal/epl-v10.html
- *
- * Contributors:
- *     BSI Business Systems Integration AG - initial API and implementation
- ******************************************************************************/
-package org.eclipse.scout.rt.client.mobile.ui.form.outline;
-
-import java.util.HashMap;
-import java.util.LinkedList;
-import java.util.List;
-import java.util.Map;
-
-import org.eclipse.scout.rt.client.ClientJob;
-import org.eclipse.scout.rt.client.ui.desktop.IDesktop;
-import org.eclipse.scout.rt.client.ui.desktop.outline.pages.IPage;
-
-public class PageFormMap {
-  private Map<String, List<IPageForm>> m_pageFormMaps;
-
-  public PageFormMap() {
-    m_pageFormMaps = new HashMap<String, List<IPageForm>>();
-  }
-
-  public IPageForm get(IPage page) {
-    return get(page, false);
-  }
-
-  public IPageForm get(IPage page, boolean onlyVisible) {
-    if (page == null) {
-      return null;
-    }
-
-    for (List<IPageForm> pageFormList : m_pageFormMaps.values()) {
-      if (pageFormList == null) {
-        continue;
-      }
-
-      for (IPageForm pageForm : pageFormList) {
-        if (page.equals(pageForm.getPage())) {
-          IDesktop desktop = ClientJob.getCurrentSession().getDesktop();
-          if (!onlyVisible || desktop.isShowing(pageForm)) {
-            return pageForm;
-          }
-        }
-      }
-    }
-
-    return null;
-  }
-
-  public IPageForm get(String displayViewId, IPage page) {
-    if (displayViewId == null || page == null) {
-      return null;
-    }
-
-    List<IPageForm> list = m_pageFormMaps.get(displayViewId);
-    if (list == null) {
-      return null;
-    }
-
-    for (IPageForm pageForm : list) {
-      if (displayViewId.equals(pageForm.getDisplayViewId()) && page.equals(pageForm.getPage())) {
-        return pageForm;
-      }
-    }
-
-    return null;
-  }
-
-  public void put(IPageForm pageForm) {
-    String displayViewId = pageForm.getDisplayViewId();
-    List<IPageForm> list = m_pageFormMaps.get(displayViewId);
-    if (list == null) {
-      list = new LinkedList<IPageForm>();
-    }
-
-    list.add(pageForm);
-    m_pageFormMaps.put(displayViewId, list);
-  }
-
-  public void remove(IPage page) {
-    for (List<IPageForm> pageFormList : m_pageFormMaps.values()) {
-      if (pageFormList == null) {
-        continue;
-      }
-
-      for (IPageForm pageForm : new LinkedList<IPageForm>(pageFormList)) {
-        if (page.equals(pageForm.getPage())) {
-          pageFormList.remove(pageForm);
-        }
-      }
-    }
-  }
-
-  public void clear() {
-    m_pageFormMaps.clear();
-  }
-
-}
-=======
 /*******************************************************************************
  * Copyright (c) 2010 BSI Business Systems Integration AG.
  * All rights reserved. This program and the accompanying materials
@@ -216,5 +110,4 @@
     m_pageFormMaps.clear();
   }
 
-}
->>>>>>> d26692db
+}