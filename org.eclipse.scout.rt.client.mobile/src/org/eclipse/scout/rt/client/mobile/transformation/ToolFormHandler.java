<<<<<<< HEAD
/*******************************************************************************
 * Copyright (c) 2010 BSI Business Systems Integration AG.
 * All rights reserved. This program and the accompanying materials
 * are made available under the terms of the Eclipse Public License v1.0
 * which accompanies this distribution, and is available at
 * http://www.eclipse.org/legal/epl-v10.html
 *
 * Contributors:
 *     BSI Business Systems Integration AG - initial API and implementation
 ******************************************************************************/
package org.eclipse.scout.rt.client.mobile.transformation;

import org.eclipse.scout.commons.exception.ProcessingException;
import org.eclipse.scout.rt.client.mobile.ui.basic.table.form.TableRowForm;
import org.eclipse.scout.rt.client.mobile.ui.desktop.MobileDesktopUtility;
import org.eclipse.scout.rt.client.mobile.ui.form.fields.tabbox.TabForm;
import org.eclipse.scout.rt.client.ui.basic.tree.TreeAdapter;
import org.eclipse.scout.rt.client.ui.basic.tree.TreeEvent;
import org.eclipse.scout.rt.client.ui.desktop.DesktopEvent;
import org.eclipse.scout.rt.client.ui.desktop.DesktopListener;
import org.eclipse.scout.rt.client.ui.desktop.IDesktop;
import org.eclipse.scout.rt.client.ui.desktop.outline.IOutline;
import org.eclipse.scout.rt.client.ui.desktop.outline.pages.IPageWithTable;
import org.eclipse.scout.rt.client.ui.form.IForm;

/**
 * @since 3.9.0
 */
public class ToolFormHandler {
  private P_DesktopListener m_desktopListener;
  private P_OutlineListener m_outlineListener;
  private IOutline m_activeOutline;
  private IDesktop m_desktop;

  public ToolFormHandler(IDesktop desktop) {
    m_desktop = desktop;
    m_desktopListener = new P_DesktopListener();
    m_desktop.addDesktopListener(m_desktopListener);
  }

  private void destroy() {
    if (m_desktopListener != null) {
      getDesktop().removeDesktopListener(m_desktopListener);
      m_desktopListener = null;
    }
  }

  public IDesktop getDesktop() {
    return m_desktop;
  }

  protected boolean execCloseToolFormsOnFormOpen(IForm form) {
    if (IForm.DISPLAY_HINT_VIEW == form.getDisplayHint() && !MobileDesktopUtility.isToolForm(form)) {
      return !(form instanceof TableRowForm) && !(form instanceof TabForm);
    }

    return false;
  }

  /**
   * This is a delegate and needs to be explicitly called.<br>
   * It's purpose is to close tool forms after a search or after a bookmark activation.
   */
  public void tablePageLoaded(IPageWithTable<?> tablePage) throws ProcessingException {
    MobileDesktopUtility.closeAllToolForms();
  }

  private class P_DesktopListener implements DesktopListener {

    @Override
    public void desktopChanged(DesktopEvent e) {

      switch (e.getType()) {
        case DesktopEvent.TYPE_FORM_ADDED: {
          handleFormAdded(e);
          break;
        }
        case DesktopEvent.TYPE_DESKTOP_CLOSED: {
          destroy();
          break;
        }
        case DesktopEvent.TYPE_OUTLINE_CHANGED: {
          handleOutlineChanged(e);
        }
        default:
          break;
      }
    }

    private void handleOutlineChanged(DesktopEvent e) {
      IOutline outline = e.getOutline();

      if (m_activeOutline != null) {
        m_activeOutline.removeTreeListener(m_outlineListener);
      }

      if (outline != null) {
        if (m_outlineListener == null) {
          m_outlineListener = new P_OutlineListener();
        }

        outline.addTreeListener(m_outlineListener);
      }

      m_activeOutline = outline;
    }

    private void handleFormAdded(DesktopEvent e) {
      IForm form = e.getForm();
      if (execCloseToolFormsOnFormOpen(form)) {
        //Close tool form if another view is opened
        MobileDesktopUtility.closeAllToolForms();
      }

    }

  }

  private class P_OutlineListener extends TreeAdapter {

    @Override
    public void treeChanged(TreeEvent e) {
      switch (e.getType()) {
        case TreeEvent.TYPE_NODES_SELECTED: {
          handleNodesSelected(e);
          break;
        }
      }
    }

    private void handleNodesSelected(TreeEvent event) {
      MobileDesktopUtility.closeAllToolForms();
    }

  }
}
=======
/*******************************************************************************
 * Copyright (c) 2010 BSI Business Systems Integration AG.
 * All rights reserved. This program and the accompanying materials
 * are made available under the terms of the Eclipse Public License v1.0
 * which accompanies this distribution, and is available at
 * http://www.eclipse.org/legal/epl-v10.html
 *
 * Contributors:
 *     BSI Business Systems Integration AG - initial API and implementation
 ******************************************************************************/
package org.eclipse.scout.rt.client.mobile.transformation;

import org.eclipse.scout.commons.exception.ProcessingException;
import org.eclipse.scout.rt.client.mobile.ui.basic.table.form.TableRowForm;
import org.eclipse.scout.rt.client.mobile.ui.desktop.MobileDesktopUtility;
import org.eclipse.scout.rt.client.mobile.ui.form.fields.tabbox.TabForm;
import org.eclipse.scout.rt.client.ui.basic.tree.TreeAdapter;
import org.eclipse.scout.rt.client.ui.basic.tree.TreeEvent;
import org.eclipse.scout.rt.client.ui.desktop.DesktopEvent;
import org.eclipse.scout.rt.client.ui.desktop.DesktopListener;
import org.eclipse.scout.rt.client.ui.desktop.IDesktop;
import org.eclipse.scout.rt.client.ui.desktop.outline.IOutline;
import org.eclipse.scout.rt.client.ui.desktop.outline.pages.IPageWithTable;
import org.eclipse.scout.rt.client.ui.form.IForm;

/**
 * @since 3.9.0
 */
public class ToolFormHandler {
  private P_DesktopListener m_desktopListener;
  private P_OutlineListener m_outlineListener;
  private IOutline m_activeOutline;
  private IDesktop m_desktop;

  public ToolFormHandler(IDesktop desktop) {
    m_desktop = desktop;
    m_desktopListener = new P_DesktopListener();
    m_desktop.addDesktopListener(m_desktopListener);
  }

  private void destroy() {
    if (m_desktopListener != null) {
      getDesktop().removeDesktopListener(m_desktopListener);
      m_desktopListener = null;
    }
  }

  public IDesktop getDesktop() {
    return m_desktop;
  }

  protected boolean execCloseToolFormsOnFormOpen(IForm form) {
    if (IForm.DISPLAY_HINT_VIEW == form.getDisplayHint() && !MobileDesktopUtility.isToolForm(form)) {
      return !(form instanceof TableRowForm) && !(form instanceof TabForm);
    }

    return false;
  }

  /**
   * This is a delegate and needs to be explicitly called.<br>
   * It's purpose is to close tool forms after a search or after a bookmark activation.
   */
  public void notifyTablePageLoaded(IPageWithTable<?> tablePage) throws ProcessingException {
    MobileDesktopUtility.closeAllToolForms();
  }

  private class P_DesktopListener implements DesktopListener {

    @Override
    public void desktopChanged(DesktopEvent e) {

      switch (e.getType()) {
        case DesktopEvent.TYPE_FORM_ADDED: {
          handleFormAdded(e);
          break;
        }
        case DesktopEvent.TYPE_DESKTOP_CLOSED: {
          destroy();
          break;
        }
        case DesktopEvent.TYPE_OUTLINE_CHANGED: {
          handleOutlineChanged(e);
        }
        default:
          break;
      }
    }

    private void handleOutlineChanged(DesktopEvent e) {
      IOutline outline = e.getOutline();

      if (m_activeOutline != null) {
        m_activeOutline.removeTreeListener(m_outlineListener);
      }

      if (outline != null) {
        if (m_outlineListener == null) {
          m_outlineListener = new P_OutlineListener();
        }

        outline.addTreeListener(m_outlineListener);
      }

      m_activeOutline = outline;
    }

    private void handleFormAdded(DesktopEvent e) {
      IForm form = e.getForm();
      if (execCloseToolFormsOnFormOpen(form)) {
        //Close tool form if another view is opened
        MobileDesktopUtility.closeAllToolForms();
      }

    }

  }

  private class P_OutlineListener extends TreeAdapter {

    @Override
    public void treeChanged(TreeEvent e) {
      switch (e.getType()) {
        case TreeEvent.TYPE_NODES_SELECTED: {
          handleNodesSelected(e);
          break;
        }
      }
    }

    private void handleNodesSelected(TreeEvent event) {
      MobileDesktopUtility.closeAllToolForms();
    }

  }
}
>>>>>>> e02cd9db
<|MERGE_RESOLUTION|>--- conflicted
+++ resolved
@@ -1,141 +1,3 @@
-<<<<<<< HEAD
-/*******************************************************************************
- * Copyright (c) 2010 BSI Business Systems Integration AG.
- * All rights reserved. This program and the accompanying materials
- * are made available under the terms of the Eclipse Public License v1.0
- * which accompanies this distribution, and is available at
- * http://www.eclipse.org/legal/epl-v10.html
- *
- * Contributors:
- *     BSI Business Systems Integration AG - initial API and implementation
- ******************************************************************************/
-package org.eclipse.scout.rt.client.mobile.transformation;
-
-import org.eclipse.scout.commons.exception.ProcessingException;
-import org.eclipse.scout.rt.client.mobile.ui.basic.table.form.TableRowForm;
-import org.eclipse.scout.rt.client.mobile.ui.desktop.MobileDesktopUtility;
-import org.eclipse.scout.rt.client.mobile.ui.form.fields.tabbox.TabForm;
-import org.eclipse.scout.rt.client.ui.basic.tree.TreeAdapter;
-import org.eclipse.scout.rt.client.ui.basic.tree.TreeEvent;
-import org.eclipse.scout.rt.client.ui.desktop.DesktopEvent;
-import org.eclipse.scout.rt.client.ui.desktop.DesktopListener;
-import org.eclipse.scout.rt.client.ui.desktop.IDesktop;
-import org.eclipse.scout.rt.client.ui.desktop.outline.IOutline;
-import org.eclipse.scout.rt.client.ui.desktop.outline.pages.IPageWithTable;
-import org.eclipse.scout.rt.client.ui.form.IForm;
-
-/**
- * @since 3.9.0
- */
-public class ToolFormHandler {
-  private P_DesktopListener m_desktopListener;
-  private P_OutlineListener m_outlineListener;
-  private IOutline m_activeOutline;
-  private IDesktop m_desktop;
-
-  public ToolFormHandler(IDesktop desktop) {
-    m_desktop = desktop;
-    m_desktopListener = new P_DesktopListener();
-    m_desktop.addDesktopListener(m_desktopListener);
-  }
-
-  private void destroy() {
-    if (m_desktopListener != null) {
-      getDesktop().removeDesktopListener(m_desktopListener);
-      m_desktopListener = null;
-    }
-  }
-
-  public IDesktop getDesktop() {
-    return m_desktop;
-  }
-
-  protected boolean execCloseToolFormsOnFormOpen(IForm form) {
-    if (IForm.DISPLAY_HINT_VIEW == form.getDisplayHint() && !MobileDesktopUtility.isToolForm(form)) {
-      return !(form instanceof TableRowForm) && !(form instanceof TabForm);
-    }
-
-    return false;
-  }
-
-  /**
-   * This is a delegate and needs to be explicitly called.<br>
-   * It's purpose is to close tool forms after a search or after a bookmark activation.
-   */
-  public void tablePageLoaded(IPageWithTable<?> tablePage) throws ProcessingException {
-    MobileDesktopUtility.closeAllToolForms();
-  }
-
-  private class P_DesktopListener implements DesktopListener {
-
-    @Override
-    public void desktopChanged(DesktopEvent e) {
-
-      switch (e.getType()) {
-        case DesktopEvent.TYPE_FORM_ADDED: {
-          handleFormAdded(e);
-          break;
-        }
-        case DesktopEvent.TYPE_DESKTOP_CLOSED: {
-          destroy();
-          break;
-        }
-        case DesktopEvent.TYPE_OUTLINE_CHANGED: {
-          handleOutlineChanged(e);
-        }
-        default:
-          break;
-      }
-    }
-
-    private void handleOutlineChanged(DesktopEvent e) {
-      IOutline outline = e.getOutline();
-
-      if (m_activeOutline != null) {
-        m_activeOutline.removeTreeListener(m_outlineListener);
-      }
-
-      if (outline != null) {
-        if (m_outlineListener == null) {
-          m_outlineListener = new P_OutlineListener();
-        }
-
-        outline.addTreeListener(m_outlineListener);
-      }
-
-      m_activeOutline = outline;
-    }
-
-    private void handleFormAdded(DesktopEvent e) {
-      IForm form = e.getForm();
-      if (execCloseToolFormsOnFormOpen(form)) {
-        //Close tool form if another view is opened
-        MobileDesktopUtility.closeAllToolForms();
-      }
-
-    }
-
-  }
-
-  private class P_OutlineListener extends TreeAdapter {
-
-    @Override
-    public void treeChanged(TreeEvent e) {
-      switch (e.getType()) {
-        case TreeEvent.TYPE_NODES_SELECTED: {
-          handleNodesSelected(e);
-          break;
-        }
-      }
-    }
-
-    private void handleNodesSelected(TreeEvent event) {
-      MobileDesktopUtility.closeAllToolForms();
-    }
-
-  }
-}
-=======
 /*******************************************************************************
  * Copyright (c) 2010 BSI Business Systems Integration AG.
  * All rights reserved. This program and the accompanying materials
@@ -271,5 +133,4 @@
     }
 
   }
-}
->>>>>>> e02cd9db
+}